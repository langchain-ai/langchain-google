"""Test Vertex AI API wrapper.

Your end-user credentials would be used to make the calls (make sure you've run
`gcloud auth login` first).
"""
import json

import pytest
from langchain_core.outputs import LLMResult
from langchain_core.rate_limiters import InMemoryRateLimiter

from langchain_google_vertexai.llms import VertexAI
from tests.integration_tests.conftest import _DEFAULT_MODEL_NAME

rate_limiter = InMemoryRateLimiter(requests_per_second=1.0)


@pytest.mark.release
def test_vertex_initialization() -> None:
    llm = VertexAI(model_name=_DEFAULT_MODEL_NAME)
    assert llm._llm_type == "vertexai"
    assert _DEFAULT_MODEL_NAME in llm.client.full_model_name


@pytest.mark.release
def test_vertex_invoke() -> None:
    llm = VertexAI(model_name=_DEFAULT_MODEL_NAME, temperature=0)
    output = llm.invoke("Say foo:")
    assert isinstance(output, str)


@pytest.mark.release
def test_vertex_generate() -> None:
    llm = VertexAI(model_name=_DEFAULT_MODEL_NAME, temperature=0)
    output = llm.generate(["Say foo:"])
    assert isinstance(output, LLMResult)
    assert len(output.generations) == 1
    usage_metadata = output.generations[0][0].generation_info["usage_metadata"]  # type: ignore
    assert int(usage_metadata["prompt_token_count"]) == 3
    assert int(usage_metadata["candidates_token_count"]) > 0


@pytest.mark.release
@pytest.mark.xfail(reason="VertexAI doesn't always respect number of candidates")
def test_vertex_generate_multiple_candidates() -> None:
    llm = VertexAI(temperature=0.3, n=2, model_name="text-bison@001")
    output = llm.generate(["Say foo:"])
    assert isinstance(output, LLMResult)
    assert len(output.generations) == 1
    assert len(output.generations[0]) == 2


@pytest.mark.release
async def test_vertex_agenerate() -> None:
    llm = VertexAI(model_name=_DEFAULT_MODEL_NAME, temperature=0)
    output = await llm.agenerate(["Please say foo:"])
    assert isinstance(output, LLMResult)
    usage_metadata = output.generations[0][0].generation_info["usage_metadata"]  # type: ignore
    assert int(usage_metadata["prompt_token_count"]) == 4
    assert int(usage_metadata["candidates_token_count"]) > 0


@pytest.mark.release
def test_stream() -> None:
    llm = VertexAI(temperature=0, model_name=_DEFAULT_MODEL_NAME)
    for token in llm.stream("I'm Pickle Rick"):
        assert isinstance(token, str)


@pytest.mark.release
async def test_vertex_consistency() -> None:
    llm = VertexAI(model_name=_DEFAULT_MODEL_NAME, temperature=0)
    output = llm.generate(["Please say foo:"])
    streaming_output = llm.generate(["Please say foo:"], stream=True)
    async_output = await llm.agenerate(["Please say foo:"])
    assert output.generations[0][0].text == streaming_output.generations[0][0].text
    assert output.generations[0][0].text == async_output.generations[0][0].text


@pytest.mark.release
async def test_astream() -> None:
    llm = VertexAI(temperature=0, model_name=_DEFAULT_MODEL_NAME)
    async for token in llm.astream("I'm Pickle Rick"):
        assert isinstance(token, str)


@pytest.mark.release
def test_vertex_call_count_tokens() -> None:
    llm = VertexAI(model_name=_DEFAULT_MODEL_NAME)
    output = llm.get_num_tokens("How are you?")
    assert output == 4


@pytest.mark.extended
def test_structured_output_schema_json():
    model = VertexAI(
        rate_limiter=rate_limiter,
<<<<<<< HEAD
        model_name="gemini-2.0-flash-001",
=======
        model_name="gemini-1.5-pro-002",
>>>>>>> 8b7e02d4
        response_mime_type="application/json",
        response_schema={
            "type": "array",
            "items": {
                "type": "object",
                "properties": {
                    "recipe_name": {
                        "type": "string",
                    },
                },
                "required": ["recipe_name"],
            },
        },
    )

    response = model.invoke("List a few popular cookie recipes")

    assert isinstance(response, str)
    parsed_response = json.loads(response)
    assert isinstance(parsed_response, list)
    assert len(parsed_response) > 0
    assert "recipe_name" in parsed_response[0]<|MERGE_RESOLUTION|>--- conflicted
+++ resolved
@@ -95,11 +95,7 @@
 def test_structured_output_schema_json():
     model = VertexAI(
         rate_limiter=rate_limiter,
-<<<<<<< HEAD
-        model_name="gemini-2.0-flash-001",
-=======
         model_name="gemini-1.5-pro-002",
->>>>>>> 8b7e02d4
         response_mime_type="application/json",
         response_schema={
             "type": "array",
