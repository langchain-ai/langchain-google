"""Test Vertex AI API wrapper.
Your end-user credentials would be used to make the calls (make sure you've run
`gcloud auth login` first).
Additionally in order to run the test you must have set the following environment
variables:
- PROJECT_ID: Id of the Google Cloud Project
- REGION: Region of the Bucket, Index and Endpoint
- GCS_BUCKET_NAME: Name of a Google Cloud Storage Bucket
- INDEX_ID: Id of the Vector Search index.
- ENDPOINT_ID: Id of the Vector Search endpoint.
"""

import os
from typing import List
from uuid import uuid4

import pytest
from google.cloud import storage  # type: ignore[attr-defined, unused-ignore]
from google.cloud.aiplatform.matching_engine import (
    MatchingEngineIndex,
    MatchingEngineIndexEndpoint,
)
from google.cloud.aiplatform.matching_engine.matching_engine_index_endpoint import (
    Namespace,
    NumericNamespace,
)
from langchain_core.documents import Document

from langchain_google_vertexai.embeddings import VertexAIEmbeddings
from langchain_google_vertexai.vectorstores._sdk_manager import VectorSearchSDKManager
from langchain_google_vertexai.vectorstores._searcher import (
    VectorSearchSearcher,
)
from langchain_google_vertexai.vectorstores.document_storage import (
    DataStoreDocumentStorage,
    DocumentStorage,
    GCSDocumentStorage,
)
from langchain_google_vertexai.vectorstores.vectorstores import (
    VectorSearchVectorStore,
    VectorSearchVectorStoreDatastore,
)


@pytest.fixture
def sdk_manager() -> VectorSearchSDKManager:
    sdk_manager = VectorSearchSDKManager(
        project_id=os.environ["PROJECT_ID"],
        region=os.environ.get("REGION", "us-central1"),
    )
    return sdk_manager


@pytest.fixture
def gcs_document_storage(sdk_manager: VectorSearchSDKManager) -> GCSDocumentStorage:
    bucket = sdk_manager.get_gcs_bucket(
        bucket_name=os.environ["VECTOR_SEARCH_STAGING_BUCKET"]
    )
    return GCSDocumentStorage(bucket=bucket, prefix="integration_tests")


@pytest.fixture
def gcs_document_storage_unthreaded(
    sdk_manager: VectorSearchSDKManager,
) -> GCSDocumentStorage:
    bucket = sdk_manager.get_gcs_bucket(bucket_name=os.environ["GCS_BUCKET_NAME"])
    return GCSDocumentStorage(bucket=bucket, prefix="integration_tests", threaded=False)


@pytest.fixture
def datastore_document_storage(
    sdk_manager: VectorSearchSDKManager,
) -> DataStoreDocumentStorage:
    ds_client = sdk_manager.get_datastore_client(namespace="integration_tests")
    return DataStoreDocumentStorage(datastore_client=ds_client)


@pytest.fixture
def embeddings() -> VertexAIEmbeddings:
    return VertexAIEmbeddings(model_name="textembedding-gecko@001")


@pytest.fixture
def vector_store(embeddings: VertexAIEmbeddings) -> VectorSearchVectorStore:
    vector_store = VectorSearchVectorStore.from_components(
        project_id=os.environ["PROJECT_ID"],
        region=os.environ.get("REGION", "us-central1"),
<<<<<<< HEAD
        gcs_bucket_name=os.environ["GCS_BUCKET_NAME"],
        index_id=os.environ["INDEX_ID"],
        endpoint_id=os.environ["ENDPOINT_ID"],
=======
        gcs_bucket_name=os.environ["VECTOR_SEARCH_STAGING_BUCKET"],
        index_id=os.environ["VECTOR_SEARCH_BATCH_INDEX_ID"],
        endpoint_id=os.environ["VECTOR_SEARCH_BATCH_ENDPOINT_ID"],
>>>>>>> da0530d3
        embedding=embeddings,
    )

    return vector_store


@pytest.fixture
def vector_store_private(embeddings: VertexAIEmbeddings) -> VectorSearchVectorStore:
    vector_store_private = VectorSearchVectorStore.from_components(
        project_id=os.environ["PROJECT_ID"],
        region=os.environ.get("REGION", "us-central1"),
<<<<<<< HEAD
        gcs_bucket_name=os.environ["GCS_BUCKET_NAME"],
        index_id=os.environ["INDEX_ID"],
        endpoint_id=os.environ["ENDPOINT_ID"],
=======
        gcs_bucket_name=os.environ["VECTOR_SEARCH_STAGING_BUCKET"],
        index_id=os.environ["VECTOR_SEARCH_BATCH_INDEX_ID"],
        endpoint_id=os.environ["VECTOR_SEARCH_BATCH_ENDPOINT_ID"],
>>>>>>> da0530d3
        private_service_connect_ip_address=os.environ[
            "PRIVATE_SERVICE_CONNECT_IP_ADDRESS"
        ],
        embedding=embeddings,
    )

    return vector_store_private


@pytest.fixture
def datastore_vector_store(
    embeddings: VertexAIEmbeddings,
) -> VectorSearchVectorStoreDatastore:
    vector_store = VectorSearchVectorStoreDatastore.from_components(
        project_id=os.environ["PROJECT_ID"],
        region=os.environ.get("REGION", "us-central1"),
<<<<<<< HEAD
        index_id=os.environ["STREAM_INDEX_ID_DATASTORE"],
        endpoint_id=os.environ["STREAM_ENDPOINT_ID_DATASTORE"],
=======
        index_id=os.environ["VECTOR_SEARCH_STREAM_INDEX_ID"],
        endpoint_id=os.environ["VECTOR_SEARCH_STREAM_ENDPOINT_ID"],
>>>>>>> da0530d3
        embedding=embeddings,
        stream_update=True,
    )

    return vector_store


@pytest.mark.extended
def test_vector_search_sdk_manager(sdk_manager: VectorSearchSDKManager):
    gcs_client = sdk_manager.get_gcs_client()
    assert isinstance(gcs_client, storage.Client)

    gcs_bucket = sdk_manager.get_gcs_bucket(os.environ["VECTOR_SEARCH_STAGING_BUCKET"])
    assert isinstance(gcs_bucket, storage.Bucket)

    index = sdk_manager.get_index(index_id=os.environ["VECTOR_SEARCH_BATCH_INDEX_ID"])
    assert isinstance(index, MatchingEngineIndex)

    endpoint = sdk_manager.get_endpoint(
        endpoint_id=os.environ["VECTOR_SEARCH_BATCH_ENDPOINT_ID"]
    )
    assert isinstance(endpoint, MatchingEngineIndexEndpoint)


<<<<<<< HEAD
@pytest.mark.extended
@pytest.mark.parametrize("n_threads", ["-1", -1, 51, "100"])
def test_gcs_document_storage_invalid_user_input(
    sdk_manager: VectorSearchSDKManager, n_threads: int
):
    bucket = sdk_manager.get_gcs_bucket(bucket_name=os.environ["GCS_BUCKET_NAME"])
    with pytest.raises(ValueError) as excinfo:
        GCSDocumentStorage(
            bucket=bucket,
            prefix="integration_tests",
            threaded=True,
            n_threads=n_threads,
        )
    assert isinstance(excinfo.value, ValueError)


@pytest.mark.extended
@pytest.mark.parametrize("n_threads", ["1", 1, 50])
def test_gcs_document_storage_valid_user_input(
    sdk_manager: VectorSearchSDKManager, n_threads: int
):
    bucket = sdk_manager.get_gcs_bucket(bucket_name=os.environ["GCS_BUCKET_NAME"])
    doc_store = GCSDocumentStorage(
        bucket=bucket, prefix="integration_tests", threaded=True, n_threads=n_threads
    )
    assert isinstance(doc_store, GCSDocumentStorage)


=======
>>>>>>> da0530d3
@pytest.mark.extended
@pytest.mark.parametrize(
    "storage_class",
    [
        "gcs_document_storage",
        "gcs_document_storage_unthreaded",
        "datastore_document_storage",
    ],
)
def test_document_storage(
    storage_class: str,
    request: pytest.FixtureRequest,
):
    document_storage: DocumentStorage = request.getfixturevalue(storage_class)

    weirdly_encoded_texts = [
        "ユーザー別サイト",
        "简体中文",
        "크로스 플랫폼으로",
        "מדורים מבוקשים",
        "أفضل البحوث",
        "Σὲ γνωρίζω ἀπὸ",
        "Десятую Международную",
        "แผ่นดินฮั่นเสื่อมโทรมแสนสังเวช",
        "∮ E⋅da = Q, n → ∞, ∑ f(i) = ∏ g(i)",
        "français langue étrangère",
        "mañana olé y vamos Messi!",
    ]

    N = 10
    documents = [
        Document(
            page_content=f"Text content of document {i}: {text}",
            metadata={"index": i, "nested": {"a": i, "b": str(uuid4())}},
        )
        for i, text in enumerate(weirdly_encoded_texts * N)
    ]
    ids = [str(uuid4()) for i in range(N * len(weirdly_encoded_texts))]

    # Test batch storage and retrieval
    document_storage.mset(list(zip(ids, documents)))
    retrieved_documents = document_storage.mget(ids)

    for og_document, retrieved_document in zip(documents, retrieved_documents):
        assert og_document == retrieved_document

    # Test key yielding
    keys = list(document_storage.yield_keys())
    assert all(id in keys for id in ids)

    # Test deletion
    document_storage.mdelete(ids)
    assert all(item is None for item in document_storage.mget(ids))


@pytest.mark.extended
def test_public_endpoint_vector_searcher(
    embeddings: VertexAIEmbeddings, sdk_manager: VectorSearchSDKManager
):
    index = sdk_manager.get_index(os.environ["VECTOR_SEARCH_BATCH_INDEX_ID"])
    endpoint = sdk_manager.get_endpoint(os.environ["VECTOR_SEARCH_BATCH_ENDPOINT_ID"])

    searcher = VectorSearchSearcher(endpoint=endpoint, index=index)

    texts = ["What's your favourite animal", "What's your favourite city"]

    embeddings_vector = embeddings.embed_documents(texts=texts)

    matching_neighbors_list = searcher.find_neighbors(embeddings=embeddings_vector, k=4)

    assert len(matching_neighbors_list) == 2


@pytest.mark.extended
@pytest.mark.parametrize(
    "vector_store_class", ["vector_store", "datastore_vector_store"]
)
def test_vector_store(vector_store_class: str, request: pytest.FixtureRequest):
    vector_store: VectorSearchVectorStore = request.getfixturevalue(vector_store_class)

    query = "What are your favourite animals?"
    docs_with_scores = vector_store.similarity_search_with_score(query, k=1)
    assert len(docs_with_scores) == 1
    for doc, score in docs_with_scores:
        assert isinstance(doc, Document)
        assert isinstance(score, float)

    docs = vector_store.similarity_search(query, k=2)
    assert len(docs) == 2
    for doc in docs:
        assert isinstance(doc, Document)


@pytest.mark.extended
@pytest.mark.parametrize(
    "vector_store_class",
    [
        "vector_store",
        # "datastore_vector_store" Waiting for the bug to be fixed as its stream
    ],
)
def test_vector_store_filtering(
    vector_store_class: str, request: pytest.FixtureRequest
):
    vector_store: VectorSearchVectorStore = request.getfixturevalue(vector_store_class)
    documents = vector_store.similarity_search(
        "I want some pants",
        filter=[Namespace(name="color", allow_tokens=["blue"])],
        numeric_filter=[NumericNamespace(name="price", value_float=20.0, op="LESS")],
    )

    assert len(documents) > 0
    assert all(document.metadata["color"] == "blue" for document in documents)
    assert all(document.metadata["price"] < 20.0 for document in documents)


@pytest.mark.long
def test_vector_store_update_index(
    vector_store: VectorSearchVectorStore, sample_documents: List[Document]
):
    vector_store.add_documents(documents=sample_documents, is_complete_overwrite=True)


@pytest.mark.extended
def test_vector_store_stream_update_index(
    datastore_vector_store: VectorSearchVectorStoreDatastore,
    sample_documents: List[Document],
):
    datastore_vector_store.add_documents(
        documents=sample_documents, is_complete_overwrite=True
    )


@pytest.fixture
def sample_documents() -> List[Document]:
    record_data = [
        {
            "description": "A versatile pair of dark-wash denim jeans."
            "Made from durable cotton with a classic straight-leg cut, these jeans"
            " transition easily from casual days to dressier occasions.",
            "price": 65.00,
            "color": "blue",
            "season": ["fall", "winter", "spring"],
        },
        {
            "description": "A lightweight linen button-down shirt in a crisp white."
            " Perfect for keeping cool with breathable fabric and a relaxed fit.",
            "price": 34.99,
            "color": "white",
            "season": ["summer", "spring"],
        },
        {
            "description": "A soft, chunky knit sweater in a vibrant forest green. "
            "The oversized fit and cozy wool blend make this ideal for staying warm "
            "when the temperature drops.",
            "price": 89.99,
            "color": "green",
            "season": ["fall", "winter"],
        },
        {
            "description": "A classic crewneck t-shirt in a soft, heathered blue. "
            "Made from comfortable cotton jersey, this t-shirt is a wardrobe essential "
            "that works for every season.",
            "price": 19.99,
            "color": "blue",
            "season": ["fall", "winter", "summer", "spring"],
        },
        {
            "description": "A flowing midi-skirt in a delicate floral print. "
            "Lightweight and airy, this skirt adds a touch of feminine style "
            "to warmer days.",
            "price": 45.00,
            "color": "white",
            "season": ["spring", "summer"],
        },
        {
            "description": "A pair of tailored black trousers in a comfortable stretch "
            "fabric. Perfect for work or dressier events, these trousers provide a"
            " sleek, polished look.",
            "price": 59.99,
            "color": "black",
            "season": ["fall", "winter", "spring"],
        },
        {
            "description": "A cozy fleece hoodie in a neutral heather grey.  "
            "This relaxed sweatshirt is perfect for casual days or layering when the "
            "weather turns chilly.",
            "price": 39.99,
            "color": "grey",
            "season": ["fall", "winter", "spring"],
        },
        {
            "description": "A bright yellow raincoat with a playful polka dot pattern. "
            "This waterproof jacket will keep you dry and add a touch of cheer to "
            "rainy days.",
            "price": 75.00,
            "color": "yellow",
            "season": ["spring", "fall"],
        },
        {
            "description": "A pair of comfortable khaki chino shorts. These versatile "
            "shorts are a summer staple, perfect for outdoor adventures or relaxed"
            " weekends.",
            "price": 34.99,
            "color": "khaki",
            "season": ["summer"],
        },
        {
            "description": "A bold red cocktail dress with a flattering A-line "
            "silhouette. This statement piece is made from a luxurious satin fabric, "
            "ensuring a head-turning look.",
            "price": 125.00,
            "color": "red",
            "season": ["fall", "winter", "summer", "spring"],
        },
        {
            "description": "A pair of classic white sneakers crafted from smooth "
            "leather. These timeless shoes offer a clean and polished look, perfect "
            "for everyday wear.",
            "price": 79.99,
            "color": "white",
            "season": ["fall", "winter", "summer", "spring"],
        },
        {
            "description": "A chunky cable-knit scarf in a rich burgundy color. "
            "Made from a soft wool blend, this scarf will provide warmth and a touch "
            "of classic style to cold-weather looks.",
            "price": 45.00,
            "color": "burgundy",
            "season": ["fall", "winter"],
        },
        {
            "description": "A lightweight puffer vest in a vibrant teal hue. "
            "This versatile piece adds a layer of warmth without bulk, transitioning"
            " perfectly between seasons.",
            "price": 65.00,
            "color": "teal",
            "season": ["fall", "spring"],
        },
        {
            "description": "A pair of high-waisted leggings in a sleek black."
            " Crafted from a moisture-wicking fabric with plenty of stretch, "
            "these leggings are perfect for workouts or comfortable athleisure style.",
            "price": 49.99,
            "color": "black",
            "season": ["fall", "winter", "summer", "spring"],
        },
        {
            "description": "A denim jacket with a faded wash and distressed details. "
            "This wardrobe staple adds a touch of effortless cool to any outfit.",
            "price": 79.99,
            "color": "blue",
            "season": ["fall", "spring", "summer"],
        },
        {
            "description": "A woven straw sunhat with a wide brim. This stylish "
            "accessory provides protection from the sun while adding a touch of "
            "summery elegance.",
            "price": 32.00,
            "color": "beige",
            "season": ["summer"],
        },
        {
            "description": "A graphic tee featuring a vintage band logo. "
            "Made from a soft cotton blend, this casual tee adds a touch of "
            "personal style to everyday looks.",
            "price": 24.99,
            "color": "white",
            "season": ["fall", "winter", "summer", "spring"],
        },
        {
            "description": "A pair of well-tailored dress pants in a neutral grey. "
            "Made from a wrinkle-resistant blend, these pants look sharp and "
            "professional for workwear or formal occasions.",
            "price": 69.99,
            "color": "grey",
            "season": ["fall", "winter", "summer", "spring"],
        },
        {
            "description": "A pair of classic leather ankle boots in a rich brown hue."
            " Featuring a subtle stacked heel and sleek design, these boots are perfect"
            " for elevating outfits in cooler seasons.",
            "price": 120.00,
            "color": "brown",
            "season": ["fall", "winter", "spring"],
        },
        {
            "description": "A vibrant swimsuit with a bold geometric pattern. This fun "
            "and eye-catching piece is perfect for making a splash by the pool or at "
            "the beach.",
            "price": 55.00,
            "color": "multicolor",
            "season": ["summer"],
        },
    ]

    documents = []
    for record in record_data:
        record = record.copy()
        page_content = record.pop("description")
        if isinstance(page_content, str):
            metadata = {**record}
            document = Document(page_content=page_content, metadata=metadata)
            documents.append(document)

    return documents<|MERGE_RESOLUTION|>--- conflicted
+++ resolved
@@ -85,15 +85,9 @@
     vector_store = VectorSearchVectorStore.from_components(
         project_id=os.environ["PROJECT_ID"],
         region=os.environ.get("REGION", "us-central1"),
-<<<<<<< HEAD
-        gcs_bucket_name=os.environ["GCS_BUCKET_NAME"],
-        index_id=os.environ["INDEX_ID"],
-        endpoint_id=os.environ["ENDPOINT_ID"],
-=======
         gcs_bucket_name=os.environ["VECTOR_SEARCH_STAGING_BUCKET"],
         index_id=os.environ["VECTOR_SEARCH_BATCH_INDEX_ID"],
         endpoint_id=os.environ["VECTOR_SEARCH_BATCH_ENDPOINT_ID"],
->>>>>>> da0530d3
         embedding=embeddings,
     )
 
@@ -105,15 +99,9 @@
     vector_store_private = VectorSearchVectorStore.from_components(
         project_id=os.environ["PROJECT_ID"],
         region=os.environ.get("REGION", "us-central1"),
-<<<<<<< HEAD
-        gcs_bucket_name=os.environ["GCS_BUCKET_NAME"],
-        index_id=os.environ["INDEX_ID"],
-        endpoint_id=os.environ["ENDPOINT_ID"],
-=======
         gcs_bucket_name=os.environ["VECTOR_SEARCH_STAGING_BUCKET"],
         index_id=os.environ["VECTOR_SEARCH_BATCH_INDEX_ID"],
         endpoint_id=os.environ["VECTOR_SEARCH_BATCH_ENDPOINT_ID"],
->>>>>>> da0530d3
         private_service_connect_ip_address=os.environ[
             "PRIVATE_SERVICE_CONNECT_IP_ADDRESS"
         ],
@@ -130,13 +118,8 @@
     vector_store = VectorSearchVectorStoreDatastore.from_components(
         project_id=os.environ["PROJECT_ID"],
         region=os.environ.get("REGION", "us-central1"),
-<<<<<<< HEAD
-        index_id=os.environ["STREAM_INDEX_ID_DATASTORE"],
-        endpoint_id=os.environ["STREAM_ENDPOINT_ID_DATASTORE"],
-=======
         index_id=os.environ["VECTOR_SEARCH_STREAM_INDEX_ID"],
         endpoint_id=os.environ["VECTOR_SEARCH_STREAM_ENDPOINT_ID"],
->>>>>>> da0530d3
         embedding=embeddings,
         stream_update=True,
     )
@@ -161,13 +144,12 @@
     assert isinstance(endpoint, MatchingEngineIndexEndpoint)
 
 
-<<<<<<< HEAD
 @pytest.mark.extended
 @pytest.mark.parametrize("n_threads", ["-1", -1, 51, "100"])
 def test_gcs_document_storage_invalid_user_input(
     sdk_manager: VectorSearchSDKManager, n_threads: int
 ):
-    bucket = sdk_manager.get_gcs_bucket(bucket_name=os.environ["GCS_BUCKET_NAME"])
+    bucket = sdk_manager.get_gcs_bucket(os.environ["VECTOR_SEARCH_STAGING_BUCKET"])
     with pytest.raises(ValueError) as excinfo:
         GCSDocumentStorage(
             bucket=bucket,
@@ -183,15 +165,13 @@
 def test_gcs_document_storage_valid_user_input(
     sdk_manager: VectorSearchSDKManager, n_threads: int
 ):
-    bucket = sdk_manager.get_gcs_bucket(bucket_name=os.environ["GCS_BUCKET_NAME"])
+    bucket = sdk_manager.get_gcs_bucket(os.environ["VECTOR_SEARCH_STAGING_BUCKET"])
     doc_store = GCSDocumentStorage(
         bucket=bucket, prefix="integration_tests", threaded=True, n_threads=n_threads
     )
     assert isinstance(doc_store, GCSDocumentStorage)
 
 
-=======
->>>>>>> da0530d3
 @pytest.mark.extended
 @pytest.mark.parametrize(
     "storage_class",
