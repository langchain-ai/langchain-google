--- conflicted
+++ resolved
@@ -1744,11 +1744,7 @@
         "role": "user",
         "content": "Can you show me the calculation again with comments?",
     }
-<<<<<<< HEAD
     response = await llm.ainvoke([input_message, full, next_message])
-    _check_code_execution_output(response, output_version)
-=======
-    response = llm.invoke([input_message, full, next_message])
     _check_code_execution_output(response, output_version)
 
 
@@ -1776,5 +1772,4 @@
         rate_limiter=RATE_LIMITER,
     )
     with pytest.raises(DeadlineExceeded):
-        model.invoke([HumanMessage(content="Hello")])
->>>>>>> 6265a3f0
+        model.invoke([HumanMessage(content="Hello")])