--- conflicted
+++ resolved
@@ -34,17 +34,10 @@
 )
 from pydantic import BaseModel
 from vertexai.generative_models import (
-<<<<<<< HEAD
-    SafetySetting as VertexSafetySetting,
-)
-from vertexai.language_models import (
-    ChatMessage,
-=======
     SafetySetting as VertexSafetySetting,  # TODO: migrate to google-genai
 )
 from vertexai.language_models import (
     ChatMessage,  # TODO: migrate to google-genai since this is deprecated
->>>>>>> 9ea5b893
     InputOutputTextPair,
 )
 
