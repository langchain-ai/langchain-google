"""Chat model unit tests."""

import base64
import json
import warnings
from dataclasses import dataclass
from typing import Any
from unittest.mock import AsyncMock, MagicMock, patch

import pytest
from google.cloud.aiplatform_v1beta1.types import (
    Blob,
    Candidate,
    Content,
    FunctionCall,
    FunctionResponse,
    GenerateContentResponse,
    GenerationConfig,
    HarmCategory,
    Part,
    SafetySetting,
)
from langchain_core.messages import (
    AIMessage,
    BaseMessage,
    FunctionMessage,
    HumanMessage,
    SystemMessage,
    ToolMessage,
)
from langchain_core.messages.tool import tool_call as create_tool_call
from langchain_core.output_parsers.openai_tools import (
    PydanticToolsParser,
)
from pydantic import BaseModel
from vertexai.generative_models import (
    SafetySetting as VertexSafetySetting,  # TODO: migrate to google-genai
)
from vertexai.language_models import (
    InputOutputTextPair,
)

from langchain_google_vertexai._base import _get_prediction_client
from langchain_google_vertexai._compat import _convert_from_v1_to_vertex
from langchain_google_vertexai._image_utils import ImageBytesLoader
from langchain_google_vertexai.chat_models import (
    ChatVertexAI,
    _bytes_to_base64,
    _parse_chat_history_gemini,
    _parse_examples,
    _parse_response_candidate,
)
from langchain_google_vertexai.model_garden import ChatAnthropicVertex
from tests.integration_tests.conftest import (
    _DEFAULT_MODEL_NAME,
)


@pytest.fixture
def clear_prediction_client_cache() -> None:
    # Clear the prediction client cache so we can mock varied calls to
    # PredictionServiceClient
    _get_prediction_client.cache_clear()


def test_init() -> None:
    """Test initialization of `ChatVertexAI` with different parameter names.

    Done since we have aliasing of some parameters for consistency with other LLMs.
    """
    for llm in [
        ChatVertexAI(
            model_name="gemini-2-5-flash",
            project="test-project",
            max_output_tokens=10,
            stop=["bar"],
            location="moon-dark1",
        ),
        ChatVertexAI(
            model="gemini-2-5-flash",
            project="test-proj",
            max_tokens=10,
            stop_sequences=["bar"],
            location="moon-dark1",
        ),
    ]:
        assert llm.model_name == "gemini-2-5-flash"
        assert llm.max_output_tokens == 10
        assert llm.stop == ["bar"]

        ls_params = llm._get_ls_params()
        assert ls_params == {
            "ls_provider": "google_vertexai",
            "ls_model_name": "gemini-2-5-flash",
            "ls_model_type": "chat",
            "ls_temperature": None,
            "ls_max_tokens": 10,
            "ls_stop": ["bar"],
        }

    # Test initialization with an invalid argument to check warning
    with patch("langchain_google_vertexai.chat_models.logger.warning") as mock_warning:
        # Suppress UserWarning during test execution - we're testing the warning
        # mechanism via logger mock assertions, not via pytest's warning system
        with warnings.catch_warnings():
            warnings.simplefilter("ignore", UserWarning)
            llm = ChatVertexAI(
                model_name="gemini-2-5-flash",
                project="test-project",
                safety_setting={
                    "HARM_CATEGORY_DANGEROUS_CONTENT": "BLOCK_LOW_AND_ABOVE"
                },  # Invalid arg
            )
        assert llm.model_name == "gemini-2-5-flash"
        assert llm.project == "test-project"
        mock_warning.assert_called_once()
        call_args = mock_warning.call_args[0][0]
        assert "Unexpected argument 'safety_setting'" in call_args
        assert "Did you mean: 'safety_settings'?" in call_args


@pytest.mark.parametrize(
    ("model", "location"),
    [
        (
            "gemini-2-5-flash",
            "moon-dark1",
        ),
        ("publishers/google/models/gemini-2-5-flash", "moon-dark2"),
    ],
)
def test_init_client(model: str, location: str) -> None:
    """Test initialization of `ChatVertexAI` with different models and locations.

    Ensure the user agent is set correctly and the full model name is constructed using
    the provided project and location.
    """
    config = {"model": model, "location": location}
    llm = ChatVertexAI(
        **{k: v for k, v in config.items() if v is not None}, project="test-proj"
    )
    with patch(
        "langchain_google_vertexai._client_utils.v1beta1PredictionServiceClient"
    ) as mock_prediction_service:
        response = GenerateContentResponse(candidates=[])
        mock_prediction_service.return_value.generate_content.return_value = response

        llm._generate_gemini(messages=[])
        mock_prediction_service.assert_called_once()
        client_info = mock_prediction_service.call_args.kwargs["client_info"]
        client_options = mock_prediction_service.call_args.kwargs["client_options"]
        assert client_options.api_endpoint == f"{location}-aiplatform.googleapis.com"
        assert "langchain-google-vertexai" in client_info.user_agent
        assert "ChatVertexAI" in client_info.user_agent
        assert "langchain-google-vertexai" in client_info.client_library_version
        assert "ChatVertexAI" in client_info.client_library_version
        assert llm.full_model_name == (
            f"projects/test-proj/locations/{location}/publishers/google/models/gemini-2-5-flash"
        )


def test_init_client_with_custom_api_endpoint() -> None:
    """Test that custom API endpoint and transport are set correctly."""
    config = {
        "model": "gemini-2.5-pro",
        "api_endpoint": "https://example.com",
        "api_transport": "rest",
    }
    llm = ChatVertexAI(
        **{k: v for k, v in config.items() if v is not None}, project="test-proj"
    )
    with patch(
        "langchain_google_vertexai._client_utils.v1beta1PredictionServiceClient"
    ) as mock_prediction_service:
        response = GenerateContentResponse(candidates=[])
        mock_prediction_service.return_value.generate_content.return_value = response

        llm._generate_gemini(messages=[])
        mock_prediction_service.assert_called_once()
        client_options = mock_prediction_service.call_args.kwargs["client_options"]
        transport = mock_prediction_service.call_args.kwargs["transport"]
        assert client_options.api_endpoint == "https://example.com"
        assert transport == "rest"


def test_init_client_with_custom_base_url(clear_prediction_client_cache: Any) -> None:
    """Test that `base_url` alias is preserved and used in API calls."""
    config = {
        "model": "gemini-2.5-pro",
        "base_url": "https://example.com",
        "api_transport": "rest",
    }
    llm = ChatVertexAI(
        **{k: v for k, v in config.items() if v is not None}, project="test-proj"
    )

    assert llm.api_endpoint == "https://example.com"

    with patch(
        "langchain_google_vertexai._client_utils.v1beta1PredictionServiceClient"
    ) as mock_prediction_service:
        response = GenerateContentResponse(candidates=[])
        mock_prediction_service.return_value.generate_content.return_value = response

        llm._generate_gemini(messages=[])
        mock_prediction_service.assert_called_once()
        client_options = mock_prediction_service.call_args.kwargs["client_options"]
        transport = mock_prediction_service.call_args.kwargs["transport"]
        assert client_options.api_endpoint == "https://example.com"
        assert transport == "rest"


def test_api_endpoint_preservation(clear_prediction_client_cache: Any) -> None:
    """Test that `api_endpoint` field is preserved and used in API calls."""
    config = {
        "model": "gemini-2.5-pro",
        "api_endpoint": "https://direct-endpoint.com",
        "api_transport": "rest",
    }
    llm = ChatVertexAI(
        **{k: v for k, v in config.items() if v is not None}, project="test-proj"
    )

    assert llm.api_endpoint == "https://direct-endpoint.com"

    with patch(
        "langchain_google_vertexai._client_utils.v1beta1PredictionServiceClient"
    ) as mock_prediction_service:
        response = GenerateContentResponse(candidates=[])
        mock_prediction_service.return_value.generate_content.return_value = response

        llm._generate_gemini(messages=[])
        mock_prediction_service.assert_called_once()
        client_options = mock_prediction_service.call_args.kwargs["client_options"]
        assert client_options.api_endpoint == "https://direct-endpoint.com"


async def test_async_base_url_support(clear_prediction_client_cache: Any) -> None:
    """Test that `base_url` is properly used in async API calls."""
    config = {
        "model": "gemini-2.5-pro",
        "base_url": "https://async-example.com",
        "api_transport": "grpc_asyncio",
    }
    llm = ChatVertexAI(
        **{k: v for k, v in config.items() if v is not None}, project="test-proj"
    )

    assert llm.api_endpoint == "https://async-example.com"

    with patch(
        "langchain_google_vertexai._client_utils.v1beta1PredictionServiceAsyncClient"
    ) as mock_async_prediction_service:
        response = GenerateContentResponse(candidates=[])
        mock_generate_content = AsyncMock(return_value=response)
        mock_async_prediction_service.return_value.generate_content = (
            mock_generate_content
        )

        await llm._agenerate_gemini(messages=[])
        mock_async_prediction_service.assert_called_once()
        client_options = mock_async_prediction_service.call_args.kwargs[
            "client_options"
        ]
        transport = mock_async_prediction_service.call_args.kwargs["transport"]
        assert client_options.api_endpoint == "https://async-example.com"
        assert transport == "grpc_asyncio"


async def test_async_api_endpoint_support(clear_prediction_client_cache: Any) -> None:
    """Test that `api_endpoint` is properly used in async API calls."""
    config = {
        "model": "gemini-2.5-pro",
        "api_endpoint": "https://async-direct-endpoint.com",
        "api_transport": "grpc_asyncio",
    }
    llm = ChatVertexAI(
        **{k: v for k, v in config.items() if v is not None}, project="test-proj"
    )

    assert llm.api_endpoint == "https://async-direct-endpoint.com"

    with patch(
        "langchain_google_vertexai._client_utils.v1beta1PredictionServiceAsyncClient"
    ) as mock_async_prediction_service:
        response = GenerateContentResponse(candidates=[])
        mock_generate_content = AsyncMock(return_value=response)
        mock_async_prediction_service.return_value.generate_content = (
            mock_generate_content
        )

        await llm._agenerate_gemini(messages=[])
        mock_async_prediction_service.assert_called_once()
        client_options = mock_async_prediction_service.call_args.kwargs[
            "client_options"
        ]
        transport = mock_async_prediction_service.call_args.kwargs["transport"]
        assert client_options.api_endpoint == "https://async-direct-endpoint.com"
        assert transport == "grpc_asyncio"


async def test_async_api_endpoint_alias_behavior(
    clear_prediction_client_cache: Any,
) -> None:
    """Test that `api_endpoint` and `base_url` are aliases in async calls."""
    # Test 1: Only api_endpoint specified
    llm1 = ChatVertexAI(
        model="gemini-2.5-pro",
        project="test-proj",
        api_endpoint="https://api-endpoint-only.com",
        api_transport="grpc_asyncio",
    )
    assert llm1.api_endpoint == "https://api-endpoint-only.com"

    # Test 2: Only base_url specified (should be aliased to api_endpoint)
    llm2 = ChatVertexAI(
        model="gemini-2.5-pro",
        project="test-proj",
        base_url="https://base-url-only.com",
        api_transport="grpc_asyncio",
    )
    assert llm2.api_endpoint == "https://base-url-only.com"

    # Test async call with base_url
    with patch(
        "langchain_google_vertexai._client_utils.v1beta1PredictionServiceAsyncClient"
    ) as mock_async_prediction_service:
        response = GenerateContentResponse(candidates=[])
        mock_generate_content = AsyncMock(return_value=response)
        mock_async_prediction_service.return_value.generate_content = (
            mock_generate_content
        )

        await llm2._agenerate_gemini(messages=[])
        mock_async_prediction_service.assert_called_once()
        client_options = mock_async_prediction_service.call_args.kwargs[
            "client_options"
        ]
        transport = mock_async_prediction_service.call_args.kwargs["transport"]
        assert client_options.api_endpoint == "https://base-url-only.com"
        assert transport == "grpc_asyncio"


def test_init_client_with_custom_model_kwargs() -> None:
    """Test that custom model kwargs are set correctly."""
    llm = ChatAnthropicVertex(
        project="test-project",
        location="test-location",
        model_kwargs={"thinking": {"type": "enabled", "budget_tokens": 1024}},
    )
    assert llm.model_kwargs == {"thinking": {"type": "enabled", "budget_tokens": 1024}}

    default_params = llm._default_params
    assert default_params["thinking"] == {"type": "enabled", "budget_tokens": 1024}


@pytest.mark.parametrize(
    ("model", "location"),
    [
        (
            "gemini-2-5-flash",
            "moon-dark1",
        ),
    ],
)
def test_model_name_presence_in_chat_results(
    model: str, location: str, clear_prediction_client_cache: Any
) -> None:
    """Ensure the model name is present in the response metadata of messages."""
    config = {"model": model, "location": location}
    llm = ChatVertexAI(
        **{k: v for k, v in config.items() if v is not None}, project="test-proj"
    )
    with patch(
        "langchain_google_vertexai._client_utils.v1beta1PredictionServiceClient"
    ) as mock_prediction_service:
        response = GenerateContentResponse(candidates=[])
        mock_prediction_service.return_value.generate_content.return_value = response

        llm_response = llm._generate_gemini(messages=[])
        mock_prediction_service.assert_called_once()
        assert len(llm_response.generations) != 0
        assert isinstance(llm_response.generations[0].message, AIMessage)
        assert (
            llm_response.generations[0].message.response_metadata["model_name"]
            == "gemini-2-5-flash"
        )


def test_tuned_model_name() -> None:
    """Test initialization of `ChatVertexAI` with a tuned model name.

    Tuned models must be specified using the full resource name.
    """
    llm = ChatVertexAI(
        model_name="gemini-2-5-flash",
        project="test-project",
        tuned_model_name="projects/123/locations/europe-west4/endpoints/456",
        max_tokens=500,
    )
    assert llm.model_name == "gemini-2-5-flash"
    assert llm.tuned_model_name == "projects/123/locations/europe-west4/endpoints/456"
    assert llm.full_model_name == "projects/123/locations/europe-west4/endpoints/456"
    assert llm.max_output_tokens == 500
    assert llm.max_tokens == 500  # Alias


def test_default_params_gemini() -> None:
    """Test that default parameters are set correctly in the request."""
    user_prompt = "Hello"

    with patch(
        "langchain_google_vertexai._client_utils.v1beta1PredictionServiceClient"
    ) as mc:
        response = GenerateContentResponse(
            candidates=[Candidate(content=Content(parts=[Part(text="Hi")]))]
        )
        mock_generate_content = MagicMock(return_value=response)
        mc.return_value.generate_content = mock_generate_content

        model = ChatVertexAI(model_name="gemini-2-5-flash", project="test-project")
        message = HumanMessage(content=user_prompt)
        _ = model.invoke([message])
        mock_generate_content.assert_called_once()
        assert (
            mock_generate_content.call_args.kwargs["request"].contents[0].role == "user"
        )
        assert (
            mock_generate_content.call_args.kwargs["request"].contents[0].parts[0].text
            == "Hello"
        )
        expected = GenerationConfig(
            candidate_count=1,
        )
        assert (
            mock_generate_content.call_args.kwargs["request"].generation_config
            == expected
        )
        assert mock_generate_content.call_args.kwargs["request"].tools == []
        assert not mock_generate_content.call_args.kwargs["request"].tool_config
        assert not mock_generate_content.call_args.kwargs["request"].safety_settings


def test_generation_config_gemini() -> None:
    """Test that generation config is set correctly in the request when overridden."""
    model = ChatVertexAI(
        model_name="gemini-2-5-flash",
        project="test-project",
        temperature=0.2,
        top_k=3,
        frequency_penalty=0.2,
        presence_penalty=0.6,
    )
    generation_config = model._generation_config_gemini(
        temperature=0.3,
        stop=["stop"],
        candidate_count=2,
        frequency_penalty=0.9,
        presence_penalty=0.8,
    )
    # Note merged settings, with method args taking precedence (e.g. temperature)
    expected = GenerationConfig(
        stop_sequences=["stop"],
        temperature=0.3,
        top_k=3,
        candidate_count=2,
        frequency_penalty=0.9,
        presence_penalty=0.8,
    )
    assert generation_config == expected


def test_safety_settings_gemini_init() -> None:
    """Test that safety settings are set correctly when provided at init."""
    expected_safety_setting = [
        VertexSafetySetting(
            category=HarmCategory.HARM_CATEGORY_DANGEROUS_CONTENT,
            threshold=SafetySetting.HarmBlockThreshold.BLOCK_LOW_AND_ABOVE,
            method=SafetySetting.HarmBlockMethod.SEVERITY,
        )
    ]
    model = ChatVertexAI(
        model_name="gemini-2-5-flash",
        temperature=0.2,
        top_k=3,
        project="test-project",
        safety_settings=expected_safety_setting,
    )
    safety_settings = model._safety_settings_gemini(None)
    assert safety_settings == expected_safety_setting


def test_safety_settings_gemini() -> None:
    """Test that safety settings are set correctly in the request."""
    model = ChatVertexAI(
        model_name="gemini-2-5-flash", temperature=0.2, top_k=3, project="test-project"
    )
    expected_safety_setting = SafetySetting(
        category=HarmCategory.HARM_CATEGORY_DANGEROUS_CONTENT,
        threshold=SafetySetting.HarmBlockThreshold.BLOCK_LOW_AND_ABOVE,
    )
    safety_settings = model._safety_settings_gemini([expected_safety_setting])
    assert safety_settings == [expected_safety_setting]
    # Ignores for tests that intentionally use invalid dict types
    safety_settings = model._safety_settings_gemini(
        # Ignore since testing string conversion
        {"HARM_CATEGORY_DANGEROUS_CONTENT": "BLOCK_LOW_AND_ABOVE"}  # type: ignore[dict-item]
    )
    assert safety_settings == [expected_safety_setting]
    # Ignore since testing int conversion
    safety_settings = model._safety_settings_gemini({2: 1})  # type: ignore[dict-item]
    assert safety_settings == [expected_safety_setting]
    threshold = SafetySetting.HarmBlockThreshold.BLOCK_LOW_AND_ABOVE
    safety_settings = model._safety_settings_gemini(
        # Ignore since testing enum conversion
        {HarmCategory.HARM_CATEGORY_DANGEROUS_CONTENT: threshold}  # type: ignore[dict-item]
    )
    assert safety_settings == [expected_safety_setting]


def test_parse_examples_correct() -> None:
    """Test parsing of message examples into `InputOutputTextPair` objects."""
    text_question = (
        "Hello, could you recommend a good movie for me to watch this evening, please?"
    )
    question = HumanMessage(content=text_question)
    text_answer = (
        "Sure, You might enjoy The Lord of the Rings: The Fellowship of the Ring "
        "(2001): This is the first movie in the Lord of the Rings trilogy."
    )
    answer = AIMessage(content=text_answer)
    examples = _parse_examples([question, answer, question, answer])
    assert len(examples) == 2
    assert examples == [
        InputOutputTextPair(input_text=text_question, output_text=text_answer),
        InputOutputTextPair(input_text=text_question, output_text=text_answer),
    ]


def test_parse_examples_failes_wrong_sequence() -> None:
    """Out of order messages should raise an error.

    Ensure that the _parsed_examples function raises an error if the messages are not
    in the correct Human-AI alternating sequence.
    """
    with pytest.raises(ValueError) as exc_info:
        _ = _parse_examples([AIMessage(content="a")])
    assert (
        str(exc_info.value)
        == "Expect examples to have an even amount of messages, got 1."
    )


def test_parse_history_gemini() -> None:
    """Test parsing of chat history into Gemini format."""
    system_input = "You're supposed to answer math questions."
    text_question1, text_answer1 = "How much is 2+2?", "4"
    text_question2 = "How much is 3+3?"
    system_message = SystemMessage(content=system_input)
    message1 = HumanMessage(content=text_question1)
    message2 = AIMessage(content=text_answer1)
    message3 = HumanMessage(content=text_question2)
    messages = [system_message, message1, message2, message3]
    image_bytes_loader = ImageBytesLoader()
    system_instructions, history = _parse_chat_history_gemini(
        messages, image_bytes_loader
    )
    assert len(history) == 3
    assert history[0].role == "user"
    assert history[0].parts[0].text == text_question1
    assert history[1].role == "model"
    assert history[1].parts[0].text == text_answer1
    assert system_instructions
    assert system_instructions.parts[0].text == system_input


def test_parse_history_gemini_number() -> None:
    """Ensure that numeric strings are parsed correctly as text.

    TODO: remove this? Seems like an edge case of limited value.
    """
    system_input = "You're supposed to answer math questions."
    text_question1 = "54321.1"
    system_message = SystemMessage(content=system_input)
    message1 = HumanMessage(content=text_question1)
    messages = [system_message, message1]
    image_bytes_loader = ImageBytesLoader()
    system_instructions, history = _parse_chat_history_gemini(
        messages, image_bytes_loader, perform_literal_eval_on_string_raw_content=True
    )
    assert len(history) == 1
    assert history[0].role == "user"
    assert history[0].parts[0].text == text_question1
    assert system_instructions
    assert system_instructions.parts[0].text == system_input


def test_parse_history_gemini_function_empty_list() -> None:
    """Test parsing of chat history with an empty tool call response.

    If the model calls a function/tool but the response is an empty list, it should
    still be parsed correctly (meaning the function call is recorded, and the function
    response is recorded as an empty content).
    """
    system_input = "You're supposed to answer math questions."
    text_question1 = "Solve the following equation. x^2+16=0"
    fn_name_1 = "root"

    tool_call_1 = create_tool_call(
        name=fn_name_1,
        id="1",
        args={
            "arg1": "-10",
            "arg2": "10",
        },
    )

    system_message = SystemMessage(content=system_input)
    message1 = HumanMessage(content=text_question1)
    message2 = AIMessage(
        content="",
        tool_calls=[
            tool_call_1,
        ],
    )
    message3 = ToolMessage(content=[], tool_call_id="1")
    messages = [
        system_message,
        message1,
        message2,
        message3,
    ]
    image_bytes_loader = ImageBytesLoader()
    system_instructions, history = _parse_chat_history_gemini(
        messages, image_bytes_loader
    )
    assert len(history) == 3
    assert system_instructions
    assert system_instructions.parts[0].text == system_input
    assert history[0].role == "user"
    assert history[0].parts[0].text == text_question1

    assert history[1].role == "model"
    assert history[1].parts[0].function_call == FunctionCall(
        name=tool_call_1["name"], args=tool_call_1["args"]
    )

    assert history[2].role == "user"
    assert history[2].parts[0].function_response == FunctionResponse(
        name=fn_name_1,
        response={"content": ""},
    )


def test_parse_history_gemini_function() -> None:
    """Test parsing of chat history with multiple tool calls and responses."""
    system_input = "You're supposed to answer math questions."
    text_question1 = "Which is bigger 2+2, 3*3 or 4-4?"
    fn_name_1 = "add"
    fn_name_2 = "multiply"
    fn_name_3 = "subtract"
    text_answer1 = "3*3 is bigger than 2+2 and 4-4"
    tool_call_1 = create_tool_call(
        name=fn_name_1,
        id="1",
        args={
            "arg1": "2",
            "arg2": "2",
        },
    )
    tool_call_2 = create_tool_call(
        name=fn_name_2,
        id="2",
        args={
            "arg1": "3",
            "arg2": "3",
        },
    )
    tool_call_3 = create_tool_call(
        name=fn_name_3,
        id="3",
        args={
            "arg1": "4",
            "arg2": "4",
        },
    )

    system_message = SystemMessage(content=system_input)
    message1 = HumanMessage(content=text_question1)
    message2 = AIMessage(
        content="",
        tool_calls=[
            tool_call_1,
            tool_call_2,
        ],
    )
    message3 = ToolMessage(content="2", tool_call_id="1")
    message4 = FunctionMessage(name=fn_name_2, content="9")
    message5 = AIMessage(content="", tool_calls=[tool_call_3])
    message6 = ToolMessage(content="0", tool_call_id="3")
    message7 = AIMessage(content=text_answer1)
    messages = [
        system_message,
        message1,
        message2,
        message3,
        message4,
        message5,
        message6,
        message7,
    ]
    image_bytes_loader = ImageBytesLoader()
    system_instructions, history = _parse_chat_history_gemini(
        messages, image_bytes_loader
    )
    assert len(history) == 6
    assert system_instructions
    assert system_instructions.parts[0].text == system_input
    assert history[0].role == "user"
    assert history[0].parts[0].text == text_question1

    assert history[1].role == "model"
    assert history[1].parts[0].function_call == FunctionCall(
        name=tool_call_1["name"], args=tool_call_1["args"]
    )
    assert history[1].parts[1].function_call == FunctionCall(
        name=tool_call_2["name"], args=tool_call_2["args"]
    )

    assert history[2].role == "user"
    assert history[2].parts[0].function_response == FunctionResponse(
        name=fn_name_1,
        response={"content": message3.content},
    )
    assert history[2].parts[1].function_response == FunctionResponse(
        name=message4.name,
        response={"content": message4.content},
    )

    assert history[3].role == "model"
    assert history[3].parts[0].function_call == FunctionCall(
        name=tool_call_3["name"], args=tool_call_3["args"]
    )

    assert history[4].role == "user"
    assert history[4].parts[0].function_response == FunctionResponse(
        name=fn_name_3,
        response={"content": message6.content},
    )
    assert history[5].parts[0].text == text_answer1


@pytest.mark.parametrize(
    ("source_history", "expected_sys_message", "expected_history"),
    [
        (
            [
                AIMessage(
                    content="Mike age is 30",
                ),
                SystemMessage(content="test1"),
                SystemMessage(content="test2"),
            ],
            Content(role="system", parts=[Part(text="test1"), Part(text="test2")]),
            [Content(role="model", parts=[Part(text="Mike age is 30")])],
        ),
        (
            [
                AIMessage(
                    content=["Mike age is 30", "Arthur age is 30"],
                ),
            ],
            None,
            [
                Content(
                    role="model",
                    parts=[
                        Part(text="Mike age is 30"),
                        Part(text="Arthur age is 30"),
                    ],
                ),
            ],
        ),
        (
            [
                AIMessage(
                    content="",
                    tool_calls=[
                        create_tool_call(
                            name="Information",
                            args={"name": "Ben"},
                            id="00000000-0000-0000-0000-00000000000",
                        ),
                    ],
                ),
            ],
            None,
            [
                Content(
                    role="model",
                    parts=[
                        Part(
                            function_call=FunctionCall(
                                name="Information",
                                args={"name": "Ben"},
                            )
                        )
                    ],
                )
            ],
        ),
        (
            [
                AIMessage(
                    content="Mike age is 30",
                    tool_calls=[
                        create_tool_call(
                            name="Information",
                            args={"name": "Ben"},
                            id="00000000-0000-0000-0000-00000000000",
                        ),
                    ],
                ),
            ],
            None,
            [
                Content(
                    role="model",
                    parts=[
                        Part(text="Mike age is 30"),
                        Part(
                            function_call=FunctionCall(
                                name="Information",
                                args={"name": "Ben"},
                            )
                        ),
                    ],
                )
            ],
        ),
        (
            [
                AIMessage(
                    content=["Mike age is 30", "Arthur age is 30"],
                    tool_calls=[
                        create_tool_call(
                            name="Information",
                            args={"name": "Ben"},
                            id="00000000-0000-0000-0000-00000000000",
                        ),
                    ],
                ),
            ],
            None,
            [
                Content(
                    role="model",
                    parts=[
                        Part(text="Mike age is 30"),
                        Part(text="Arthur age is 30"),
                        Part(
                            function_call=FunctionCall(
                                name="Information",
                                args={"name": "Ben"},
                            )
                        ),
                    ],
                )
            ],
        ),
        (
            [
                AIMessage(
                    content=["Mike age is 30"],
                    tool_calls=[
                        create_tool_call(
                            name="Information",
                            args={"name": "Rob"},
                            id="00000000-0000-0000-0000-00000000000",
                        ),
                    ],
                ),
                AIMessage(
                    content=["Arthur age is 30"],
                    tool_calls=[
                        create_tool_call(
                            name="Information",
                            args={"name": "Ben"},
                            id="00000000-0000-0000-0000-00000000000",
                        ),
                    ],
                ),
            ],
            None,
            [
                Content(
                    role="model",
                    parts=[
                        Part(text="Mike age is 30"),
                        Part(
                            function_call=FunctionCall(
                                name="Information",
                                args={"name": "Rob"},
                            )
                        ),
                        Part(text="Arthur age is 30"),
                        Part(
                            function_call=FunctionCall(
                                name="Information",
                                args={"name": "Ben"},
                            )
                        ),
                    ],
                )
            ],
        ),
    ],
)
def test_parse_history_gemini_multi(
    source_history, expected_sys_message, expected_history
) -> None:
    """Test parsing of chat history with multiple messages of same type.

    Needed to ensure that multiple system messages are combined into one, and that
    multiple AI messages are combined into one.
    """
    image_bytes_loader = ImageBytesLoader()
    sm, result_history = _parse_chat_history_gemini(
        history=source_history, imageBytesLoader=image_bytes_loader
    )

    for result, expected in zip(result_history, expected_history, strict=False):
        assert result == expected
    assert sm == expected_sys_message


def test_parse_chat_history_gemini_with_literal_eval() -> None:
    """Test that string content representing a list is parsed correctly."""
    instruction = "Describe the attached media in 5 words."
    text_message = {"type": "text", "text": instruction}
    message = str([text_message])
    history: list[BaseMessage] = [HumanMessage(content=message)]
    image_bytes_loader = ImageBytesLoader()
    _, response = _parse_chat_history_gemini(
        history=history,
        imageBytesLoader=image_bytes_loader,
        perform_literal_eval_on_string_raw_content=True,
    )
    parts = [
        Part(text=instruction),
    ]
    expected = [Content(role="user", parts=parts)]
    assert expected == response


def test_parse_chat_history_gemini_without_literal_eval() -> None:
    """Test that string content is not parsed when literal eval is disabled."""
    instruction = "Describe the attached media in 5 words."
    text_message = {"type": "text", "text": instruction}
    message = str([text_message])
    history: list[BaseMessage] = [HumanMessage(content=message)]
    image_bytes_loader = ImageBytesLoader()
    _, response = _parse_chat_history_gemini(
        history=history,
        imageBytesLoader=image_bytes_loader,
        perform_literal_eval_on_string_raw_content=False,
    )
    parts = [
        Part(text=message),
    ]
    expected = [Content(role="user", parts=parts)]
    assert expected == response


def test_python_literal_inputs() -> None:
    """In relation to literal eval, ensure that inputs are not misinterpreted."""
    llm = ChatVertexAI(model="gemini-2.5-flash", project="test-project")

    for input_string in ["None", "(1, 2)", "[1, 2, 3]", "{1, 2, 3}"]:
        _ = llm._prepare_request_gemini([HumanMessage(input_string)])


@pytest.mark.parametrize(
    ("raw_candidate", "expected"),
    [
        (
            Candidate(
                content=Content(
                    role="model",
                    parts=[
                        Part(
                            text="Mike age is 30",
                        )
                    ],
                )
            ),
            AIMessage(
                content="Mike age is 30",
                additional_kwargs={},
            ),
        ),
        (
            Candidate(
                content=Content(
                    role="model",
                    parts=[
                        Part(
                            text="Mike age is 30",
                        ),
                        Part(
                            text="Arthur age is 30",
                        ),
                    ],
                )
            ),
            AIMessage(
                content=["Mike age is 30", "Arthur age is 30"],
                additional_kwargs={},
            ),
        ),
        (
            Candidate(
                content=Content(
                    role="model",
                    parts=[
                        Part(
                            inline_data=Blob(
                                data=base64.b64decode("Qk0eAAAAAABoAAMAQABAEAGAAP8A"),
                                mime_type="image/png",
                            )
                        )
                    ],
                )
            ),
            AIMessage(
                content=[
                    {
                        "type": "image_url",
                        "image_url": {
                            "url": "data:image/png;base64,Qk0eAAAAAABoAAMAQABAEAGAAP8A"
                        },
                    }
                ],
                additional_kwargs={},
            ),
        ),
        (
            Candidate(
                content=Content(
                    role="model",
                    parts=[
                        Part(text="Here is an image:"),
                        Part(
                            inline_data=Blob(
                                data=base64.b64decode("Qk0eAAAAAABoAAMAQABAEAGAAP8A"),
                                mime_type="image/jpeg",
                            )
                        ),
                    ],
                )
            ),
            AIMessage(
                content=[
                    "Here is an image:",
                    {
                        "type": "image_url",
                        "image_url": {
                            "url": "data:image/jpeg;base64,Qk0eAAAAAABoAAMAQABAEAGAAP8A"
                        },
                    },
                ],
                additional_kwargs={},
            ),
        ),
        (
            Candidate(
                content=Content(
                    role="model",
                    parts=[
                        Part(
                            inline_data=Blob(
                                data=base64.b64decode("Qk0eAAAAAABoAAMAQABAEAGAAP8A"),
                                mime_type="image/png",
                            )
                        ),
                        Part(
                            inline_data=Blob(
                                data=base64.b64decode("Qk0eAAAAAABoAAMAQABAEAGAAP8A"),
                                mime_type="image/gif",
                            )
                        ),
                    ],
                )
            ),
            AIMessage(
                content=[
                    {
                        "type": "image_url",
                        "image_url": {
                            "url": "data:image/png;base64,Qk0eAAAAAABoAAMAQABAEAGAAP8A"
                        },
                    },
                    {
                        "type": "image_url",
                        "image_url": {
                            "url": "data:image/gif;base64,Qk0eAAAAAABoAAMAQABAEAGAAP8A"
                        },
                    },
                ],
                additional_kwargs={},
            ),
        ),
        (
            Candidate(
                content=Content(
                    role="model",
                    parts=[
                        Part(
                            function_call=FunctionCall(
                                name="Information",
                                args={"name": "Ben"},
                            ),
                        )
                    ],
                )
            ),
            AIMessage(
                content="",
                tool_calls=[
                    create_tool_call(
                        name="Information",
                        args={"name": "Ben"},
                        id="00000000-0000-0000-0000-00000000000",
                    ),
                ],
            ),
        ),
        (
            Candidate(
                content=Content(
                    role="model",
                    parts=[
                        Part(
                            function_call=FunctionCall(
                                name="Information",
                                args={"info": ["A", "B", "C"]},
                            ),
                        )
                    ],
                )
            ),
            AIMessage(
                content="",
                tool_calls=[
                    create_tool_call(
                        name="Information",
                        args={"info": ["A", "B", "C"]},
                        id="00000000-0000-0000-0000-00000000000",
                    ),
                ],
            ),
        ),
        (
            Candidate(
                content=Content(
                    role="model",
                    parts=[
                        Part(
                            function_call=FunctionCall(
                                name="Information",
                                args={
                                    "people": [
                                        {"name": "Joe", "age": 30},
                                        {"name": "Martha"},
                                    ]
                                },
                            ),
                        )
                    ],
                )
            ),
            AIMessage(
                content="",
                tool_calls=[
                    create_tool_call(
                        name="Information",
                        args={
                            "people": [
                                {"name": "Joe", "age": 30},
                                {"name": "Martha"},
                            ]
                        },
                        id="00000000-0000-0000-0000-00000000000",
                    ),
                ],
            ),
        ),
        (
            Candidate(
                content=Content(
                    role="model",
                    parts=[
                        Part(
                            function_call=FunctionCall(
                                name="Information",
                                args={"info": [[1, 2, 3], [4, 5, 6]]},
                            ),
                        )
                    ],
                )
            ),
            AIMessage(
                content="",
                tool_calls=[
                    create_tool_call(
                        name="Information",
                        args={"info": [[1, 2, 3], [4, 5, 6]]},
                        id="00000000-0000-0000-0000-00000000000",
                    ),
                ],
            ),
        ),
        (
            Candidate(
                content=Content(
                    role="model",
                    parts=[
                        Part(text="Mike age is 30"),
                        Part(
                            function_call=FunctionCall(
                                name="Information",
                                args={"name": "Ben"},
                            ),
                        ),
                    ],
                )
            ),
            AIMessage(
                content="Mike age is 30",
                tool_calls=[
                    create_tool_call(
                        name="Information",
                        args={"name": "Ben"},
                        id="00000000-0000-0000-0000-00000000000",
                    ),
                ],
            ),
        ),
        (
            Candidate(
                content=Content(
                    role="model",
                    parts=[
                        Part(
                            function_call=FunctionCall(
                                name="Information",
                                args={"name": "Ben"},
                            ),
                        ),
                        Part(text="Mike age is 30"),
                    ],
                )
            ),
            AIMessage(
                content="Mike age is 30",
                tool_calls=[
                    create_tool_call(
                        name="Information",
                        args={"name": "Ben"},
                        id="00000000-0000-0000-0000-00000000000",
                    ),
                ],
            ),
        ),
        (
            Candidate(
                content=Content(
                    role="model",
                    parts=[
                        Part(
                            function_call=FunctionCall(
                                name="Information",
                                args={"name": "Ben"},
                            ),
                        ),
                        Part(
                            function_call=FunctionCall(
                                name="Information",
                                args={"name": "Mike"},
                            ),
                        ),
                    ],
                )
            ),
            AIMessage(
                content="",
                additional_kwargs={
                    "function_call": {
                        "name": "Information",
                        "arguments": json.dumps({"name": "Mike"}),
                    }
                },
                tool_calls=[
                    create_tool_call(
                        name="Information",
                        args={"name": "Ben"},
                        id="00000000-0000-0000-0000-00000000000",
                    ),
                    create_tool_call(
                        name="Information",
                        args={"name": "Mike"},
                        id="00000000-0000-0000-0000-00000000000",
                    ),
                ],
            ),
        ),
        (
            Candidate(
                content=Content(
                    role="model",
                    parts=[
                        Part(
                            function_call=FunctionCall(
                                name="my_tool",
                                args={"param1": "value1", "param2": "value2"},
                            ),
                            thought_signature=b"decafe42",
                        ),
                    ],
                )
            ),
            AIMessage(
                content="",
                tool_calls=[
                    {
                        "type": "tool_call",
                        "id": "00000000-0000-0000-0000-00000000000",
                        "name": "my_tool",
                        "args": {"param1": "value1", "param2": "value2"},
                    }
                ],
                additional_kwargs={
                    "__gemini_function_call_thought_signatures__": {
                        "00000000-0000-0000-0000-00000000000": _bytes_to_base64(
                            b"decafe42"
                        )
                    }
                },
            ),
        ),
    ],
)
def test_parse_response_candidate(raw_candidate, expected) -> None:
    with patch("langchain_google_vertexai.chat_models.uuid.uuid4") as uuid4:
        uuid4.return_value = "00000000-0000-0000-0000-00000000000"
        response_candidate = raw_candidate
        result = _parse_response_candidate(response_candidate)
        assert result.content == expected.content
        assert result.tool_calls == expected.tool_calls
        for key, value in expected.additional_kwargs.items():
            if key == "function_call":
                res_fc = result.additional_kwargs[key]
                exp_fc = value
                assert res_fc["name"] == exp_fc["name"]

                assert json.loads(res_fc["arguments"]) == json.loads(
                    exp_fc["arguments"]
                )
            else:
                res_kw = result.additional_kwargs[key]
                exp_kw = value
                assert res_kw == exp_kw


def test_parser_multiple_tools() -> None:
    """Test parsing of multiple function calls into Pydantic models.

    Uses two simple Pydantic models as tools: Add and Multiply. The model is expected
    to call both functions in a single response, and the parser should correctly parse
    the response into instances of the respective Pydantic models.
    """

    class Add(BaseModel):
        arg1: int
        arg2: int

    class Multiply(BaseModel):
        arg1: int
        arg2: int

    with patch(
        "langchain_google_vertexai._client_utils.v1beta1PredictionServiceClient"
    ) as mc:
        response = GenerateContentResponse(
            candidates=[
                Candidate(
                    content=Content(
                        role="model",
                        parts=[
                            Part(
                                function_call=FunctionCall(
                                    name="Add",
                                    args={"arg1": "1", "arg2": "2"},
                                )
                            ),
                            Part(
                                function_call=FunctionCall(
                                    name="Multiply",
                                    args={"arg1": "3", "arg2": "3"},
                                )
                            ),
                        ],
                    )
                )
            ]
        )
        mock_generate_content = MagicMock(return_value=response)
        mc.return_value.generate_content = mock_generate_content

        model = ChatVertexAI(model_name="gemini-2.5-pro", project="test-project")
        message = HumanMessage(content="Hello")
        parser = PydanticToolsParser(tools=[Add, Multiply])
        llm = model | parser
        result = llm.invoke([message])
        mock_generate_content.assert_called_once()

        # Verify that the result is a list of Pydantic model instances
        assert isinstance(result, list)
        assert isinstance(result[0], Add)
        assert result[0] == Add(arg1=1, arg2=2)
        assert isinstance(result[1], Multiply)
        assert result[1] == Multiply(arg1=3, arg2=3)


def test_multiple_fc() -> None:
    """Test parsing of multiple function calls in a single response."""
    prompt = (
        "I'm trying to decide whether to go to London or Zurich this weekend. How "
        "hot are those cities? How about Singapore? Or maybe Tokyo. I want to go "
        "somewhere not that cold but not too hot either. Suggest me."
    )
    raw_history = [
        HumanMessage(content=prompt),
        AIMessage(
            content="",
            tool_calls=[
                {"name": "get_weather", "args": {"location": "Munich"}, "id": "1"},
                {"name": "get_weather", "args": {"location": "London"}, "id": "2"},
                {"name": "get_weather", "args": {"location": "Berlin"}, "id": "3"},
            ],
        ),
        ToolMessage(
            name="get_weather",
            tool_call_id="1",
            content='{"condition": "sunny", "temp_c": -23.9}',
        ),
        ToolMessage(
            name="get_weather",
            tool_call_id="2",
            content='{"condition": "sunny", "temp_c": -30.0}',
        ),
        ToolMessage(
            name="get_weather",
            tool_call_id="3",
            content='{"condition": "rainy", "temp_c": 25.2}',
        ),
    ]
    image_bytes_loader = ImageBytesLoader()
    _, history = _parse_chat_history_gemini(raw_history, image_bytes_loader)
    expected = [
        Content(
            parts=[Part(text=prompt)],
            role="user",
        ),
        Content(
            parts=[
                Part(
                    function_call=FunctionCall(
                        name="get_weather", args={"location": "Munich"}
                    )
                ),
                Part(
                    function_call=FunctionCall(
                        name="get_weather", args={"location": "London"}
                    )
                ),
                Part(
                    function_call=FunctionCall(
                        name="get_weather", args={"location": "Berlin"}
                    )
                ),
            ],
            role="model",
        ),
        Content(
            parts=[
                Part(
                    function_response=FunctionResponse(
                        name="get_weather",
                        response={"condition": "sunny", "temp_c": -23.9},
                    )
                ),
                Part(
                    function_response=FunctionResponse(
                        name="get_weather",
                        response={"condition": "sunny", "temp_c": -30.0},
                    )
                ),
                Part(
                    function_response=FunctionResponse(
                        name="get_weather",
                        response={"condition": "rainy", "temp_c": 25.2},
                    )
                ),
            ],
            role="user",
        ),
    ]
    assert history == expected


def test_anthropic_format_output() -> None:
    """Test format output handles different content structures correctly."""

    @dataclass
    class Usage:
        input_tokens: int
        output_tokens: int
        cache_creation_input_tokens: int | None
        cache_read_input_tokens: int | None

    @dataclass
    class Message:
        def model_dump(self):
            return {
                "content": [
                    {
                        "type": "tool_use",
                        "id": "123",
                        "name": "calculator",
                        "input": {"number": 42},
                    }
                ],
                "model": "baz",
                "role": "assistant",
                "usage": Usage(
                    input_tokens=2,
                    output_tokens=1,
                    cache_creation_input_tokens=1,
                    cache_read_input_tokens=1,
                ),
                "type": "message",
            }

        usage: Usage

    test_msg = Message(
        usage=Usage(
            input_tokens=2,
            output_tokens=1,
            cache_creation_input_tokens=1,
            cache_read_input_tokens=1,
        )
    )

    model = ChatAnthropicVertex(project="test-project", location="test-location")
    result = model._format_output(test_msg)

    message = result.generations[0].message
    assert isinstance(message, AIMessage)
    assert message.content == test_msg.model_dump()["content"]
    assert len(message.tool_calls) == 1
    assert message.tool_calls[0]["name"] == "calculator"
    assert message.tool_calls[0]["args"] == {"number": 42}
    assert message.usage_metadata == {
        "input_tokens": 4,  # 2 + 1 + 1 (original + cache_read + cache_creation)
        "output_tokens": 1,
        "total_tokens": 5,  # 4 + 1
        "input_token_details": {
            "cache_creation": 1,
            "cache_read": 1,
        },
    }


def test_anthropic_format_output_with_chain_of_thoughts() -> None:
    """Test format output handles chain of thoughts correctly."""

    @dataclass
    class Usage:
        input_tokens: int
        output_tokens: int
        cache_creation_input_tokens: int | None
        cache_read_input_tokens: int | None

    @dataclass
    class Message:
        def model_dump(self):
            return {
                "content": [
                    {
                        "type": "thinking",
                        "thinking": "Thoughts of the model...",
                        "signature": "thought-signatire",
                    },
                    {
                        "type": "redacted_thinking",
                        "data": "redacted-thoughts-data",
                    },
                    {
                        "type": "text",
                        "text": "Final output the model",
                    },
                ],
                "model": "baz",
                "role": "assistant",
                "usage": Usage(
                    input_tokens=2,
                    output_tokens=1,
                    cache_creation_input_tokens=1,
                    cache_read_input_tokens=1,
                ),
                "type": "message",
            }

        usage: Usage

    test_msg = Message(
        usage=Usage(
            input_tokens=2,
            output_tokens=1,
            cache_creation_input_tokens=1,
            cache_read_input_tokens=1,
        )
    )

    model = ChatAnthropicVertex(project="test-project", location="test-location")
    result = model._format_output(test_msg)

    message = result.generations[0].message
    assert isinstance(message, AIMessage)
    assert len(message.content) == 3
    assert message.content == test_msg.model_dump()["content"]
    assert message.usage_metadata == {
        "input_tokens": 4,  # 2 + 1 + 1 (original + cache_read + cache_creation)
        "output_tokens": 1,
        "total_tokens": 5,  # 4 + 1
        "input_token_details": {
            "cache_creation": 1,
            "cache_read": 1,
        },
    }


def test_thinking_configuration() -> None:
    """Test that thinking configuration is set correctly."""
    input_message = HumanMessage("Query requiring reasoning.")

    # Test init params
    llm = ChatVertexAI(
        model=_DEFAULT_MODEL_NAME,
        project="test-project",
        thinking_budget=100,
        include_thoughts=True,
    )
    request = llm._prepare_request_gemini([input_message])
    assert request.generation_config.thinking_config.thinking_budget == 100
    assert request.generation_config.thinking_config.include_thoughts is True

    # Test invocation params
    llm = ChatVertexAI(model=_DEFAULT_MODEL_NAME, project="test-project")
    request = llm._prepare_request_gemini(
        [input_message],
        thinking_budget=100,
        include_thoughts=True,
    )
    assert request.generation_config.thinking_config.thinking_budget == 100
    assert request.generation_config.thinking_config.include_thoughts is True


def test_thought_signature() -> None:
    """Test that thought signatures are correctly parsed and included in requests."""
    llm = ChatVertexAI(
        model=_DEFAULT_MODEL_NAME,
        project="test-project",
        include_thoughts=True,
    )
    thought_signature_bytes = b"decafe42"
    thought_signature_base64 = _bytes_to_base64(thought_signature_bytes)

    history = [
        HumanMessage("Query requiring reasoning."),
        AIMessage(
            content="",
            tool_calls=[
                {
                    "type": "tool_call",
                    "id": "abc123",
                    "name": "my_tool",
                    "args": {"param1": "value1", "param2": "value2"},
                },
            ],
            additional_kwargs={
                "__gemini_function_call_thought_signatures__": {
                    "abc123": thought_signature_base64
                }
            },
        ),
        ToolMessage("result", tool_call_id="abc123"),
    ]
    request = llm._prepare_request_gemini(history)
    assert request.contents == [
        Content(role="user", parts=[Part(text="Query requiring reasoning.")]),
        Content(
            role="model",
            parts=[
                Part(
                    function_call=FunctionCall(
                        name="my_tool",
                        args={"param1": "value1", "param2": "value2"},
                    ),
                    thought_signature=thought_signature_bytes,
                ),
            ],
        ),
        Content(
            role="user",
            parts=[
                Part(
                    function_response=FunctionResponse(
                        name="my_tool",
                        response={"content": "result"},
                    )
                ),
            ],
        ),
    ]


def test_v1_function_parts() -> None:
    llm = ChatVertexAI(
        model=_DEFAULT_MODEL_NAME, project="test-project", endpoint_version="v1"
    )

    messages = [
        HumanMessage(content="What is 2+2*2?"),
        AIMessage(
            content="I am calling a calculator to evaluate the expression",
            tool_calls=[
                {"name": "calculator", "args": {"expression": "2+2*2"}, "id": "123"}
            ],
        ),
        ToolMessage(content="6", tool_call_id="123"),
    ]

    assert llm._prepare_request_gemini(messages)


def test_thinking_budget_in_params() -> None:
    """Test that `thinking_budget` and `include_thoughts` are configured correctly."""
    # Init params
    llm = ChatVertexAI(
        model=_DEFAULT_MODEL_NAME,
        project="test-project",
        thinking_budget=1000,
        include_thoughts=True,
    )

    params = llm._prepare_params()
    # thinking_budget and include_thoughts should NOT be in top-level params
    # (to avoid conflicts with GenerationConfig)
    assert "thinking_budget" not in params
    assert "include_thoughts" not in params

    # But thinking_config should be set for the API
    assert "thinking_config" in params
    assert params["thinking_config"]["thinking_budget"] == 1000
    assert params["thinking_config"]["include_thoughts"] is True

    # Invocation params
    llm = ChatVertexAI(model=_DEFAULT_MODEL_NAME, project="test-project")

    params = llm._prepare_params(thinking_budget=500, include_thoughts=False)
    assert "thinking_budget" not in params
    assert "include_thoughts" not in params

    # Also check that thinking_config is set for the API
    assert "thinking_config" in params
    assert params["thinking_config"]["thinking_budget"] == 500
    assert params["thinking_config"]["include_thoughts"] is False


def test_thinking_budget_in_invocation_params() -> None:
    """Test that thinking parameters are available for LangSmith tracing."""
    # Init params
    llm = ChatVertexAI(
        model=_DEFAULT_MODEL_NAME,
        project="test-project",
        thinking_budget=1000,
        include_thoughts=True,
    )

    invocation_params = llm._get_invocation_params()

    # Verify thinking parameters are included for tracing
    assert "thinking_budget" in invocation_params
    assert "include_thoughts" in invocation_params
    assert invocation_params["thinking_budget"] == 1000
    assert invocation_params["include_thoughts"] is True

    # Invocation params
    llm = ChatVertexAI(model=_DEFAULT_MODEL_NAME, project="test-project")

    invocation_params = llm._get_invocation_params(
        thinking_budget=500, include_thoughts=False
    )

    # Verify thinking parameters are included for tracing
    assert "thinking_budget" in invocation_params
    assert "include_thoughts" in invocation_params
    assert invocation_params["thinking_budget"] == 500
    assert invocation_params["include_thoughts"] is False


<<<<<<< HEAD
def test_json_mode_with_pydantic_v2_fieldinfo_serialization() -> None:
    """Test that json_mode uses serialization mode for Pydantic v2 model_json_schema.

    This ensures that FieldInfo objects are properly serialized when generating
    the JSON schema for structured output in json_mode. Using mode='serialization'
    is semantically correct since the schema describes the model's output format,
    not its input validation rules.
    """
    from pydantic import Field

    class TestModel(BaseModel):
        """Test model with Pydantic v2 FieldInfo metadata."""

        name: str = Field(description="Person's name")
        age: int = Field(gt=0, le=150, description="Person's age")

    llm = ChatVertexAI(model_name="gemini-2.5-flash", project="test-project")

    # This should not raise any errors when creating structured output
    structured_llm = llm.with_structured_output(TestModel, method="json_mode")
    assert structured_llm is not None

    # Verify that model_json_schema works with mode='serialization'
    schema = TestModel.model_json_schema(mode="serialization")
    assert "properties" in schema
    assert "name" in schema["properties"]
    assert "age" in schema["properties"]
    # Verify field metadata is preserved
    assert "description" in schema["properties"]["name"]
    assert schema["properties"]["name"]["description"] == "Person's name"


def test_json_mode_pydantic_v1_backward_compatibility() -> None:
    """Test that Pydantic v1 models continue to work with json_mode.

    This ensures backward compatibility - Pydantic v1 models use schema()
    method while v2 models use model_json_schema(mode='serialization').
    """
    from pydantic.v1 import BaseModel as BaseModelV1

    class V1Model(BaseModelV1):
        """Test model using Pydantic v1 API."""

        name: str
        age: int

    llm = ChatVertexAI(model_name="gemini-2.5-flash", project="test-project")

    # V1 models should work without issues
    structured_llm = llm.with_structured_output(V1Model, method="json_mode")
    assert structured_llm is not None

    # Verify V1 model uses schema() method, not model_json_schema()
    assert hasattr(V1Model, "schema")
    assert not hasattr(V1Model, "model_json_schema")

    # Verify schema generation works
    schema = V1Model.schema()
    assert "properties" in schema
    assert "name" in schema["properties"]
    assert "age" in schema["properties"]
=======
def test_thought_signature_conversion() -> None:
    # Test ReasoningContentBlock with signature
    reasoning_block = {
        "type": "reasoning",
        "reasoning": "Let me think about this...",
        "extras": {"signature": "signature123"},
    }
    result = _convert_from_v1_to_vertex(
        [reasoning_block],  # type: ignore[list-item]
        "google_vertexai",
    )
    expected = [
        {
            "type": "thinking",
            "thinking": "Let me think about this...",
            "thought_signature": "signature123",
        }
    ]
    assert result == expected

    # Test ReasoningContentBlock without signature (should NOT be skipped now)
    reasoning_without_sig = {
        "type": "reasoning",
        "reasoning": "Thinking without signature...",
        "extras": {},
    }
    result = _convert_from_v1_to_vertex(
        [reasoning_without_sig],  # type: ignore[list-item]
        "google_vertexai",
    )
    expected_no_sig = [
        {
            "type": "thinking",
            "thinking": "Thinking without signature...",
        }
    ]
    assert result == expected_no_sig

    # Test function_call_signature block
    sig_block = {
        "type": "function_call_signature",
        "signature": "sig123",
        "index": 0,
    }
    result = _convert_from_v1_to_vertex(
        [sig_block],  # type: ignore[list-item]
        "google_vertexai",
    )
    expected_sig = [sig_block]
    assert result == expected_sig

    # Test TextContentBlock with signature
    text_block = {
        "type": "text",
        "text": "Hello world",
        "extras": {"signature": "text_sig_123"},
    }
    result = _convert_from_v1_to_vertex(
        [text_block],  # type: ignore[list-item]
        "google_vertexai",
    )
    expected_text = [
        {
            "type": "text",
            "text": "Hello world",
            "thought_signature": "text_sig_123",
        }
    ]
    assert result == expected_text


def test_parse_chat_history_uses_index_for_signature() -> None:
    """Test _parse_chat_history uses the index field to map signatures to tool calls."""
    sig_bytes = b"dummy_signature"
    sig_b64 = base64.b64encode(sig_bytes).decode("ascii")

    # Content with reasoning block (index 0) and signature block (index 1)
    # The signature block points to tool call index 0
    content = [
        {"type": "reasoning", "reasoning": "I should use the tool."},
        {"type": "function_call_signature", "signature": sig_b64, "index": 0},
    ]

    tool_calls = [{"name": "my_tool", "args": {"param": "value"}, "id": "call_1"}]

    message = AIMessage(content=content, tool_calls=tool_calls)  # type: ignore[arg-type]

    message.response_metadata["output_version"] = "v1"
    message.response_metadata["model_provider"] = (
        "google_genai"  # Simulate genai message
    )

    # Mock ImageBytesLoader
    mock_loader = MagicMock(spec=ImageBytesLoader)

    # Parse the history
    _, formatted_messages = _parse_chat_history_gemini([message], mock_loader)

    # Check the result
    model_content = formatted_messages[0]
    assert model_content.role == "model"
    assert len(model_content.parts) == 2  # thinking + function_call

    # Part 0 is thinking
    assert model_content.parts[0].thought is True
    assert model_content.parts[0].text == "I should use the tool."

    # Part 1 is function_call
    part = model_content.parts[1]

    # Check if function_call is present
    assert part.function_call is not None
    assert part.function_call.name == "my_tool"

    # Check if thought_signature is correctly attached
    assert part.thought_signature == sig_bytes


def test_parse_chat_history_with_text_signature() -> None:
    """Test _parse_chat_history handles text blocks with signatures."""
    sig_bytes = b"text_signature"
    sig_b64 = base64.b64encode(sig_bytes).decode("ascii")

    # Content with reasoning block and text block with signature
    content = [
        {"type": "reasoning", "reasoning": "Thinking..."},
        {"type": "text", "text": "Final answer", "extras": {"signature": sig_b64}},
    ]

    message = AIMessage(content=content)  # type: ignore[arg-type]

    message.response_metadata["output_version"] = "v1"
    message.response_metadata["model_provider"] = "google_genai"

    # Mock ImageBytesLoader
    mock_loader = MagicMock(spec=ImageBytesLoader)

    # Parse the history
    _, formatted_messages = _parse_chat_history_gemini([message], mock_loader)

    # Check the result
    model_content = formatted_messages[0]
    assert model_content.role == "model"
    assert len(model_content.parts) == 2

    # Part 0 is thinking
    assert model_content.parts[0].thought is True

    # Part 1 is text with signature
    part = model_content.parts[1]
    assert part.text == "Final answer"
    assert part.thought_signature == sig_bytes
>>>>>>> 5062205a
<|MERGE_RESOLUTION|>--- conflicted
+++ resolved
@@ -1822,7 +1822,6 @@
     assert invocation_params["include_thoughts"] is False
 
 
-<<<<<<< HEAD
 def test_json_mode_with_pydantic_v2_fieldinfo_serialization() -> None:
     """Test that json_mode uses serialization mode for Pydantic v2 model_json_schema.
 
@@ -1884,7 +1883,8 @@
     assert "properties" in schema
     assert "name" in schema["properties"]
     assert "age" in schema["properties"]
-=======
+
+
 def test_thought_signature_conversion() -> None:
     # Test ReasoningContentBlock with signature
     reasoning_block = {
@@ -2036,5 +2036,4 @@
     # Part 1 is text with signature
     part = model_content.parts[1]
     assert part.text == "Final answer"
-    assert part.thought_signature == sig_bytes
->>>>>>> 5062205a
+    assert part.thought_signature == sig_bytes