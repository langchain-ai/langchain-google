"""Test chat model integration."""

import json
from dataclasses import dataclass
from typing import Any, Optional
from unittest.mock import MagicMock, patch

import pytest
from google.cloud.aiplatform_v1beta1.types import (
    Candidate,
    Content,
    FunctionCall,
    FunctionResponse,
    GenerateContentResponse,
    GenerationConfig,
    HarmCategory,
    Part,
    SafetySetting,
)
from langchain_core.messages import (
    AIMessage,
    BaseMessage,
    FunctionMessage,
    HumanMessage,
    SystemMessage,
    ToolMessage,
)
from langchain_core.messages.tool import tool_call as create_tool_call
from langchain_core.output_parsers.openai_tools import (
    PydanticToolsParser,
)
from pydantic import BaseModel
from vertexai.generative_models import (  # type: ignore
    SafetySetting as VertexSafetySetting,
)
from vertexai.language_models import (  # type: ignore
    ChatMessage,
    InputOutputTextPair,
)

from langchain_google_vertexai._base import _get_prediction_client
from langchain_google_vertexai._image_utils import ImageBytesLoader
from langchain_google_vertexai.chat_models import (
    ChatVertexAI,
    _bytes_to_base64,
    _parse_chat_history,
    _parse_chat_history_gemini,
    _parse_examples,
    _parse_response_candidate,
)
from langchain_google_vertexai.model_garden import ChatAnthropicVertex


@pytest.fixture
def clear_prediction_client_cache() -> None:
    # Clear the prediction client cache so we can mock varied calls to
    # PredictionServiceClient
    _get_prediction_client.cache_clear()


def test_init() -> None:
    for llm in [
        ChatVertexAI(
            model_name="gemini-pro",
            project="test-project",
            max_output_tokens=10,
            stop=["bar"],
            location="moon-dark1",
        ),
        ChatVertexAI(
            model="gemini-pro",
            max_tokens=10,
            stop_sequences=["bar"],
            location="moon-dark1",
            project="test-proj",
        ),
    ]:
        assert llm.model_name == "gemini-pro"
        assert llm.max_output_tokens == 10
        assert llm.stop == ["bar"]

        ls_params = llm._get_ls_params()
        assert ls_params == {
            "ls_provider": "google_vertexai",
            "ls_model_name": "gemini-pro",
            "ls_model_type": "chat",
            "ls_temperature": None,
            "ls_max_tokens": 10,
            "ls_stop": ["bar"],
        }

    # test initialization with an invalid argument to check warning
    with patch("langchain_google_vertexai.chat_models.logger.warning") as mock_warning:
        llm = ChatVertexAI(
            model_name="gemini-pro",
            project="test-project",
            safety_setting={
                "HARM_CATEGORY_DANGEROUS_CONTENT": "BLOCK_LOW_AND_ABOVE"
            },  # Invalid arg
        )
        assert llm.model_name == "gemini-pro"
        assert llm.project == "test-project"
        mock_warning.assert_called_once()
        call_args = mock_warning.call_args[0][0]
        assert "Unexpected argument 'safety_setting'" in call_args
        assert "Did you mean: 'safety_settings'?" in call_args


@pytest.mark.parametrize(
    "model,location",
    [
        (
            "gemini-1.0-pro-001",
            "moon-dark1",
        ),
        ("publishers/google/models/gemini-1.0-pro-001", "moon-dark2"),
    ],
)
def test_init_client(model: str, location: str) -> None:
    config = {"model": model, "location": location}
    llm = ChatVertexAI(
        **{k: v for k, v in config.items() if v is not None}, project="test-proj"
    )
    with patch(
        "langchain_google_vertexai._client_utils.v1beta1PredictionServiceClient"
    ) as mock_prediction_service:
        response = GenerateContentResponse(candidates=[])
        mock_prediction_service.return_value.generate_content.return_value = response

        llm._generate_gemini(messages=[])
        mock_prediction_service.assert_called_once()
        client_info = mock_prediction_service.call_args.kwargs["client_info"]
        client_options = mock_prediction_service.call_args.kwargs["client_options"]
        assert client_options.api_endpoint == f"{location}-aiplatform.googleapis.com"
        assert "langchain-google-vertexai" in client_info.user_agent
        assert "ChatVertexAI" in client_info.user_agent
        assert "langchain-google-vertexai" in client_info.client_library_version
        assert "ChatVertexAI" in client_info.client_library_version
        assert llm.full_model_name == (
            f"projects/test-proj/locations/{location}/publishers/google/models/gemini-1.0-pro-001"
        )


@pytest.mark.parametrize(
    "model,location",
    [
        (
            "gemini-1.0-pro-001",
            "moon-dark1",
        ),
    ],
)
def test_model_name_presence_in_chat_results(
    model: str, location: str, clear_prediction_client_cache: Any
) -> None:
    config = {"model": model, "location": location}
    llm = ChatVertexAI(
        **{k: v for k, v in config.items() if v is not None}, project="test-proj"
    )
    with patch(
        "langchain_google_vertexai._client_utils.v1beta1PredictionServiceClient"
    ) as mock_prediction_service:
        response = GenerateContentResponse(candidates=[])
        mock_prediction_service.return_value.generate_content.return_value = response

        llm_response = llm._generate_gemini(messages=[])
        mock_prediction_service.assert_called_once()
        assert len(llm_response.generations) != 0
        assert isinstance(llm_response.generations[0].message, AIMessage)
        assert (
            llm_response.generations[0].message.response_metadata["model_name"]
            == "gemini-1.0-pro-001"
        )


def test_tuned_model_name() -> None:
    llm = ChatVertexAI(
        model_name="gemini-pro",
        project="test-project",
        tuned_model_name="projects/123/locations/europe-west4/endpoints/456",
        max_tokens=500,
    )
    assert llm.model_name == "gemini-pro"
    assert llm.tuned_model_name == "projects/123/locations/europe-west4/endpoints/456"
    assert llm.full_model_name == "projects/123/locations/europe-west4/endpoints/456"
    assert llm.max_output_tokens == 500
    assert llm.max_tokens == 500


def test_parse_examples_correct() -> None:
    text_question = (
        "Hello, could you recommend a good movie for me to watch this evening, please?"
    )
    question = HumanMessage(content=text_question)
    text_answer = (
        "Sure, You might enjoy The Lord of the Rings: The Fellowship of the Ring "
        "(2001): This is the first movie in the Lord of the Rings trilogy."
    )
    answer = AIMessage(content=text_answer)
    examples = _parse_examples([question, answer, question, answer])
    assert len(examples) == 2
    assert examples == [
        InputOutputTextPair(input_text=text_question, output_text=text_answer),
        InputOutputTextPair(input_text=text_question, output_text=text_answer),
    ]


def test_parse_examples_failes_wrong_sequence() -> None:
    with pytest.raises(ValueError) as exc_info:
        _ = _parse_examples([AIMessage(content="a")])
    assert (
        str(exc_info.value)
        == "Expect examples to have an even amount of messages, got 1."
    )


def test_parse_chat_history_correct() -> None:
    text_context = (
        "My name is Peter. You are my personal assistant. My "
        "favorite movies are Lord of the Rings and Hobbit."
    )
    context = SystemMessage(content=text_context)
    text_question = (
        "Hello, could you recommend a good movie for me to watch this evening, please?"
    )
    question = HumanMessage(content=text_question)
    text_answer = (
        "Sure, You might enjoy The Lord of the Rings: The Fellowship of the Ring "
        "(2001): This is the first movie in the Lord of the Rings trilogy."
    )
    answer = AIMessage(content=text_answer)
    history = _parse_chat_history([context, question, answer, question, answer])
    assert history.context == context.content
    assert len(history.history) == 4
    assert history.history == [
        ChatMessage(content=text_question, author="user"),
        ChatMessage(content=text_answer, author="bot"),
        ChatMessage(content=text_question, author="user"),
        ChatMessage(content=text_answer, author="bot"),
    ]


def test_parse_history_gemini() -> None:
    system_input = "You're supposed to answer math questions."
    text_question1, text_answer1 = "How much is 2+2?", "4"
    text_question2 = "How much is 3+3?"
    system_message = SystemMessage(content=system_input)
    message1 = HumanMessage(content=text_question1)
    message2 = AIMessage(content=text_answer1)
    message3 = HumanMessage(content=text_question2)
    messages = [system_message, message1, message2, message3]
    image_bytes_loader = ImageBytesLoader()
    system_instructions, history = _parse_chat_history_gemini(
        messages, image_bytes_loader
    )
    assert len(history) == 3
    assert history[0].role == "user"
    assert history[0].parts[0].text == text_question1
    assert history[1].role == "model"
    assert history[1].parts[0].text == text_answer1
    assert system_instructions and system_instructions.parts[0].text == system_input


def test_parse_history_gemini_number() -> None:
    system_input = "You're supposed to answer math questions."
    text_question1 = "54321.1"
    system_message = SystemMessage(content=system_input)
    message1 = HumanMessage(content=text_question1)
    messages = [system_message, message1]
    image_bytes_loader = ImageBytesLoader()
    system_instructions, history = _parse_chat_history_gemini(
        messages, image_bytes_loader, perform_literal_eval_on_string_raw_content=True
    )
    assert len(history) == 1
    assert history[0].role == "user"
    assert history[0].parts[0].text == text_question1
    assert system_instructions and system_instructions.parts[0].text == system_input


def test_parse_history_gemini_function_empty_list() -> None:
    system_input = "You're supposed to answer math questions."
    text_question1 = "Solve the following equation. x^2+16=0"
    fn_name_1 = "root"

    tool_call_1 = create_tool_call(
        name=fn_name_1,
        id="1",
        args={
            "arg1": "-10",
            "arg2": "10",
        },
    )

    system_message = SystemMessage(content=system_input)
    message1 = HumanMessage(content=text_question1)
    message2 = AIMessage(
        content="",
        tool_calls=[
            tool_call_1,
        ],
    )
    message3 = ToolMessage(content=[], tool_call_id="1")
    messages = [
        system_message,
        message1,
        message2,
        message3,
    ]
    image_bytes_loader = ImageBytesLoader()
    system_instructions, history = _parse_chat_history_gemini(
        messages, image_bytes_loader
    )
    assert len(history) == 3
    assert system_instructions and system_instructions.parts[0].text == system_input
    assert history[0].role == "user"
    assert history[0].parts[0].text == text_question1

    assert history[1].role == "model"
    assert history[1].parts[0].function_call == FunctionCall(
        name=tool_call_1["name"], args=tool_call_1["args"]
    )

    assert history[2].role == "function"
    assert history[2].parts[0].function_response == FunctionResponse(
        name=fn_name_1,
        response={"content": ""},
    )


def test_parse_history_gemini_function() -> None:
    system_input = "You're supposed to answer math questions."
    text_question1 = "Which is bigger 2+2, 3*3 or 4-4?"
    fn_name_1 = "add"
    fn_name_2 = "multiply"
    fn_name_3 = "subtract"
    text_answer1 = "3*3 is bigger than 2+2 and 4-4"
    tool_call_1 = create_tool_call(
        name=fn_name_1,
        id="1",
        args={
            "arg1": "2",
            "arg2": "2",
        },
    )
    tool_call_2 = create_tool_call(
        name=fn_name_2,
        id="2",
        args={
            "arg1": "3",
            "arg2": "3",
        },
    )
    tool_call_3 = create_tool_call(
        name=fn_name_3,
        id="3",
        args={
            "arg1": "4",
            "arg2": "4",
        },
    )

    system_message = SystemMessage(content=system_input)
    message1 = HumanMessage(content=text_question1)
    message2 = AIMessage(
        content="",
        tool_calls=[
            tool_call_1,
            tool_call_2,
        ],
    )
    message3 = ToolMessage(content="2", tool_call_id="1")
    message4 = FunctionMessage(name=fn_name_2, content="9")
    message5 = AIMessage(content="", tool_calls=[tool_call_3])
    message6 = ToolMessage(content="0", tool_call_id="3")
    message7 = AIMessage(content=text_answer1)
    messages = [
        system_message,
        message1,
        message2,
        message3,
        message4,
        message5,
        message6,
        message7,
    ]
    image_bytes_loader = ImageBytesLoader()
    system_instructions, history = _parse_chat_history_gemini(
        messages, image_bytes_loader
    )
    assert len(history) == 6
    assert system_instructions and system_instructions.parts[0].text == system_input
    assert history[0].role == "user"
    assert history[0].parts[0].text == text_question1

    assert history[1].role == "model"
    assert history[1].parts[0].function_call == FunctionCall(
        name=tool_call_1["name"], args=tool_call_1["args"]
    )
    assert history[1].parts[1].function_call == FunctionCall(
        name=tool_call_2["name"], args=tool_call_2["args"]
    )

    assert history[2].role == "function"
    assert history[2].parts[0].function_response == FunctionResponse(
        name=fn_name_1,
        response={"content": message3.content},
    )
    assert history[2].parts[1].function_response == FunctionResponse(
        name=message4.name,
        response={"content": message4.content},
    )

    assert history[3].role == "model"
    assert history[3].parts[0].function_call == FunctionCall(
        name=tool_call_3["name"], args=tool_call_3["args"]
    )

    assert history[4].role == "function"
    assert history[4].parts[0].function_response == FunctionResponse(
        name=fn_name_3,
        response={"content": message6.content},
    )
    assert history[5].parts[0].text == text_answer1


@pytest.mark.parametrize(
    "source_history, expected_sm, expected_history",
    [
        (
            [
                AIMessage(
                    content="Mike age is 30",
                ),
                SystemMessage(content="test1"),
                SystemMessage(content="test2"),
            ],
            Content(role="system", parts=[Part(text="test1"), Part(text="test2")]),
            [Content(role="model", parts=[Part(text="Mike age is 30")])],
        ),
        (
            [
                AIMessage(
                    content=["Mike age is 30", "Arthur age is 30"],
                ),
            ],
            None,
            [
                Content(
                    role="model",
                    parts=[
                        Part(text="Mike age is 30"),
                        Part(text="Arthur age is 30"),
                    ],
                ),
            ],
        ),
        (
            [
                AIMessage(
                    content="",
                    tool_calls=[
                        create_tool_call(
                            name="Information",
                            args={"name": "Ben"},
                            id="00000000-0000-0000-0000-00000000000",
                        ),
                    ],
                ),
            ],
            None,
            [
                Content(
                    role="model",
                    parts=[
                        Part(
                            function_call=FunctionCall(
                                name="Information",
                                args={"name": "Ben"},
                            )
                        )
                    ],
                )
            ],
        ),
        (
            [
                AIMessage(
                    content="Mike age is 30",
                    tool_calls=[
                        create_tool_call(
                            name="Information",
                            args={"name": "Ben"},
                            id="00000000-0000-0000-0000-00000000000",
                        ),
                    ],
                ),
            ],
            None,
            [
                Content(
                    role="model",
                    parts=[
                        Part(text="Mike age is 30"),
                        Part(
                            function_call=FunctionCall(
                                name="Information",
                                args={"name": "Ben"},
                            )
                        ),
                    ],
                )
            ],
        ),
        (
            [
                AIMessage(
                    content=["Mike age is 30", "Arthur age is 30"],
                    tool_calls=[
                        create_tool_call(
                            name="Information",
                            args={"name": "Ben"},
                            id="00000000-0000-0000-0000-00000000000",
                        ),
                    ],
                ),
            ],
            None,
            [
                Content(
                    role="model",
                    parts=[
                        Part(text="Mike age is 30"),
                        Part(text="Arthur age is 30"),
                        Part(
                            function_call=FunctionCall(
                                name="Information",
                                args={"name": "Ben"},
                            )
                        ),
                    ],
                )
            ],
        ),
        (
            [
                AIMessage(
                    content=["Mike age is 30"],
                    tool_calls=[
                        create_tool_call(
                            name="Information",
                            args={"name": "Rob"},
                            id="00000000-0000-0000-0000-00000000000",
                        ),
                    ],
                ),
                AIMessage(
                    content=["Arthur age is 30"],
                    tool_calls=[
                        create_tool_call(
                            name="Information",
                            args={"name": "Ben"},
                            id="00000000-0000-0000-0000-00000000000",
                        ),
                    ],
                ),
            ],
            None,
            [
                Content(
                    role="model",
                    parts=[
                        Part(text="Mike age is 30"),
                        Part(
                            function_call=FunctionCall(
                                name="Information",
                                args={"name": "Rob"},
                            )
                        ),
                        Part(text="Arthur age is 30"),
                        Part(
                            function_call=FunctionCall(
                                name="Information",
                                args={"name": "Ben"},
                            )
                        ),
                    ],
                )
            ],
        ),
    ],
)
def test_parse_history_gemini_multi(
    source_history, expected_sm, expected_history
) -> None:
    image_bytes_loader = ImageBytesLoader()
    sm, result_history = _parse_chat_history_gemini(
        history=source_history, imageBytesLoader=image_bytes_loader
    )

    for result, expected in zip(result_history, expected_history):
        assert result == expected
    assert sm == expected_sm


def test_default_params_gemini() -> None:
    user_prompt = "Hello"

    with patch(
        "langchain_google_vertexai._client_utils.v1beta1PredictionServiceClient"
    ) as mc:
        response = GenerateContentResponse(
            candidates=[Candidate(content=Content(parts=[Part(text="Hi")]))]
        )
        mock_generate_content = MagicMock(return_value=response)
        mc.return_value.generate_content = mock_generate_content

        model = ChatVertexAI(model_name="gemini-pro", project="test-project")
        message = HumanMessage(content=user_prompt)
        _ = model.invoke([message])
        mock_generate_content.assert_called_once()
        assert (
            mock_generate_content.call_args.kwargs["request"].contents[0].role == "user"
        )
        assert (
            mock_generate_content.call_args.kwargs["request"].contents[0].parts[0].text
            == "Hello"
        )
        expected = GenerationConfig(
            candidate_count=1,
        )
        assert (
            mock_generate_content.call_args.kwargs["request"].generation_config
            == expected
        )
        assert mock_generate_content.call_args.kwargs["request"].tools == []
        assert not mock_generate_content.call_args.kwargs["request"].tool_config
        assert not mock_generate_content.call_args.kwargs["request"].safety_settings


@pytest.mark.parametrize(
    "raw_candidate, expected",
    [
        (
            Candidate(
                content=Content(
                    role="model",
                    parts=[
                        Part(
                            text="Mike age is 30",
                        )
                    ],
                )
            ),
            AIMessage(
                content="Mike age is 30",
                additional_kwargs={},
            ),
        ),
        (
            Candidate(
                content=Content(
                    role="model",
                    parts=[
                        Part(
                            text="Mike age is 30",
                        ),
                        Part(
                            text="Arthur age is 30",
                        ),
                    ],
                )
            ),
            AIMessage(
                content=["Mike age is 30", "Arthur age is 30"],
                additional_kwargs={},
            ),
        ),
        (
            Candidate(
                content=Content(
                    role="model",
                    parts=[
                        Part(
                            function_call=FunctionCall(
                                name="Information",
                                args={"name": "Ben"},
                            ),
                        )
                    ],
                )
            ),
            AIMessage(
                content="",
                tool_calls=[
                    create_tool_call(
                        name="Information",
                        args={"name": "Ben"},
                        id="00000000-0000-0000-0000-00000000000",
                    ),
                ],
            ),
        ),
        (
            Candidate(
                content=Content(
                    role="model",
                    parts=[
                        Part(
                            function_call=FunctionCall(
                                name="Information",
                                args={"info": ["A", "B", "C"]},
                            ),
                        )
                    ],
                )
            ),
            AIMessage(
                content="",
                tool_calls=[
                    create_tool_call(
                        name="Information",
                        args={"info": ["A", "B", "C"]},
                        id="00000000-0000-0000-0000-00000000000",
                    ),
                ],
            ),
        ),
        (
            Candidate(
                content=Content(
                    role="model",
                    parts=[
                        Part(
                            function_call=FunctionCall(
                                name="Information",
                                args={
                                    "people": [
                                        {"name": "Joe", "age": 30},
                                        {"name": "Martha"},
                                    ]
                                },
                            ),
                        )
                    ],
                )
            ),
            AIMessage(
                content="",
                tool_calls=[
                    create_tool_call(
                        name="Information",
                        args={
                            "people": [
                                {"name": "Joe", "age": 30},
                                {"name": "Martha"},
                            ]
                        },
                        id="00000000-0000-0000-0000-00000000000",
                    ),
                ],
            ),
        ),
        (
            Candidate(
                content=Content(
                    role="model",
                    parts=[
                        Part(
                            function_call=FunctionCall(
                                name="Information",
                                args={"info": [[1, 2, 3], [4, 5, 6]]},
                            ),
                        )
                    ],
                )
            ),
            AIMessage(
                content="",
                tool_calls=[
                    create_tool_call(
                        name="Information",
                        args={"info": [[1, 2, 3], [4, 5, 6]]},
                        id="00000000-0000-0000-0000-00000000000",
                    ),
                ],
            ),
        ),
        (
            Candidate(
                content=Content(
                    role="model",
                    parts=[
                        Part(text="Mike age is 30"),
                        Part(
                            function_call=FunctionCall(
                                name="Information",
                                args={"name": "Ben"},
                            ),
                        ),
                    ],
                )
            ),
            AIMessage(
                content="Mike age is 30",
                tool_calls=[
                    create_tool_call(
                        name="Information",
                        args={"name": "Ben"},
                        id="00000000-0000-0000-0000-00000000000",
                    ),
                ],
            ),
        ),
        (
            Candidate(
                content=Content(
                    role="model",
                    parts=[
                        Part(
                            function_call=FunctionCall(
                                name="Information",
                                args={"name": "Ben"},
                            ),
                        ),
                        Part(text="Mike age is 30"),
                    ],
                )
            ),
            AIMessage(
                content="Mike age is 30",
                tool_calls=[
                    create_tool_call(
                        name="Information",
                        args={"name": "Ben"},
                        id="00000000-0000-0000-0000-00000000000",
                    ),
                ],
            ),
        ),
        (
            Candidate(
                content=Content(
                    role="model",
                    parts=[
                        Part(
                            function_call=FunctionCall(
                                name="Information",
                                args={"name": "Ben"},
                            ),
                        ),
                        Part(
                            function_call=FunctionCall(
                                name="Information",
                                args={"name": "Mike"},
                            ),
                        ),
                    ],
                )
            ),
            AIMessage(
                content="",
                additional_kwargs={
                    "function_call": {
                        "name": "Information",
                        "arguments": json.dumps({"name": "Mike"}),
                    }
                },
                tool_calls=[
                    create_tool_call(
                        name="Information",
                        args={"name": "Ben"},
                        id="00000000-0000-0000-0000-00000000000",
                    ),
                    create_tool_call(
                        name="Information",
                        args={"name": "Mike"},
                        id="00000000-0000-0000-0000-00000000000",
                    ),
                ],
            ),
        ),
        (
            Candidate(
                content=Content(
                    role="model",
                    parts=[
                        Part(
                            function_call=FunctionCall(
                                name="my_tool",
                                args={"param1": "value1", "param2": "value2"},
                            ),
                            thought_signature=b"decafe42",
                        ),
                    ],
                )
            ),
            AIMessage(
                content="",
                tool_calls=[
                    {
                        "type": "tool_call",
                        "id": "00000000-0000-0000-0000-00000000000",
                        "name": "my_tool",
                        "args": {"param1": "value1", "param2": "value2"},
                    }
                ],
                additional_kwargs={
                    "__gemini_function_call_thought_signatures__": {
                        "00000000-0000-0000-0000-00000000000": _bytes_to_base64(
                            b"decafe42"
                        )
                    }
                },
            ),
        ),
    ],
)
def test_parse_response_candidate(raw_candidate, expected) -> None:
    with patch("langchain_google_vertexai.chat_models.uuid.uuid4") as uuid4:
        uuid4.return_value = "00000000-0000-0000-0000-00000000000"
        response_candidate = raw_candidate
        result = _parse_response_candidate(response_candidate)
        assert result.content == expected.content
        assert result.tool_calls == expected.tool_calls
        for key, value in expected.additional_kwargs.items():
            if key == "function_call":
                res_fc = result.additional_kwargs[key]
                exp_fc = value
                assert res_fc["name"] == exp_fc["name"]

                assert json.loads(res_fc["arguments"]) == json.loads(
                    exp_fc["arguments"]
                )
            else:
                res_kw = result.additional_kwargs[key]
                exp_kw = value
                assert res_kw == exp_kw


def test_parser_multiple_tools():
    class Add(BaseModel):
        arg1: int
        arg2: int

    class Multiply(BaseModel):
        arg1: int
        arg2: int

    with patch(
        "langchain_google_vertexai._client_utils.v1beta1PredictionServiceClient"
    ) as mc:
        response = GenerateContentResponse(
            candidates=[
                Candidate(
                    content=Content(
                        role="model",
                        parts=[
                            Part(
                                function_call=FunctionCall(
                                    name="Add",
                                    args={"arg1": "1", "arg2": "2"},
                                )
                            ),
                            Part(
                                function_call=FunctionCall(
                                    name="Multiply",
                                    args={"arg1": "3", "arg2": "3"},
                                )
                            ),
                        ],
                    )
                )
            ]
        )
        mock_generate_content = MagicMock(return_value=response)
        mc.return_value.generate_content = mock_generate_content

        model = ChatVertexAI(model_name="gemini-1.5-pro", project="test-project")
        message = HumanMessage(content="Hello")
        parser = PydanticToolsParser(tools=[Add, Multiply])
        llm = model | parser
        result = llm.invoke([message])
        mock_generate_content.assert_called_once()
        assert isinstance(result, list)
        assert isinstance(result[0], Add)
        assert result[0] == Add(arg1=1, arg2=2)
        assert isinstance(result[1], Multiply)
        assert result[1] == Multiply(arg1=3, arg2=3)


def test_generation_config_gemini() -> None:
    model = ChatVertexAI(
        model_name="gemini-pro",
        project="test-project",
        temperature=0.2,
        top_k=3,
        frequency_penalty=0.2,
        presence_penalty=0.6,
    )
    generation_config = model._generation_config_gemini(
        temperature=0.3,
        stop=["stop"],
        candidate_count=2,
        frequency_penalty=0.9,
        presence_penalty=0.8,
    )
    expected = GenerationConfig(
        stop_sequences=["stop"],
        temperature=0.3,
        top_k=3,
        candidate_count=2,
        frequency_penalty=0.9,
        presence_penalty=0.8,
    )
    assert generation_config == expected


def test_safety_settings_gemini() -> None:
    model = ChatVertexAI(
        model_name="gemini-pro", temperature=0.2, top_k=3, project="test-project"
    )
    expected_safety_setting = SafetySetting(
        category=HarmCategory.HARM_CATEGORY_DANGEROUS_CONTENT,
        threshold=SafetySetting.HarmBlockThreshold.BLOCK_LOW_AND_ABOVE,
    )
    safety_settings = model._safety_settings_gemini([expected_safety_setting])
    assert safety_settings == [expected_safety_setting]
    safety_settings = model._safety_settings_gemini(
        {"HARM_CATEGORY_DANGEROUS_CONTENT": "BLOCK_LOW_AND_ABOVE"}
    )
    assert safety_settings == [expected_safety_setting]
    safety_settings = model._safety_settings_gemini({2: 1})
    assert safety_settings == [expected_safety_setting]
    threshold = SafetySetting.HarmBlockThreshold.BLOCK_LOW_AND_ABOVE
    safety_settings = model._safety_settings_gemini(
        {HarmCategory.HARM_CATEGORY_DANGEROUS_CONTENT: threshold}
    )
    assert safety_settings == [expected_safety_setting]


def test_safety_settings_gemini_init() -> None:
    expected_safety_setting = [
        VertexSafetySetting(
            category=HarmCategory.HARM_CATEGORY_DANGEROUS_CONTENT,
            threshold=SafetySetting.HarmBlockThreshold.BLOCK_LOW_AND_ABOVE,
            method=SafetySetting.HarmBlockMethod.SEVERITY,
        )
    ]
    model = ChatVertexAI(
        model_name="gemini-pro",
        temperature=0.2,
        top_k=3,
        project="test-project",
        safety_settings=expected_safety_setting,
    )
    safety_settings = model._safety_settings_gemini(None)
    assert safety_settings == expected_safety_setting


def test_multiple_fc() -> None:
    prompt = (
        "I'm trying to decide whether to go to London or Zurich this weekend. How "
        "hot are those cities? How about Singapore? Or maybe Tokyo. I want to go "
        "somewhere not that cold but not too hot either. Suggest me."
    )
    raw_history = [
        HumanMessage(content=prompt),
        AIMessage(
            content="",
            tool_calls=[
                {"name": "get_weather", "args": {"location": "Munich"}, "id": "1"},
                {"name": "get_weather", "args": {"location": "London"}, "id": "2"},
                {"name": "get_weather", "args": {"location": "Berlin"}, "id": "3"},
            ],
        ),
        ToolMessage(
            name="get_weather",
            tool_call_id="1",
            content='{"condition": "sunny", "temp_c": -23.9}',
        ),
        ToolMessage(
            name="get_weather",
            tool_call_id="2",
            content='{"condition": "sunny", "temp_c": -30.0}',
        ),
        ToolMessage(
            name="get_weather",
            tool_call_id="3",
            content='{"condition": "rainy", "temp_c": 25.2}',
        ),
    ]
    image_bytes_loader = ImageBytesLoader()
    _, history = _parse_chat_history_gemini(raw_history, image_bytes_loader)
    expected = [
        Content(
            parts=[Part(text=prompt)],
            role="user",
        ),
        Content(
            parts=[
                Part(
                    function_call=FunctionCall(
                        name="get_weather", args={"location": "Munich"}
                    )
                ),
                Part(
                    function_call=FunctionCall(
                        name="get_weather", args={"location": "London"}
                    )
                ),
                Part(
                    function_call=FunctionCall(
                        name="get_weather", args={"location": "Berlin"}
                    )
                ),
            ],
            role="model",
        ),
        Content(
            parts=[
                Part(
                    function_response=FunctionResponse(
                        name="get_weather",
                        response={"condition": "sunny", "temp_c": -23.9},
                    )
                ),
                Part(
                    function_response=FunctionResponse(
                        name="get_weather",
                        response={"condition": "sunny", "temp_c": -30.0},
                    )
                ),
                Part(
                    function_response=FunctionResponse(
                        name="get_weather",
                        response={"condition": "rainy", "temp_c": 25.2},
                    )
                ),
            ],
            role="function",
        ),
    ]
    assert history == expected


def test_parse_chat_history_gemini_with_literal_eval() -> None:
    instruction = "Describe the attached media in 5 words."
    text_message = {"type": "text", "text": instruction}
    message = str([text_message])
    history: list[BaseMessage] = [HumanMessage(content=message)]
    image_bytes_loader = ImageBytesLoader()
    _, response = _parse_chat_history_gemini(
        history=history,
        imageBytesLoader=image_bytes_loader,
        perform_literal_eval_on_string_raw_content=True,
    )
    parts = [
        Part(text=instruction),
    ]
    expected = [Content(role="user", parts=parts)]
    assert expected == response


def test_parse_chat_history_gemini_without_literal_eval() -> None:
    instruction = "Describe the attached media in 5 words."
    text_message = {"type": "text", "text": instruction}
    message = str([text_message])
    history: list[BaseMessage] = [HumanMessage(content=message)]
    image_bytes_loader = ImageBytesLoader()
    _, response = _parse_chat_history_gemini(
        history=history,
        imageBytesLoader=image_bytes_loader,
        perform_literal_eval_on_string_raw_content=False,
    )
    parts = [
        Part(text=message),
    ]
    expected = [Content(role="user", parts=parts)]
    assert expected == response


def test_init_client_with_custom_api_endpoint() -> None:
    config = {
        "model": "gemini-1.5-pro",
        "api_endpoint": "https://example.com",
        "api_transport": "rest",
    }
    llm = ChatVertexAI(
        **{k: v for k, v in config.items() if v is not None}, project="test-proj"
    )
    with patch(
        "langchain_google_vertexai._client_utils.v1beta1PredictionServiceClient"
    ) as mock_prediction_service:
        response = GenerateContentResponse(candidates=[])
        mock_prediction_service.return_value.generate_content.return_value = response

        llm._generate_gemini(messages=[])
        mock_prediction_service.assert_called_once()
        client_options = mock_prediction_service.call_args.kwargs["client_options"]
        transport = mock_prediction_service.call_args.kwargs["transport"]
        assert client_options.api_endpoint == "https://example.com"
        assert transport == "rest"


def test_init_client_with_custom_base_url(clear_prediction_client_cache: Any) -> None:
    config = {
        "model": "gemini-1.5-pro",
        "base_url": "https://example.com",
        "api_transport": "rest",
    }
    llm = ChatVertexAI(
        **{k: v for k, v in config.items() if v is not None}, project="test-proj"
    )
    with patch(
        "langchain_google_vertexai._client_utils.v1beta1PredictionServiceClient"
    ) as mock_prediction_service:
        response = GenerateContentResponse(candidates=[])
        mock_prediction_service.return_value.generate_content.return_value = response

        llm._generate_gemini(messages=[])
        mock_prediction_service.assert_called_once()
        client_options = mock_prediction_service.call_args.kwargs["client_options"]
        transport = mock_prediction_service.call_args.kwargs["transport"]
        assert client_options.api_endpoint == "https://example.com"
        assert transport == "rest"


def test_init_client_with_custom_model_kwargs() -> None:
    llm = ChatAnthropicVertex(
        project="test-project",
        location="test-location",
        model_kwargs={"thinking": {"type": "enabled", "budget_tokens": 1024}},
    )
    assert llm.model_kwargs == {"thinking": {"type": "enabled", "budget_tokens": 1024}}

    default_params = llm._default_params
    assert default_params["thinking"] == {"type": "enabled", "budget_tokens": 1024}


def test_anthropic_format_output() -> None:
    """Test format output handles different content structures correctly."""

    @dataclass
    class Usage:
        input_tokens: int
        output_tokens: int
        cache_creation_input_tokens: Optional[int]
        cache_read_input_tokens: Optional[int]

    @dataclass
    class Message:
        def model_dump(self):
            return {
                "content": [
                    {
                        "type": "tool_use",
                        "id": "123",
                        "name": "calculator",
                        "input": {"number": 42},
                    }
                ],
                "model": "baz",
                "role": "assistant",
                "usage": Usage(
                    input_tokens=2,
                    output_tokens=1,
                    cache_creation_input_tokens=1,
                    cache_read_input_tokens=1,
                ),
                "type": "message",
            }

        usage: Usage

    test_msg = Message(
        usage=Usage(
            input_tokens=2,
            output_tokens=1,
            cache_creation_input_tokens=1,
            cache_read_input_tokens=1,
        )
    )

    model = ChatAnthropicVertex(project="test-project", location="test-location")
    result = model._format_output(test_msg)

    message = result.generations[0].message
    assert isinstance(message, AIMessage)
    assert message.content == test_msg.model_dump()["content"]
    assert len(message.tool_calls) == 1
    assert message.tool_calls[0]["name"] == "calculator"
    assert message.tool_calls[0]["args"] == {"number": 42}
    assert message.usage_metadata == {
        "input_tokens": 2,
        "output_tokens": 1,
        "total_tokens": 3,
        "cache_creation_input_tokens": 1,
        "cache_read_input_tokens": 1,
    }


def test_anthropic_format_output_with_chain_of_thoughts() -> None:
    """Test format output handles chain of thoughts correctly."""

    @dataclass
    class Usage:
        input_tokens: int
        output_tokens: int
        cache_creation_input_tokens: Optional[int]
        cache_read_input_tokens: Optional[int]

    @dataclass
    class Message:
        def model_dump(self):
            return {
                "content": [
                    {
                        "type": "thinking",
                        "thinking": "Thoughts of the model...",
                        "signature": "thought-signatire",
                    },
                    {
                        "type": "redacted_thinking",
                        "data": "redacted-thoughts-data",
                    },
                    {
                        "type": "text",
                        "text": "Final output the model",
                    },
                ],
                "model": "baz",
                "role": "assistant",
                "usage": Usage(
                    input_tokens=2,
                    output_tokens=1,
                    cache_creation_input_tokens=1,
                    cache_read_input_tokens=1,
                ),
                "type": "message",
            }

        usage: Usage

    test_msg = Message(
        usage=Usage(
            input_tokens=2,
            output_tokens=1,
            cache_creation_input_tokens=1,
            cache_read_input_tokens=1,
        )
    )

    model = ChatAnthropicVertex(project="test-project", location="test-location")
    result = model._format_output(test_msg)

    message = result.generations[0].message
    print(message)
    assert isinstance(message, AIMessage)
    assert len(message.content) == 3
    assert message.content == test_msg.model_dump()["content"]
    assert message.usage_metadata == {
        "input_tokens": 2,
        "output_tokens": 1,
        "total_tokens": 3,
        "cache_creation_input_tokens": 1,
        "cache_read_input_tokens": 1,
    }


def test_thinking_configuration() -> None:
    input_message = HumanMessage("Query requiring reasoning.")

    # Test init params
    llm = ChatVertexAI(
        model="gemini-2.5-flash",
        project="test-project",
        thinking_budget=100,
        include_thoughts=True,
    )
    request = llm._prepare_request_gemini([input_message])
    assert request.generation_config.thinking_config.thinking_budget == 100
    assert request.generation_config.thinking_config.include_thoughts is True

    # Test invocation params
    llm = ChatVertexAI(model="gemini-2.5-flash", project="test-project")
    request = llm._prepare_request_gemini(
        [input_message],
        thinking_budget=100,
        include_thoughts=True,
    )
    assert request.generation_config.thinking_config.thinking_budget == 100
    assert request.generation_config.thinking_config.include_thoughts is True


<<<<<<< HEAD
def test_message_content_types() -> None:
    """Test handling of different message content types."""
    test_cases = [
        # Alpha characters only
        "Hello World",
        # Numeric characters only
        "12345",
        # Float representation
        "3.14159",
        # Mixed content
        "Hello123 3.14 World!",
    ]

    with patch("langchain_google_vertexai._base.v1beta1PredictionServiceClient") as mc:
        response = GenerateContentResponse(
            candidates=[Candidate(content=Content(parts=[Part(text="Response")]))]
        )
        mock_generate_content = MagicMock(return_value=response)
        mc.return_value.generate_content = mock_generate_content

        model = ChatVertexAI(model_name="gemini-pro", project="test-project")

        for test_content in test_cases:
            message = HumanMessage(content=test_content)
            result = model.invoke([message])

            # Verify the content was passed correctly to the model
            mock_generate_content.assert_called()
            call_args = mock_generate_content.call_args.kwargs["request"]
            assert call_args.contents[0].parts[0].text == test_content

            # Verify the response was handled correctly
            assert isinstance(result, AIMessage)
            assert result.content == "Response"
=======
def test_thought_signature() -> None:
    llm = ChatVertexAI(
        model="gemini-2.5-flash",
        project="test-project",
        include_thoughts=True,
    )
    thought_signature_bytes = b"decafe42"
    thought_signature_base64 = _bytes_to_base64(thought_signature_bytes)

    history = [
        HumanMessage("Query requiring reasoning."),
        AIMessage(
            content="",
            tool_calls=[
                {
                    "type": "tool_call",
                    "id": "abc123",
                    "name": "my_tool",
                    "args": {"param1": "value1", "param2": "value2"},
                },
            ],
            additional_kwargs={
                "__gemini_function_call_thought_signatures__": {
                    "abc123": thought_signature_base64
                }
            },
        ),
        ToolMessage("result", tool_call_id="abc123"),
    ]
    request = llm._prepare_request_gemini(history)
    assert request.contents == [
        Content(role="user", parts=[Part(text="Query requiring reasoning.")]),
        Content(
            role="model",
            parts=[
                Part(
                    function_call=FunctionCall(
                        name="my_tool",
                        args={"param1": "value1", "param2": "value2"},
                    ),
                    thought_signature=thought_signature_bytes,
                ),
            ],
        ),
        Content(
            role="function",
            parts=[
                Part(
                    function_response=FunctionResponse(
                        name="my_tool",
                        response={"content": "result"},
                    )
                ),
            ],
        ),
    ]
>>>>>>> 0c102515
<|MERGE_RESOLUTION|>--- conflicted
+++ resolved
@@ -1392,7 +1392,6 @@
     assert request.generation_config.thinking_config.include_thoughts is True
 
 
-<<<<<<< HEAD
 def test_message_content_types() -> None:
     """Test handling of different message content types."""
     test_cases = [
@@ -1427,7 +1426,7 @@
             # Verify the response was handled correctly
             assert isinstance(result, AIMessage)
             assert result.content == "Response"
-=======
+
 def test_thought_signature() -> None:
     llm = ChatVertexAI(
         model="gemini-2.5-flash",
@@ -1483,5 +1482,4 @@
                 ),
             ],
         ),
-    ]
->>>>>>> 0c102515
+    ]