from __future__ import annotations

import json
import sys
from collections.abc import Sequence
from enum import Enum
from typing import Any, Dict, List, Optional, Tuple, Union, cast
from unittest.mock import Mock, patch

import google.cloud.aiplatform_v1beta1.types as gapic
import pytest
<<<<<<< HEAD
import vertexai.generative_models as vertexai
=======
import vertexai.generative_models as vertexai  # TODO: migrate to google-genai
>>>>>>> 9ea5b893
from google.cloud.aiplatform_v1beta1.types import (
    FunctionCallingConfig as GapicFunctionCallingConfig,
)
from google.cloud.aiplatform_v1beta1.types import (
    ToolConfig as GapicToolConfig,
)
from langchain_core.tools import BaseTool, tool
from langchain_core.utils.function_calling import (
    FunctionDescription,
    convert_to_openai_tool,
)
from langchain_core.utils.json_schema import dereference_refs
from pydantic import BaseModel, Field
from pydantic.v1 import (
    BaseModel as BaseModelV1,
)
from pydantic.v1 import (
    Field as FieldV1,
)

from langchain_google_vertexai.functions_utils import (
    _format_base_tool_to_function_declaration,
    _format_dict_to_function_declaration,
    _format_json_schema_to_gapic,
    _format_json_schema_to_gapic_v1,
    _format_pydantic_to_function_declaration,
    _format_to_gapic_function_declaration,
    _format_to_gapic_tool,
    _format_tool_config,
    _format_vertex_to_function_declaration,
    _FunctionDeclarationLike,
    _tool_choice_to_tool_config,
    _ToolType,
)


def test_format_json_schema_to_gapic() -> None:
    # Simple case
    class RecordPerson(BaseModel):
        """Record some identifying information about a person."""

        name: str
        age: Optional[int]

    schema = RecordPerson.model_json_schema()
    result = _format_json_schema_to_gapic(schema)
    expected = {
        "title": "RecordPerson",
        "type": "OBJECT",
        "description": "Record some identifying information about a person.",
        "properties": {
            "name": {"title": "Name", "type": "STRING"},
            "age": {"type": "INTEGER", "title": "Age"},
        },
        "required": ["name"],
    }
    assert result == expected

    # Nested case
    class StringEnum(str, Enum):
        pear = "pear"
        banana = "banana"

    class A(BaseModel):
        """Class A."""

        int_field: Optional[int]

    class B(BaseModel):
        object_field: Optional[A] = Field(description="Class A")
        array_field: Sequence[A]
        int_field: int = Field(description="int field", ge=1, le=10)
        str_field: str = Field(
            min_length=1,
            max_length=10,
            pattern="^[A-Z]{1,10}$",
            json_schema_extra={"example": "ABCD"},
        )
        str_enum_field: StringEnum

    schema = B.model_json_schema()
    result = _format_json_schema_to_gapic(dereference_refs(schema))

    expected = {
        "properties": {
            "object_field": {
                "description": "Class A",
                "properties": {"int_field": {"type": "INTEGER", "title": "Int Field"}},
                "required": [],
                "title": "A",
                "type": "OBJECT",
            },
            "array_field": {
                "items": {
                    "description": "Class A.",
                    "properties": {
                        "int_field": {"type": "INTEGER", "title": "Int Field"}
                    },
                    "required": [],
                    "title": "A",
                    "type": "OBJECT",
                },
                "type": "ARRAY",
                "title": "Array Field",
            },
            "int_field": {
                "description": "int field",
                "maximum": 10,
                "minimum": 1,
                "title": "Int Field",
                "type": "INTEGER",
            },
            "str_field": {
                "example": "ABCD",
                "maxLength": 10,
                "minLength": 1,
                "pattern": "^[A-Z]{1,10}$",
                "title": "Str Field",
                "type": "STRING",
            },
            "str_enum_field": {
                "enum": ["pear", "banana"],
                "title": "StringEnum",
                "type": "STRING",
            },
        },
        "type": "OBJECT",
        "title": "B",
        "required": ["array_field", "int_field", "str_field", "str_enum_field"],
    }
    assert result == expected

    gapic_schema = cast("gapic.Schema", gapic.Schema.from_json(json.dumps(result)))
    assert gapic_schema.type_ == gapic.Type.OBJECT
    assert gapic_schema.title == expected["title"]
    assert gapic_schema.required == expected["required"]
    assert (
        gapic_schema.properties["str_field"].example
        == expected["properties"]["str_field"]["example"]  # type: ignore
    )


# Move class definitions outside function to avoid forward reference issues in Pydantic
# V1
class _RecordPersonV1(BaseModelV1):
    """Record some identifying information about a person."""

    name: str
    age: Optional[int]


class _StringEnumV1(str, Enum):
    pear = "pear"
    banana = "banana"


class _AV1(BaseModelV1):
    """Class A."""

    int_field: Optional[int]


class _BV1(BaseModelV1):
    object_field: Optional[_AV1] = FieldV1(description="Class A")
    array_field: Sequence[_AV1]
    int_field: int = FieldV1(description="int field", minimum=1, maximum=10)
    str_field: str = FieldV1(
        min_length=1, max_length=10, pattern="^[A-Z]{1,10}$", example="ABCD"
    )
    str_enum_field: _StringEnumV1


def test_format_json_schema_to_gapic_v1() -> None:
    # Simple case
    schema = _RecordPersonV1.schema()
    result = _format_json_schema_to_gapic_v1(schema)
    expected = {
        "title": "_RecordPersonV1",
        "type": "OBJECT",
        "description": "Record some identifying information about a person.",
        "properties": {
            "name": {"title": "Name", "type": "STRING"},
            "age": {"type": "INTEGER", "title": "Age"},
        },
        "required": ["name"],
    }
    assert result == expected

    # Nested case
    schema = _BV1.schema()
    result = _format_json_schema_to_gapic_v1(dereference_refs(schema))

    expected = {
        "properties": {
            "object_field": {
                "description": "Class A.",
                "properties": {"int_field": {"type": "INTEGER", "title": "Int Field"}},
                "title": "_AV1",
                "type": "OBJECT",
            },
            "array_field": {
                "items": {
                    "description": "Class A.",
                    "properties": {
                        "int_field": {"type": "INTEGER", "title": "Int Field"}
                    },
                    "title": "_AV1",
                    "type": "OBJECT",
                },
                "type": "ARRAY",
                "title": "Array Field",
            },
            "int_field": {
                "description": "int field",
                "maximum": 10,
                "minimum": 1,
                "title": "Int Field",
                "type": "INTEGER",
            },
            "str_field": {
                "example": "ABCD",
                "maxLength": 10,
                "minLength": 1,
                "pattern": "^[A-Z]{1,10}$",
                "title": "Str Field",
                "type": "STRING",
            },
            "str_enum_field": {
                "description": "An enumeration.",
                "enum": ["pear", "banana"],
                "title": "_StringEnumV1",
                "type": "STRING",
            },
        },
        "type": "OBJECT",
        "title": "_BV1",
        "required": ["array_field", "int_field", "str_field", "str_enum_field"],
    }
    assert result == expected

    gapic_schema = cast("gapic.Schema", gapic.Schema.from_json(json.dumps(result)))
    assert gapic_schema.type_ == gapic.Type.OBJECT
    assert gapic_schema.title == expected["title"]
    assert gapic_schema.required == expected["required"]
    assert (
        gapic_schema.properties["str_field"].example
        == expected["properties"]["str_field"]["example"]  # type: ignore
    )


def test_format_json_schema_to_gapic_union_types() -> None:
    """Test that union types are consistent between v1 and v2."""

    class RecordPerson_v1(BaseModelV1):
        name: str
        age: Union[int, str]

    class RecordPerson(BaseModel):
        name: str
        age: Union[int, str]

    schema_v1 = RecordPerson_v1.schema()
    schema_v2 = RecordPerson.model_json_schema()

    result_v1 = _format_json_schema_to_gapic_v1(schema_v1)
    result_v1["title"] = "RecordPerson"

    result_v2 = _format_json_schema_to_gapic(schema_v2)

    assert result_v1 == result_v2


# reusable test inputs
def search(question: str) -> str:
    """Search tool."""
    return question


search_tool = tool(search)
search_exp = gapic.FunctionDeclaration(
    name="search",
    description="Search tool.",
    parameters=gapic.Schema(
        type=gapic.Type.OBJECT,
        description="Search tool.",
        title="search",
        properties={"question": gapic.Schema(type=gapic.Type.STRING, title="Question")},
        required=["question"],
    ),
)

search_vfd = vertexai.FunctionDeclaration.from_func(search)
search_vfd_exp = gapic.FunctionDeclaration(
    name="search",
    description="Search tool.",
    parameters=gapic.Schema(
        type=gapic.Type.OBJECT,
        title="search",
        description="Search tool.",
        properties={"question": gapic.Schema(type=gapic.Type.STRING, title="Question")},
        required=["question"],
        property_ordering=["question"],
    ),
)


class SearchBaseTool(BaseTool):
    def _run(self) -> None:
        pass


search_base_tool = SearchBaseTool(name="search", description="Search tool.")
search_base_tool_exp = gapic.FunctionDeclaration(
    name=search_base_tool.name,
    description=search_base_tool.description,
    parameters=gapic.Schema(
        type=gapic.Type.OBJECT,
        properties={
            "__arg1": gapic.Schema(type=gapic.Type.STRING),
        },
        required=["__arg1"],
    ),
)


class SearchModel(BaseModel):
    """Search model."""

    question: str


search_model_schema = SearchModel.model_json_schema()
search_model_dict = {
    "name": search_model_schema["title"],
    "description": search_model_schema["description"],
    "parameters": search_model_schema,
}
search_model_exp = gapic.FunctionDeclaration(
    name="SearchModel",
    description="Search model.",
    parameters=gapic.Schema(
        type=gapic.Type.OBJECT,
        title="SearchModel",
        description="Search model.",
        properties={
            "question": gapic.Schema(type=gapic.Type.STRING, title="Question"),
        },
        required=["question"],
    ),
)

mock_dict = Mock(name="mock_dicts", wraps=_format_dict_to_function_declaration)
mock_base_tool = Mock(
    name="mock_base_tool", wraps=_format_base_tool_to_function_declaration
)
mock_pydantic = Mock(
    name="mock_pydantic", wraps=_format_pydantic_to_function_declaration
)
mock_vertex = Mock("mock_vertex", wraps=_format_vertex_to_function_declaration)

TO_FUNCTION_DECLARATION_MOCKS = [mock_dict, mock_base_tool, mock_pydantic, mock_vertex]

SRC_EXP_MOCKS_DESC: List[
    Tuple[_FunctionDeclarationLike, gapic.FunctionDeclaration, List[Mock], str]
] = [
    (search, search_exp, [mock_base_tool], "plain function"),
    (search_tool, search_exp, [mock_base_tool], "LC tool"),
    (search_base_tool, search_base_tool_exp, [mock_base_tool], "LC base tool"),
    (search_vfd, search_vfd_exp, [mock_vertex, mock_dict], "Vertex FD"),
    (SearchModel, search_model_exp, [mock_pydantic], "Pydantic model"),
    (search_model_dict, search_model_exp, [mock_dict], "dict"),
]


@patch(
    "langchain_google_vertexai.functions_utils._format_vertex_to_function_declaration",
    new=mock_vertex,
)
@patch(
    "langchain_google_vertexai.functions_utils._format_pydantic_to_function_declaration",
    new=mock_pydantic,
)
@patch(
    "langchain_google_vertexai.functions_utils._format_base_tool_to_function_declaration",
    new=mock_base_tool,
)
@patch(
    "langchain_google_vertexai.functions_utils._format_dict_to_function_declaration",
    new=mock_dict,
)
def test_format_to_gapic_function_declaration() -> None:
    for src, exp, mocks, desc in SRC_EXP_MOCKS_DESC:
        res = _format_to_gapic_function_declaration(src)
        assert res == exp
        for m in TO_FUNCTION_DECLARATION_MOCKS:
            if m in mocks:
                assert m.called, (
                    f"Mock {m._extract_mock_name()} should be called"
                    f" for {desc}, but it wasn't"
                )
            else:
                assert not m.called, (
                    f"Mock {m._extract_mock_name()} should not be called"
                    f"for {desc}, but it was"
                )
            m.reset_mock()


def test_format_to_gapic_tool() -> None:
    src: List[_FunctionDeclarationLike] = [src for src, _, _, _ in SRC_EXP_MOCKS_DESC]
    fds = [fd for _, fd, _, _ in SRC_EXP_MOCKS_DESC]
    expected = gapic.Tool(function_declarations=fds)
    result = _format_to_gapic_tool(src)
    assert result == expected

    additional_tools: List[_ToolType] = [
        gapic.Tool(function_declarations=[search_model_exp]),
        vertexai.Tool.from_function_declarations(
            [vertexai.FunctionDeclaration.from_func(search)]
        ),
        {"function_declarations": [search_model_dict]},
    ]
    src_2 = src + additional_tools
    expected = gapic.Tool(
        function_declarations=[*fds, search_model_exp, search_vfd_exp, search_model_exp]
    )
    result = _format_to_gapic_tool(src_2)
    assert result == expected

    src_3 = gapic.Tool(google_search_retrieval={})
    result = _format_to_gapic_tool([src_3])
    assert result == src_3

    src_4: Dict[str, Any] = {"google_search_retrieval": {}}
    result = _format_to_gapic_tool([src_4])
    assert result == src_3

    src_5 = gapic.Tool(
        retrieval=gapic.Retrieval(
            vertex_ai_search=gapic.VertexAISearch(datastore="datastore")
        )
    )

    result = _format_to_gapic_tool([src_5])
    assert result == src_5

    src_6 = {
        "retrieval": {
            "vertex_ai_search": {
                "datastore": "datastore",
            }
        }
    }
    result = _format_to_gapic_tool([src_6])
    assert result == src_5

    with pytest.raises(ValueError) as exc_info1:
        # type ignore since we're testing invalid input
        _ = _format_to_gapic_tool(["fake_tool"])  # type: ignore[list-item]
    assert str(exc_info1.value).startswith("Unsupported tool")

    with pytest.raises(Exception) as exc_info:
        _ = _format_to_gapic_tool(
            [
                gapic.Tool(function_declarations=[search_model_exp]),
                gapic.Tool(google_search_retrieval={}),
                gapic.Tool(
                    retrieval=gapic.Retrieval(
                        vertex_ai_search=gapic.VertexAISearch(datastore="datastore")
                    )
                ),
            ]
        )
    assert str(exc_info.value).startswith(
        "Providing multiple retrieval, google_search_retrieval"
    )

    with pytest.raises(Exception) as exc_info:
        _ = _format_to_gapic_tool(
            [
                gapic.Tool(google_search_retrieval={}),
                gapic.Tool(google_search_retrieval={}),
            ]
        )
    assert str(exc_info.value).startswith(
        "Providing multiple retrieval, google_search_retrieval"
    )


def test_format_tool_config_invalid() -> None:
    with pytest.raises(ValueError):
        _format_tool_config({})  # type: ignore


def test_format_tool_config() -> None:
    tool_config = _format_tool_config(
        {
            "function_calling_config": {
                "mode": gapic.FunctionCallingConfig.Mode.ANY,
                "allowed_function_names": ["my_fun"],
            }
        }
    )
    assert tool_config == gapic.ToolConfig(
        function_calling_config=gapic.FunctionCallingConfig(
            mode=gapic.FunctionCallingConfig.Mode.ANY,
            allowed_function_names=["my_fun"],
        )
    )


@pytest.mark.parametrize(
    "choice",
    [True, "foo", ["foo"], "any", {"type": "function", "function": {"name": "foo"}}],
)
def test__tool_choice_to_tool_config(choice: Any) -> None:
    expected = GapicToolConfig(
        function_calling_config=GapicFunctionCallingConfig(
            mode=gapic.FunctionCallingConfig.Mode.ANY,
            allowed_function_names=["foo"],
        ),
    )
    actual = _tool_choice_to_tool_config(choice, ["foo"])
    assert expected == actual


@pytest.mark.skipif(sys.version_info < (3, 10), reason="Requires Python 3.10 or higher")
def test_nested_bind_tools() -> None:
    class Person(BaseModel):
        name: str = Field(description="The name.")
        hair_color: str | None = Field("Hair color, only if provided.")  # type: ignore[syntax, unused-ignore]

    class People(BaseModel):
        group_ids: list[int] = Field(description="The group ids.")
        data: list[Person] = Field(description="The people.")

    tool = convert_to_openai_tool(People)
    function = convert_to_openai_tool(cast("dict", tool))["function"]
    converted_tool = _format_dict_to_function_declaration(
        cast("FunctionDescription", function)
    )
    assert converted_tool.name == "People"


def test_tool_with_union_types() -> None:
    """Test that validates tools with Union types in function declarations
    are correctly converted to 'anyOf' in the schema.
    """

    class Helper1(BaseModel):
        """Test helper class 1."""

        x: bool = False

    class Helper2(BaseModel):
        """Test helper class 2."""

        y: str = "1"

    class GetWeather(BaseModel):
        """Get weather information."""

        location: str = "New York, USA"
        date: Union[Helper1, Helper2] = Helper1()

    # Convert the model schema
    schema = GetWeather.model_json_schema()
    dereferenced_schema = dereference_refs(schema)
    result = _format_json_schema_to_gapic(dereferenced_schema)

    # Check that the properties exist
    assert "properties" in result
    assert "location" in result["properties"]
    assert "date" in result["properties"]

    # Verify that anyOf is present in the date property
    date_property = result["properties"]["date"]
    assert "anyOf" in date_property
    assert isinstance(date_property["anyOf"], list)
    assert len(date_property["anyOf"]) == 2

    # Check first option (Helper1)
    helper1 = date_property["anyOf"][0]
    assert "properties" in helper1
    assert "x" in helper1["properties"]
    assert helper1["properties"]["x"]["type"] == "BOOLEAN"

    # Check second option (Helper2)
    helper2 = date_property["anyOf"][1]
    assert "properties" in helper2
    assert "y" in helper2["properties"]
    assert helper2["properties"]["y"]["type"] == "STRING"

    # Test with conversion to gapic.Schema
    gapic_schema = gapic.Schema.from_json(json.dumps(result))
    date_prop = gapic_schema.properties["date"]
    assert hasattr(date_prop, "any_of")
    assert len(date_prop.any_of) == 2


def test_tool_with_union_primitive_types() -> None:
    """Test that validates tools with Union types that include primitive types
    are correctly converted to 'anyOf' in the schema.
    """

    class Helper(BaseModel):
        """Test helper class."""

        value: int = 42

    class SearchQuery(BaseModel):
        """Search query model with a union parameter."""

        query: str = "default query"
        filter: Union[str, Helper] = "default filter"

    # Convert the model schema
    schema = SearchQuery.model_json_schema()
    dereferenced_schema = dereference_refs(schema)
    result = _format_json_schema_to_gapic(dereferenced_schema)

    # Check that the properties exist
    assert "properties" in result
    assert "filter" in result["properties"]

    # Verify that anyOf is present in the filter property
    filter_property = result["properties"]["filter"]
    assert "anyOf" in filter_property
    assert isinstance(filter_property["anyOf"], list)
    assert len(filter_property["anyOf"]) == 2

    # One option should be a string
    string_option = next(
        (opt for opt in filter_property["anyOf"] if opt.get("type") == "STRING"), None
    )
    assert string_option is not None

    # One option should be an object (Helper)
    object_option = next(
        (opt for opt in filter_property["anyOf"] if opt.get("type") == "OBJECT"), None
    )
    assert object_option is not None
    assert "properties" in object_option
    assert "value" in object_option["properties"]
    assert object_option["properties"]["value"]["type"] == "INTEGER"

    # Test with conversion to gapic.Schema
    gapic_schema = gapic.Schema.from_json(json.dumps(result))
    filter_prop = gapic_schema.properties["filter"]
    assert hasattr(filter_prop, "any_of")
    assert len(filter_prop.any_of) == 2


def test_tool_with_nested_union_types() -> None:
    """Test that validates tools with nested Union types are correctly converted
    to nested 'anyOf' structures in the schema.
    """

    class Address(BaseModel):
        """Address model."""

        street: str = "123 Main St"
        city: str = "Anytown"

    class Contact(BaseModel):
        """Contact model."""

        email: str = "user@example.com"
        phone: Optional[str] = None

    class Person(BaseModel):
        """Person model with complex nested unions."""

        name: str
        location: Union[str, Address] = "Unknown"
        contacts: List[Union[str, Contact]] = []

    # Convert the model schema
    schema = Person.model_json_schema()
    dereferenced_schema = dereference_refs(schema)
    result = _format_json_schema_to_gapic(dereferenced_schema)

    # Check that the properties exist
    assert "properties" in result
    assert "name" in result["properties"]
    assert "location" in result["properties"]
    assert "contacts" in result["properties"]

    # Check location property (direct Union)
    location_property = result["properties"]["location"]
    assert "anyOf" in location_property
    location_any_of = location_property["anyOf"]
    assert len(location_any_of) == 2

    # One option should be a string
    string_option = next(
        (opt for opt in location_any_of if opt.get("type") == "STRING"), None
    )
    assert string_option is not None

    # One option should be an object (Address)
    address_option = next(
        (opt for opt in location_any_of if opt.get("type") == "OBJECT"), None
    )
    assert address_option is not None
    assert "properties" in address_option
    assert "city" in address_option["properties"]

    # Check contacts property (List of Union types)
    contacts_property = result["properties"]["contacts"]
    assert "type" in contacts_property
    assert contacts_property["type"] == "ARRAY"
    assert "items" in contacts_property

    # The items should have anyOf for the union types
    items = contacts_property["items"]
    assert "anyOf" in items
    assert len(items["anyOf"]) == 2

    # Convert to gapic.Schema to ensure it's valid
    gapic_schema = gapic.Schema.from_json(json.dumps(result))
    assert gapic_schema.properties["location"].any_of is not None
    assert len(gapic_schema.properties["location"].any_of) == 2


def test_tool_field_union_types() -> None:
    """Test that validates Field with Union types in Pydantic models
    are correctly converted to 'anyOf' in the schema.
    """

    class Helper1(BaseModel):
        """Helper class 1."""

        x: bool = False

    class Helper2(BaseModel):
        """Helper class 2."""

        y: str = "1"

    class GetWeather(BaseModel):
        """Get weather information for a location."""

        location: str = Field(
            ..., description="The city and country, e.g. New York, USA"
        )
        date: Union[Helper1, Helper2] = Field(description="Test field")

    # Convert the model schema
    schema = GetWeather.model_json_schema()
    dereferenced_schema = dereference_refs(schema)
    result = _format_json_schema_to_gapic(dereferenced_schema)

    # Check that the properties exist
    assert "properties" in result
    assert "location" in result["properties"]
    assert "date" in result["properties"]

    # Check location property
    location_property = result["properties"]["location"]
    assert "description" in location_property
    assert (
        location_property["description"] == "The city and country, e.g. New York, USA"
    )

    # Check date property (the union type)
    date_property = result["properties"]["date"]
    assert "anyOf" in date_property
    assert "description" in date_property
    assert date_property["description"] == "Test field"

    any_of = date_property["anyOf"]
    assert len(any_of) == 2

    # Extract the titles of the models in the anyOf
    model_titles = []
    for option in any_of:
        if "title" in option:
            model_titles.append(option["title"])

    assert "Helper1" in model_titles
    assert "Helper2" in model_titles

    # Check that the required fields include both location and date
    assert "required" in result
    required_fields = result["required"]
    assert "location" in required_fields
    assert "date" in required_fields

    # Convert to gapic.Schema to ensure it's valid
    gapic_schema = gapic.Schema.from_json(json.dumps(result))
    date_prop = gapic_schema.properties["date"]
    assert hasattr(date_prop, "any_of")
    assert len(date_prop.any_of) == 2


def test_union_nullable_types() -> None:
    """Test that validates the handling of Union types with null (None/Optional)
    are correctly handled by removing them from required fields.
    """

    class Config(BaseModel):
        """Config model with nullable fields."""

        required_field: str
        optional_primitive: Optional[int] = None
        optional_complex: Optional[Dict[str, str]] = None

    schema = Config.model_json_schema()
    dereferenced_schema = dereference_refs(schema)
    result = _format_json_schema_to_gapic(dereferenced_schema)

    # Check that only the required_field is in required
    assert "required" in result
    assert "required_field" in result["required"]
    assert "optional_primitive" not in result["required"]
    assert "optional_complex" not in result["required"]

    # Check that the nullable fields have the correct schema
    assert "properties" in result

    # Optional primitive field should have INTEGER type (not anyOf)
    assert "optional_primitive" in result["properties"]
    optional_primitive = result["properties"]["optional_primitive"]
    assert "type" in optional_primitive
    assert optional_primitive["type"] == "INTEGER"

    # Optional complex field should have OBJECT type
    assert "optional_complex" in result["properties"]
    optional_complex = result["properties"]["optional_complex"]
    assert "type" in optional_complex
    assert optional_complex["type"] == "OBJECT"

    # Convert to gapic.Schema to ensure it's valid
    gapic_schema = gapic.Schema.from_json(json.dumps(result))
    assert "required_field" in gapic_schema.required
    assert "optional_primitive" not in gapic_schema.required
    assert "optional_complex" not in gapic_schema.required<|MERGE_RESOLUTION|>--- conflicted
+++ resolved
@@ -9,11 +9,7 @@
 
 import google.cloud.aiplatform_v1beta1.types as gapic
 import pytest
-<<<<<<< HEAD
-import vertexai.generative_models as vertexai
-=======
 import vertexai.generative_models as vertexai  # TODO: migrate to google-genai
->>>>>>> 9ea5b893
 from google.cloud.aiplatform_v1beta1.types import (
     FunctionCallingConfig as GapicFunctionCallingConfig,
 )
