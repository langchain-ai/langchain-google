--- conflicted
+++ resolved
@@ -8,28 +8,12 @@
 description = "An integration package connecting Google VertexAI and LangChain"
 authors = []
 license = {text = "MIT"}
-<<<<<<< HEAD
-requires-python = ">=3.10"
-=======
-requires-python = ">=3.9.0,<4.0.0"
->>>>>>> c634a61e
+requires-python = ">=3.10.0,<4.0.0"
 readme = "README.md"
 repository = "https://github.com/langchain-ai/langchain-google"
 
 dependencies = [
-<<<<<<< HEAD
-    "langchain-core>=1.0.0a3",
-    "google-cloud-aiplatform>=1.97.0",
-    "google-cloud-storage>=2.18,<3",
-    "httpx>=0.28,<1",
-    "httpx-sse>=0.4,<1",
-    "pydantic>=2.9,<3",
-    "validators>=0.22,<1",
-    "bottleneck>=1.4,<2",
-    "numexpr>=2.8.6,<3",
-    "pyarrow>=19.0.1,<22",
-=======
-    "langchain-core>=0.3.76,<2.0.0",
+    "langchain-core>=1.0.0a3,<2.0.0",
     "google-cloud-aiplatform>=1.97.0,<2.0.0",
     "google-cloud-storage>=2.18.0,<3.0.0",
     "httpx>=0.28.0,<1.0.0",
@@ -39,7 +23,6 @@
     "bottleneck>=1.4.0,<2.0.0",
     "numexpr>=2.8.6,<3.0.0",
     "pyarrow>=19.0.1,<22.0.0",
->>>>>>> c634a61e
 ]
 
 [project.urls]
@@ -61,7 +44,6 @@
     "anthropic>=0.64.0,<1.0.0",
 ]
 test = [
-<<<<<<< HEAD
     "pytest>=8.4,<9",
     "pytest-xdist>=3.8,<4",
     "pytest-order>=1.3,<2",
@@ -79,42 +61,16 @@
     "anthropic>=0.64,<1",
     "validators>=0.35,<1",
     "langchain-tests>=1.0.0a1",
-=======
-    "pytest>=8.4.0,<9.0.0",
-    "pytest-xdist>=3.8.0,<4.0.0",
-    "pytest-order>=1.3.0,<2.0.0",
-    "pytest-retry>=1.7.0,<2.0.0",
-    "freezegun>=1.5.0,<2.0.0",
-    "pytest-mock>=3.14.0,<4.0.0",
-    "syrupy>=4.9.0,<5.0.0",
-    "pytest-watcher>=0.4.0,<1.0.0",
-    "pytest-asyncio>=0.21.0,<2.0.0",
-    "pytest-socket>=0.7.0,<1.0.0",
-    "types-requests>=2.31.0,<3.0.0",
-    "types-protobuf>=4.24.0.4,<7.0.0.0",
-    "google-api-python-client>=2.117.0,<3.0.0",
-    "langchain>=0.3.27,<2.0.0",
-    "anthropic>=0.64.0,<1.0.0",
-    "validators>=0.35.0,<1.0.0",
-    "langchain-tests>=0.2.0,<2.0.0",
->>>>>>> c634a61e
 ]
 
 test_integration = [
     "numexpr>=2.8.8; python_version>='3.9'",
     "numpy>=1.26.4; python_version<'3.13'",
     "numpy>=2.1.0; python_version>='3.13'",
-<<<<<<< HEAD
     "google-api-python-client>=2.114,<3",
     "google-cloud-datastore>=2.19,<3",
     "langchain-mistralai>=0.2.12",
     "langchain-tests>=1.0.0a1",
-=======
-    "google-api-python-client>=2.114.0,<3.0.0",
-    "google-cloud-datastore>=2.19.0,<3.0.0",
-    "langchain-mistralai>=0.2,<2.0.0",
-    "langchain-tests>=0.2.0,<2.0.0",
->>>>>>> c634a61e
 ]
 
 dev = []
