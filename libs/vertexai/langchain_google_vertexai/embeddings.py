import logging
<<<<<<< HEAD
import re
import string
import threading
from concurrent.futures import ThreadPoolExecutor, wait
from enum import Enum, auto
from functools import cached_property
from typing import Any, Dict, List, Literal, Optional, Tuple, Type

from google.api_core.exceptions import (
    Aborted,
    DeadlineExceeded,
    InternalServerError,
    InvalidArgument,
    ResourceExhausted,
    ServiceUnavailable,
)
from google.cloud.aiplatform import telemetry
=======
from typing import Any, Callable, List, Literal, Optional

from google import genai
from google.genai.types import EmbedContentConfig
>>>>>>> 33f015b4
from langchain_core.embeddings import Embeddings
from pydantic import BaseModel, ConfigDict, Field, model_validator
from typing_extensions import Self

from langchain_google_vertexai._utils import create_retry_decorator

logger = logging.getLogger(__name__)


EmbeddingTaskTypes = Literal[
    "RETRIEVAL_QUERY",
    "RETRIEVAL_DOCUMENT",
    "SEMANTIC_SIMILARITY",
    "CLASSIFICATION",
    "CLUSTERING",
    "QUESTION_ANSWERING",
    "FACT_VERIFICATION",
    "CODE_RETRIEVAL_QUERY",
]


class VertexAIEmbeddings(BaseModel, Embeddings):
    """Google Cloud VertexAI embedding models."""

    client: Any = Field(default=None, exclude=True)  #: :meta private:
    model_config = ConfigDict(
        extra="forbid",
        protected_namespaces=(),
    )
    project: Optional[str] = None
    "The default GCP project to use when making Vertex API calls."
    location: str = Field(default="us-central1")
    "The default location to use when making API calls."
    model_name: Optional[str] = Field(default=None, alias="model")
    "Underlying model name."
    credentials: Any = Field(default=None, exclude=True)
    "The default custom credentials (google.auth.credentials.Credentials) to use "
    "when making API calls. If not provided, credentials will be ascertained from "
    "the environment."
    max_retries: int = 6
    """The maximum number of retries to make when generating."""

    @model_validator(mode="before")
    @classmethod
    def validate_params_base(cls, values: dict) -> Any:
        if "model_name" in values and "model" not in values:
            values["model"] = values.pop("model_name")
        return values

    @model_validator(mode="after")
    def validate_environment(self) -> Self:
        """Validates that the python package exists in environment."""
        if self.model_name is None:
            msg = "model_name must be provided for VertexAI embeddings"
            raise ValueError(msg)
<<<<<<< HEAD

        values = {
            "project": self.project,
            "location": self.location,
            "credentials": self.credentials,
            "api_transport": self.api_transport,
            "api_endpoint": self.api_endpoint,
            "default_metadata": self.default_metadata,
        }
        self._init_vertexai(values)
        if not self.model_name:
            raise ValueError("model_name must be provided")
        _, user_agent = get_user_agent(f"{self.__class__.__name__}_{self.model_name}")
        with telemetry.tool_context_manager(user_agent):
            if (
                GoogleEmbeddingModelType(self.model_name)
                == GoogleEmbeddingModelType.MULTIMODAL
            ):
                self.client = MultiModalEmbeddingModel.from_pretrained(self.model_name)
            else:
                self.client = TextEmbeddingModel.from_pretrained(self.model_name)
        return self

    def __init__(
        self,
        model_name: Optional[str] = None,
        project: Optional[str] = None,
        location: str = "us-central1",
        request_parallelism: int = 5,
        max_retries: int = 6,
        credentials: Optional[Any] = None,
        **kwargs: Any,
    ) -> None:
        """Initialize the sentence_transformer."""
        if model_name:
            kwargs["model_name"] = model_name
        super().__init__(
            project=project,
            location=location,
            credentials=credentials,
            request_parallelism=request_parallelism,
            max_retries=max_retries,
            **kwargs,
        )
        self.instance["max_batch_size"] = kwargs.get("max_batch_size", _MAX_BATCH_SIZE)
        self.instance["batch_size"] = self.instance["max_batch_size"]
        self.instance["min_batch_size"] = kwargs.get("min_batch_size", _MIN_BATCH_SIZE)
        self.instance["min_good_batch_size"] = self.instance["min_batch_size"]
        self.instance["lock"] = threading.Lock()
        self.instance["batch_size_validated"] = False
        self.instance["task_executor"] = ThreadPoolExecutor(
            max_workers=request_parallelism
        )

        retry_errors: List[Type[BaseException]] = [
            ResourceExhausted,
            ServiceUnavailable,
            Aborted,
            DeadlineExceeded,
            InternalServerError,
        ]
        retry_decorator = create_base_retry_decorator(
            error_types=retry_errors, max_retries=self.max_retries
        )
        self.instance["get_embeddings_with_retry"] = retry_decorator(
            self.client.get_embeddings
=======
        self.client = genai.Client(
            vertexai=True,
            project=self.project,
            location=self.location,
            credentials=self.credentials,
>>>>>>> 33f015b4
        )
        return self

    def _get_embeddings_with_retry(
        self,
        texts: List[str],
        embeddings_type: Optional[str] = None,
        dimensions: Optional[int] = None,
        title: Optional[str] = None,
    ) -> List[List[float]]:
        """Makes a Vertex AI model request with retry logic."""
        retry_decorator = create_retry_decorator(max_retries=self.max_retries)

        @retry_decorator
        def _completion_with_retry_inner(
            generation_method: Callable, **kwargs: Any
        ) -> Any:
            return generation_method(**kwargs)

        params = {
            "model": self.model_name,
            "contents": texts,
            "config": EmbedContentConfig(
                task_type=embeddings_type, output_dimensionality=dimensions, title=title
            ),
        }
        embeddings = _completion_with_retry_inner(
            self.client.models.embed_content,
            **params,
        )
        return [e.values for e in embeddings.embeddings]

    def embed(
        self,
        texts: List[str],
        embeddings_task_type: Optional[EmbeddingTaskTypes] = None,
        dimensions: Optional[int] = None,
        title: Optional[str] = None,
    ) -> List[List[float]]:
        """Embed a list of strings.

        Args:
            texts: List[str] The list of strings to embed.
            embeddings_task_type: [str] optional embeddings task type,
                one of the following
                    RETRIEVAL_QUERY	- Text is a query
                                      in a search/retrieval setting.
                    RETRIEVAL_DOCUMENT - Text is a document
                                         in a search/retrieval setting.
                    SEMANTIC_SIMILARITY - Embeddings will be used
                                          for Semantic Textual Similarity (STS).
                    CLASSIFICATION - Embeddings will be used for classification.
                    CLUSTERING - Embeddings will be used for clustering.
                    CODE_RETRIEVAL_QUERY - Embeddings will be used for
                                           code retrieval for Java and Python.
                    The following are only supported on preview models:
                    QUESTION_ANSWERING
                    FACT_VERIFICATION
            dimensions: [int] optional. Output embeddings dimensions.
                Only supported on preview models.
            title: [str] optional. Title for the text. Only applicable when
                TaskType is RETRIEVAL_DOCUMENT

        Returns:
            List of embeddings, one for each text.
        """
        if len(texts) == 0:
            return []
        embeddings = self._get_embeddings_with_retry(
            texts=texts,
            embeddings_type=embeddings_task_type,
            dimensions=dimensions,
            title=title,
        )
        return embeddings

    def embed_documents(
        self,
        texts: List[str],
        *,
        embeddings_task_type: EmbeddingTaskTypes = "RETRIEVAL_DOCUMENT",
    ) -> List[List[float]]:
        """Embed a list of documents.

        Args:
            texts: List[str] The list of texts to embed.

        Returns:
            List of embeddings, one for each text.
        """
        return self.embed(texts, embeddings_task_type)

    def embed_query(
        self,
        text: str,
        *,
        embeddings_task_type: EmbeddingTaskTypes = "RETRIEVAL_QUERY",
    ) -> List[float]:
        """Embed a text.

        Args:
            text: The text to embed.

        Returns:
            Embedding for the text.
        """
<<<<<<< HEAD
        return self.embed([text], 1, embeddings_task_type)[0]

    def embed_images(
        self,
        uris: List[str],
        contextual_text: Optional[str] = None,
        dimensions: Optional[int] = None,
    ) -> List[List[float]]:
        """Embed a list of images.

        Args:
            uris: Paths to image (local, Google Cloud Storage or web) to generate
            embeddings for.
            contextual_text: Text to generate embeddings for.

        Returns:
            Embedding for the image.
        """
        if self.model_type != GoogleEmbeddingModelType.MULTIMODAL:
            msg = "Only supported for multimodal models"
            raise NotImplementedError(msg)

        image_loader = self._image_bytes_loader_client

        embeddings: List[List[float]] = []
        for image_path in uris:
            bytes_image = image_loader.load_bytes(image_path)
            image = Image(bytes_image)
            result: MultiModalEmbeddingResponse = self.instance[
                "get_embeddings_with_retry"
            ](image=image, contextual_text=contextual_text, dimension=dimensions)
            if result.image_embedding is None:
                msg = f"Failed to generate embedding for image: {image_path}"
                raise ValueError(msg)
            embeddings.append(result.image_embedding)
        return embeddings


VertexAIEmbeddings.model_rebuild()
=======
        return self.embed([text], embeddings_task_type)[0]
>>>>>>> 33f015b4
<|MERGE_RESOLUTION|>--- conflicted
+++ resolved
@@ -1,28 +1,8 @@
 import logging
-<<<<<<< HEAD
-import re
-import string
-import threading
-from concurrent.futures import ThreadPoolExecutor, wait
-from enum import Enum, auto
-from functools import cached_property
-from typing import Any, Dict, List, Literal, Optional, Tuple, Type
-
-from google.api_core.exceptions import (
-    Aborted,
-    DeadlineExceeded,
-    InternalServerError,
-    InvalidArgument,
-    ResourceExhausted,
-    ServiceUnavailable,
-)
-from google.cloud.aiplatform import telemetry
-=======
 from typing import Any, Callable, List, Literal, Optional
 
 from google import genai
 from google.genai.types import EmbedContentConfig
->>>>>>> 33f015b4
 from langchain_core.embeddings import Embeddings
 from pydantic import BaseModel, ConfigDict, Field, model_validator
 from typing_extensions import Self
@@ -78,80 +58,11 @@
         if self.model_name is None:
             msg = "model_name must be provided for VertexAI embeddings"
             raise ValueError(msg)
-<<<<<<< HEAD
-
-        values = {
-            "project": self.project,
-            "location": self.location,
-            "credentials": self.credentials,
-            "api_transport": self.api_transport,
-            "api_endpoint": self.api_endpoint,
-            "default_metadata": self.default_metadata,
-        }
-        self._init_vertexai(values)
-        if not self.model_name:
-            raise ValueError("model_name must be provided")
-        _, user_agent = get_user_agent(f"{self.__class__.__name__}_{self.model_name}")
-        with telemetry.tool_context_manager(user_agent):
-            if (
-                GoogleEmbeddingModelType(self.model_name)
-                == GoogleEmbeddingModelType.MULTIMODAL
-            ):
-                self.client = MultiModalEmbeddingModel.from_pretrained(self.model_name)
-            else:
-                self.client = TextEmbeddingModel.from_pretrained(self.model_name)
-        return self
-
-    def __init__(
-        self,
-        model_name: Optional[str] = None,
-        project: Optional[str] = None,
-        location: str = "us-central1",
-        request_parallelism: int = 5,
-        max_retries: int = 6,
-        credentials: Optional[Any] = None,
-        **kwargs: Any,
-    ) -> None:
-        """Initialize the sentence_transformer."""
-        if model_name:
-            kwargs["model_name"] = model_name
-        super().__init__(
-            project=project,
-            location=location,
-            credentials=credentials,
-            request_parallelism=request_parallelism,
-            max_retries=max_retries,
-            **kwargs,
-        )
-        self.instance["max_batch_size"] = kwargs.get("max_batch_size", _MAX_BATCH_SIZE)
-        self.instance["batch_size"] = self.instance["max_batch_size"]
-        self.instance["min_batch_size"] = kwargs.get("min_batch_size", _MIN_BATCH_SIZE)
-        self.instance["min_good_batch_size"] = self.instance["min_batch_size"]
-        self.instance["lock"] = threading.Lock()
-        self.instance["batch_size_validated"] = False
-        self.instance["task_executor"] = ThreadPoolExecutor(
-            max_workers=request_parallelism
-        )
-
-        retry_errors: List[Type[BaseException]] = [
-            ResourceExhausted,
-            ServiceUnavailable,
-            Aborted,
-            DeadlineExceeded,
-            InternalServerError,
-        ]
-        retry_decorator = create_base_retry_decorator(
-            error_types=retry_errors, max_retries=self.max_retries
-        )
-        self.instance["get_embeddings_with_retry"] = retry_decorator(
-            self.client.get_embeddings
-=======
         self.client = genai.Client(
             vertexai=True,
             project=self.project,
             location=self.location,
             credentials=self.credentials,
->>>>>>> 33f015b4
         )
         return self
 
@@ -258,46 +169,4 @@
         Returns:
             Embedding for the text.
         """
-<<<<<<< HEAD
-        return self.embed([text], 1, embeddings_task_type)[0]
-
-    def embed_images(
-        self,
-        uris: List[str],
-        contextual_text: Optional[str] = None,
-        dimensions: Optional[int] = None,
-    ) -> List[List[float]]:
-        """Embed a list of images.
-
-        Args:
-            uris: Paths to image (local, Google Cloud Storage or web) to generate
-            embeddings for.
-            contextual_text: Text to generate embeddings for.
-
-        Returns:
-            Embedding for the image.
-        """
-        if self.model_type != GoogleEmbeddingModelType.MULTIMODAL:
-            msg = "Only supported for multimodal models"
-            raise NotImplementedError(msg)
-
-        image_loader = self._image_bytes_loader_client
-
-        embeddings: List[List[float]] = []
-        for image_path in uris:
-            bytes_image = image_loader.load_bytes(image_path)
-            image = Image(bytes_image)
-            result: MultiModalEmbeddingResponse = self.instance[
-                "get_embeddings_with_retry"
-            ](image=image, contextual_text=contextual_text, dimension=dimensions)
-            if result.image_embedding is None:
-                msg = f"Failed to generate embedding for image: {image_path}"
-                raise ValueError(msg)
-            embeddings.append(result.image_embedding)
-        return embeddings
-
-
-VertexAIEmbeddings.model_rebuild()
-=======
-        return self.embed([text], embeddings_task_type)[0]
->>>>>>> 33f015b4
+        return self.embed([text], embeddings_task_type)[0]