import logging
from collections.abc import Callable
from typing import Any, Literal

from google import genai
from google.genai.types import EmbedContentConfig
from langchain_core.embeddings import Embeddings
from pydantic import BaseModel, ConfigDict, Field, model_validator
from typing_extensions import Self

from langchain_google_vertexai._utils import create_retry_decorator

logger = logging.getLogger(__name__)


EmbeddingTaskTypes = Literal[
    "RETRIEVAL_QUERY",
    "RETRIEVAL_DOCUMENT",
    "SEMANTIC_SIMILARITY",
    "CLASSIFICATION",
    "CLUSTERING",
    "QUESTION_ANSWERING",
    "FACT_VERIFICATION",
    "CODE_RETRIEVAL_QUERY",
]


class VertexAIEmbeddings(BaseModel, Embeddings):
    """Google Cloud VertexAI embedding models."""

    client: Any = Field(default=None, exclude=True)

    model_config = ConfigDict(
        extra="forbid",
        protected_namespaces=(),
    )

    project: str | None = None
    """The default GCP project to use when making Vertex API calls."""

    location: str = Field(default="us-central1")
    """The default location to use when making API calls."""

    model_name: str | None = Field(default=None, alias="model")
    """Underlying model name."""

    credentials: Any = Field(default=None, exclude=True)
    """The default custom credentials to use when making API calls.

    (`google.auth.credentials.Credentials`)

    If not provided, credentials will be ascertained from the environment.
    """

    max_retries: int = 6
    """The maximum number of retries to make when generating."""
    dimensions: Optional[int] = None
    """Default output dimensionality for embeddings. If not specified, uses the
    model's default. Can be overridden per request in embed() method."""

    @model_validator(mode="before")
    @classmethod
    def validate_params_base(cls, values: dict) -> Any:
        if "model_name" in values and "model" not in values:
            values["model"] = values.pop("model_name")
        return values

    @model_validator(mode="after")
    def validate_environment(self) -> Self:
        """Validates that the python package exists in environment."""
        if self.model_name is None:
            msg = "model_name must be provided for VertexAI embeddings"
            raise ValueError(msg)
        self.client = genai.Client(
            vertexai=True,
            project=self.project,
            location=self.location,
            credentials=self.credentials,
        )
        return self

    def _get_embeddings_with_retry(
        self,
        texts: list[str],
        embeddings_type: str | None = None,
        dimensions: int | None = None,
        title: str | None = None,
    ) -> list[list[float]]:
        """Makes a Vertex AI model request with retry logic."""
        retry_decorator = create_retry_decorator(max_retries=self.max_retries)

        @retry_decorator
        def _completion_with_retry_inner(
            generation_method: Callable, **kwargs: Any
        ) -> Any:
            return generation_method(**kwargs)

        params = {
            "model": self.model_name,
            "contents": texts,
            "config": EmbedContentConfig(
                task_type=embeddings_type, output_dimensionality=dimensions, title=title
            ),
        }
        embeddings = _completion_with_retry_inner(
            self.client.models.embed_content,
            **params,
        )
        return [e.values for e in embeddings.embeddings]

    def embed(
        self,
        texts: list[str],
        embeddings_task_type: EmbeddingTaskTypes | None = None,
        dimensions: int | None = None,
        title: str | None = None,
    ) -> list[list[float]]:
        """Embed a list of strings.

        Args:
<<<<<<< HEAD
            texts: List[str] The list of strings to embed.
            embeddings_task_type: [str] optional embeddings task type,
                one of the following
                    RETRIEVAL_QUERY	- Text is a query
                                      in a search/retrieval setting.
                    RETRIEVAL_DOCUMENT - Text is a document
                                         in a search/retrieval setting.
                    SEMANTIC_SIMILARITY - Embeddings will be used
                                          for Semantic Textual Similarity (STS).
                    CLASSIFICATION - Embeddings will be used for classification.
                    CLUSTERING - Embeddings will be used for clustering.
                    CODE_RETRIEVAL_QUERY - Embeddings will be used for
                                           code retrieval for Java and Python.
                    The following are only supported on preview models:
                    QUESTION_ANSWERING
                    FACT_VERIFICATION
            dimensions: [int] optional. Output embeddings dimensions.
                Only supported on preview models. If not provided, uses the
                default dimensions specified in the constructor.
            title: [str] optional. Title for the text. Only applicable when
                TaskType is RETRIEVAL_DOCUMENT
=======
            texts: The list of strings to embed.
            embeddings_task_type: Optional embeddings task type, one of the following:

                - `RETRIEVAL_QUERY` - Text is a query in a search/retrieval setting
                - `RETRIEVAL_DOCUMENT` - Text is a document in a search/retrieval
                    setting
                - `SEMANTIC_SIMILARITY` - Embeddings will be used for Semantic Textual
                    Similarity (STS).
                - `CLASSIFICATION` - Embeddings will be used for classification.
                - `CLUSTERING` - Embeddings will be used for clustering.
                - `CODE_RETRIEVAL_QUERY` - Embeddings will be used for code retrieval
                    for Java and Python.

                The following are only supported on preview models:
                    `QUESTION_ANSWERING`, `FACT_VERIFICATION`.
            dimensions: Optional output embeddings dimensions.

                Only supported on preview models.
            title: Optional title for the text.

                Only applicable when `TaskType` is `RETRIEVAL_DOCUMENT`.
>>>>>>> ad891ba7

        Returns:
            List of embeddings, one for each text.
        """
        if len(texts) == 0:
            return []
        effective_dimensions = dimensions if dimensions is not None else self.dimensions
        embeddings = self._get_embeddings_with_retry(
            texts=texts,
            embeddings_type=embeddings_task_type,
            dimensions=effective_dimensions,
            title=title,
        )
        return embeddings

    def embed_documents(
        self,
        texts: list[str],
        *,
        embeddings_task_type: EmbeddingTaskTypes = "RETRIEVAL_DOCUMENT",
    ) -> list[list[float]]:
        """Embed a list of documents.

        Args:
            texts: The list of texts to embed.
            embeddings_task_type: The task type for embeddings.

        Returns:
            List of embeddings, one for each text.
        """
        return self.embed(texts, embeddings_task_type)

    def embed_query(
        self,
        text: str,
        *,
        embeddings_task_type: EmbeddingTaskTypes = "RETRIEVAL_QUERY",
    ) -> list[float]:
        """Embed a text.

        Args:
            text: The text to embed.
            embeddings_task_type: The task type for embeddings.

        Returns:
            Embedding for the text.
        """
        return self.embed([text], embeddings_task_type)[0]<|MERGE_RESOLUTION|>--- conflicted
+++ resolved
@@ -118,29 +118,6 @@
         """Embed a list of strings.
 
         Args:
-<<<<<<< HEAD
-            texts: List[str] The list of strings to embed.
-            embeddings_task_type: [str] optional embeddings task type,
-                one of the following
-                    RETRIEVAL_QUERY	- Text is a query
-                                      in a search/retrieval setting.
-                    RETRIEVAL_DOCUMENT - Text is a document
-                                         in a search/retrieval setting.
-                    SEMANTIC_SIMILARITY - Embeddings will be used
-                                          for Semantic Textual Similarity (STS).
-                    CLASSIFICATION - Embeddings will be used for classification.
-                    CLUSTERING - Embeddings will be used for clustering.
-                    CODE_RETRIEVAL_QUERY - Embeddings will be used for
-                                           code retrieval for Java and Python.
-                    The following are only supported on preview models:
-                    QUESTION_ANSWERING
-                    FACT_VERIFICATION
-            dimensions: [int] optional. Output embeddings dimensions.
-                Only supported on preview models. If not provided, uses the
-                default dimensions specified in the constructor.
-            title: [str] optional. Title for the text. Only applicable when
-                TaskType is RETRIEVAL_DOCUMENT
-=======
             texts: The list of strings to embed.
             embeddings_task_type: Optional embeddings task type, one of the following:
 
@@ -156,13 +133,13 @@
 
                 The following are only supported on preview models:
                     `QUESTION_ANSWERING`, `FACT_VERIFICATION`.
-            dimensions: Optional output embeddings dimensions.
+            dimensions: Output embeddings dimensions.
 
-                Only supported on preview models.
-            title: Optional title for the text.
+                Only supported on preview models. If not provided, uses the
+                default dimensions specified in the constructor.
+            title: Title for the text.
 
                 Only applicable when `TaskType` is `RETRIEVAL_DOCUMENT`.
->>>>>>> ad891ba7
 
         Returns:
             List of embeddings, one for each text.
