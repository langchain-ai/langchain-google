--- conflicted
+++ resolved
@@ -6,7 +6,7 @@
 from concurrent.futures import ThreadPoolExecutor, wait
 from enum import Enum, auto
 from functools import cached_property
-from typing import Any, Dict, List, Literal, Optional, Tuple, Type, Union
+from typing import Any, Dict, List, Literal, Optional, Tuple, Type
 
 from google.api_core.exceptions import (
     Aborted,
@@ -314,11 +314,7 @@
     ) -> List[List[float]]:
         """Makes a Vertex AI model request with retry logic."""
         if embeddings_type and self.model_version.task_type_supported:
-<<<<<<< HEAD
-            requests: Union[List[str], List[TextEmbeddingInput]] = [
-=======
             requests: List[TextEmbeddingInput] = [
->>>>>>> c634a61e
                 TextEmbeddingInput(text=t, task_type=embeddings_type) for t in texts
             ]
         else:
@@ -540,12 +536,8 @@
             "get_embeddings_with_retry"
         ](image=image, contextual_text=contextual_text, dimension=dimensions)
         if result.image_embedding is None:
-<<<<<<< HEAD
-            raise ValueError("Failed to generate image embedding")
-=======
             msg = "Failed to generate image embedding"
             raise ValueError(msg)
->>>>>>> c634a61e
         return result.image_embedding
 
     def embed_images(
@@ -578,14 +570,8 @@
                 "get_embeddings_with_retry"
             ](image=image, contextual_text=contextual_text, dimension=dimensions)
             if result.image_embedding is None:
-<<<<<<< HEAD
-                raise ValueError(
-                    f"Failed to generate embedding for image: {image_path}"
-                )
-=======
                 msg = f"Failed to generate embedding for image: {image_path}"
                 raise ValueError(msg)
->>>>>>> c634a61e
             embeddings.append(result.image_embedding)
         return embeddings
 
