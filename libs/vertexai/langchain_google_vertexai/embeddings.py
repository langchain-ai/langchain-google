import logging
import re
import string
import threading
from concurrent.futures import ThreadPoolExecutor, wait
from enum import Enum, auto
from typing import Any, Dict, List, Literal, Optional, Tuple, Type

from google.api_core.exceptions import (
    Aborted,
    DeadlineExceeded,
    InvalidArgument,
    ResourceExhausted,
    ServiceUnavailable,
)
from google.cloud.aiplatform import telemetry
from langchain_core.embeddings import Embeddings
from langchain_core.language_models.llms import create_base_retry_decorator
from langchain_core.pydantic_v1 import root_validator
from vertexai.language_models import (  # type: ignore
    TextEmbeddingInput,
    TextEmbeddingModel,
)
from vertexai.vision_models import (  # type: ignore
    Image,
    MultiModalEmbeddingModel,
    MultiModalEmbeddingResponse,
)

from langchain_google_vertexai._base import _VertexAICommon
from langchain_google_vertexai._utils import get_user_agent

logger = logging.getLogger(__name__)

_MAX_TOKENS_PER_BATCH = 20000
_MAX_BATCH_SIZE = 250
_MIN_BATCH_SIZE = 5


class GoogleEmbeddingModelType(str, Enum):
    TEXT = auto()
    MULTIMODAL = auto()

    @classmethod
    def _missing_(cls, value: Any) -> Optional["GoogleEmbeddingModelType"]:
        if "textembedding-gecko" in value.lower():
            return GoogleEmbeddingModelType.TEXT
        elif "multimodalembedding" in value.lower():
            return GoogleEmbeddingModelType.MULTIMODAL
        return None


class VertexAIEmbeddings(_VertexAICommon, Embeddings):
    """Google Cloud VertexAI embedding models."""

    # Instance context
    instance: Dict[str, Any] = {}  #: :meta private:

    @root_validator()
    def validate_environment(cls, values: Dict) -> Dict:
        """Validates that the python package exists in environment."""
        cls._init_vertexai(values)
        if values["model_name"] == "textembedding-gecko-default":
            logger.warning(
                "Model_name will become a required arg for VertexAIEmbeddings "
                "starting from Feb-01-2024. Currently the default is set to "
                "textembedding-gecko@001"
            )
            values["model_name"] = "textembedding-gecko@001"
<<<<<<< HEAD
        _, user_agent = get_user_agent(f"{cls.__name__}_{values['model_name']}")  # type: ignore
        with telemetry.tool_context_manager(user_agent):
=======
        if (
            GoogleEmbeddingModelType(values["model_name"])
            == GoogleEmbeddingModelType.MULTIMODAL
        ):
            values["client"] = MultiModalEmbeddingModel.from_pretrained(
                values["model_name"]
            )
        else:
>>>>>>> 3c6e23ad
            values["client"] = TextEmbeddingModel.from_pretrained(values["model_name"])
        return values

    def __init__(
        self,
        # the default value would be removed after Feb-01-2024
        model_name: str = "textembedding-gecko-default",
        project: Optional[str] = None,
        location: str = "us-central1",
        request_parallelism: int = 5,
        max_retries: int = 6,
        credentials: Optional[Any] = None,
        **kwargs: Any,
    ):
        """Initialize the sentence_transformer."""
        super().__init__(
            project=project,
            location=location,
            credentials=credentials,
            request_parallelism=request_parallelism,
            max_retries=max_retries,
            model_name=model_name,
            **kwargs,
        )
        self.instance["max_batch_size"] = kwargs.get("max_batch_size", _MAX_BATCH_SIZE)
        self.instance["batch_size"] = self.instance["max_batch_size"]
        self.instance["min_batch_size"] = kwargs.get("min_batch_size", _MIN_BATCH_SIZE)
        self.instance["min_good_batch_size"] = self.instance["min_batch_size"]
        self.instance["lock"] = threading.Lock()
        self.instance["batch_size_validated"] = False
        self.instance["task_executor"] = ThreadPoolExecutor(
            max_workers=request_parallelism
        )
        self.instance["embeddings_task_type_supported"] = (
            not self.client._endpoint_name.endswith("/textembedding-gecko@001")
        )

        retry_errors: List[Type[BaseException]] = [
            ResourceExhausted,
            ServiceUnavailable,
            Aborted,
            DeadlineExceeded,
        ]
        retry_decorator = create_base_retry_decorator(
            error_types=retry_errors, max_retries=self.max_retries
        )
        self.instance["get_embeddings_with_retry"] = retry_decorator(
            self.client.get_embeddings
        )

    @property
    def model_type(self) -> str:
        return GoogleEmbeddingModelType(self.model_name)

    @staticmethod
    def _split_by_punctuation(text: str) -> List[str]:
        """Splits a string by punctuation and whitespace characters."""
        split_by = string.punctuation + "\t\n "
        pattern = f"([{split_by}])"
        # Using re.split to split the text based on the pattern
        return [segment for segment in re.split(pattern, text) if segment]

    @staticmethod
    def _prepare_batches(texts: List[str], batch_size: int) -> List[List[str]]:
        """Splits texts in batches based on current maximum batch size
        and maximum tokens per request.
        """
        text_index = 0
        texts_len = len(texts)
        batch_token_len = 0
        batches: List[List[str]] = []
        current_batch: List[str] = []
        if texts_len == 0:
            return []
        while text_index < texts_len:
            current_text = texts[text_index]
            # Number of tokens per a text is conservatively estimated
            # as 2 times number of words, punctuation and whitespace characters.
            # Using `count_tokens` API will make batching too expensive.
            # Utilizing a tokenizer, would add a dependency that would not
            # necessarily be reused by the application using this class.
            current_text_token_cnt = (
                len(VertexAIEmbeddings._split_by_punctuation(current_text)) * 2
            )
            end_of_batch = False
            if current_text_token_cnt > _MAX_TOKENS_PER_BATCH:
                # Current text is too big even for a single batch.
                # Such request will fail, but we still make a batch
                # so that the app can get the error from the API.
                if len(current_batch) > 0:
                    # Adding current batch if not empty.
                    batches.append(current_batch)
                current_batch = [current_text]
                text_index += 1
                end_of_batch = True
            elif (
                batch_token_len + current_text_token_cnt > _MAX_TOKENS_PER_BATCH
                or len(current_batch) == batch_size
            ):
                end_of_batch = True
            else:
                if text_index == texts_len - 1:
                    # Last element - even though the batch may be not big,
                    # we still need to make it.
                    end_of_batch = True
                batch_token_len += current_text_token_cnt
                current_batch.append(current_text)
                text_index += 1
            if end_of_batch:
                batches.append(current_batch)
                current_batch = []
                batch_token_len = 0
        return batches

    def _get_embeddings_with_retry(
        self, texts: List[str], embeddings_type: Optional[str] = None
    ) -> List[List[float]]:
        """Makes a Vertex AI model request with retry logic."""
        if self.model_type == GoogleEmbeddingModelType.MULTIMODAL:
            return self._get_multimodal_embeddings_with_retry(texts)
        return self._get_text_embeddings_with_retry(
            texts, embeddings_type=embeddings_type
        )

    def _get_multimodal_embeddings_with_retry(
        self, texts: List[str]
    ) -> List[List[float]]:
        tasks = []
        for text in texts:
            tasks.append(
                self.instance["task_executor"].submit(
                    self.instance["get_embeddings_with_retry"],
                    contextual_text=text,
                )
            )
        if len(tasks) > 0:
            wait(tasks)
        embeddings = [task.result().text_embedding for task in tasks]
        return embeddings

<<<<<<< HEAD
        with telemetry.tool_context_manager(self._user_agent):
            return _completion_with_retry(texts)
=======
    def _get_text_embeddings_with_retry(
        self, texts: List[str], embeddings_type: Optional[str] = None
    ) -> List[List[float]]:
        """Makes a Vertex AI model request with retry logic."""

        if embeddings_type and self.instance["embeddings_task_type_supported"]:
            requests = [
                TextEmbeddingInput(text=t, task_type=embeddings_type) for t in texts
            ]
        else:
            requests = texts
        embeddings = self.instance["get_embeddings_with_retry"](requests)
        return [embedding.values for embedding in embeddings]
>>>>>>> 3c6e23ad

    def _prepare_and_validate_batches(
        self, texts: List[str], embeddings_type: Optional[str] = None
    ) -> Tuple[List[List[float]], List[List[str]]]:
        """Prepares text batches with one-time validation of batch size.
        Batch size varies between GCP regions and individual project quotas.
        # Returns embeddings of the first text batch that went through,
        # and text batches for the rest of the texts.
        """

        batches = VertexAIEmbeddings._prepare_batches(
            texts, self.instance["batch_size"]
        )
        # If batch size if less or equal to one that went through before,
        # then keep batches as they are.
        if len(batches[0]) <= self.instance["min_good_batch_size"]:
            return [], batches
        with self.instance["lock"]:
            # If largest possible batch size was validated
            # while waiting for the lock, then check for rebuilding
            # our batches, and return.
            if self.instance["batch_size_validated"]:
                if len(batches[0]) <= self.instance["batch_size"]:
                    return [], batches
                else:
                    return [], VertexAIEmbeddings._prepare_batches(
                        texts, self.instance["batch_size"]
                    )
            # Figure out the largest possible batch size by trying to push
            # batches and lowering their size in half after every failure.
            first_batch = batches[0]
            first_result = []
            had_failure = False
            while True:
                try:
                    first_result = self._get_embeddings_with_retry(
                        first_batch, embeddings_type
                    )
                    break
                except InvalidArgument:
                    had_failure = True
                    first_batch_len = len(first_batch)
                    if first_batch_len == self.instance["min_batch_size"]:
                        raise
                    first_batch_len = max(
                        self.instance["min_batch_size"], int(first_batch_len / 2)
                    )
                    first_batch = first_batch[:first_batch_len]
            first_batch_len = len(first_batch)
            self.instance["min_good_batch_size"] = max(
                self.instance["min_good_batch_size"], first_batch_len
            )
            # If had a failure and recovered
            # or went through with the max size, then it's a legit batch size.
            if had_failure or first_batch_len == self.instance["max_batch_size"]:
                self.instance["batch_size"] = first_batch_len
                self.instance["batch_size_validated"] = True
                # If batch size was updated,
                # rebuild batches with the new batch size
                # (texts that went through are excluded here).
                if first_batch_len != self.instance["max_batch_size"]:
                    batches = VertexAIEmbeddings._prepare_batches(
                        texts[first_batch_len:], self.instance["batch_size"]
                    )
            else:
                # Still figuring out max batch size.
                batches = batches[1:]
        # Returning embeddings of the first text batch that went through,
        # and text batches for the rest of texts.
        return first_result, batches

    def embed(
        self,
        texts: List[str],
        batch_size: int = 0,
        embeddings_task_type: Optional[
            Literal[
                "RETRIEVAL_QUERY",
                "RETRIEVAL_DOCUMENT",
                "SEMANTIC_SIMILARITY",
                "CLASSIFICATION",
                "CLUSTERING",
            ]
        ] = None,
    ) -> List[List[float]]:
        """Embed a list of strings.

        Args:
            texts: List[str] The list of strings to embed.
            batch_size: [int] The batch size of embeddings to send to the model.
                If zero, then the largest batch size will be detected dynamically
                at the first request, starting from 250, down to 5.
            embeddings_task_type: [str] optional embeddings task type,
                one of the following
                    RETRIEVAL_QUERY	- Text is a query
                                      in a search/retrieval setting.
                    RETRIEVAL_DOCUMENT - Text is a document
                                         in a search/retrieval setting.
                    SEMANTIC_SIMILARITY - Embeddings will be used
                                          for Semantic Textual Similarity (STS).
                    CLASSIFICATION - Embeddings will be used for classification.
                    CLUSTERING - Embeddings will be used for clustering.

        Returns:
            List of embeddings, one for each text.
        """
        if len(texts) == 0:
            return []
        embeddings: List[List[float]] = []
        first_batch_result: List[List[float]] = []
        if batch_size > 0:
            # Fixed batch size.
            batches = VertexAIEmbeddings._prepare_batches(texts, batch_size)
        else:
            # Dynamic batch size, starting from 250 at the first call.
            first_batch_result, batches = self._prepare_and_validate_batches(
                texts, embeddings_task_type
            )
        # First batch result may have some embeddings already.
        # In such case, batches have texts that were not processed yet.
        embeddings.extend(first_batch_result)
        tasks = []
        for batch in batches:
            tasks.append(
                self.instance["task_executor"].submit(
                    self._get_embeddings_with_retry,
                    texts=batch,
                    embeddings_type=embeddings_task_type,
                )
            )
        if len(tasks) > 0:
            wait(tasks)
        for t in tasks:
            embeddings.extend(t.result())
        return embeddings

    def embed_documents(
        self, texts: List[str], batch_size: int = 0
    ) -> List[List[float]]:
        """Embed a list of documents.

        Args:
            texts: List[str] The list of texts to embed.
            batch_size: [int] The batch size of embeddings to send to the model.
                If zero, then the largest batch size will be detected dynamically
                at the first request, starting from 250, down to 5.

        Returns:
            List of embeddings, one for each text.
        """
        return self.embed(texts, batch_size, "RETRIEVAL_DOCUMENT")

    def embed_query(self, text: str) -> List[float]:
        """Embed a text.

        Args:
            text: The text to embed.

        Returns:
            Embedding for the text.
        """
        return self.embed([text], 1, "RETRIEVAL_QUERY")[0]

    def embed_image(self, image_path: str) -> List[float]:
        """Embed an image.

        Args:
            image_path: Path to image (local or Google Cloud Storage) to generate
            embeddings for.

        Returns:
            Embedding for the image.
        """
        if self.model_type != GoogleEmbeddingModelType.MULTIMODAL:
            raise NotImplementedError("Only supported for multimodal models")

        image = Image.load_from_file(image_path)
        result: MultiModalEmbeddingResponse = self.instance[
            "get_embeddings_with_retry"
        ](image=image)
        return result.image_embedding<|MERGE_RESOLUTION|>--- conflicted
+++ resolved
@@ -67,20 +67,17 @@
                 "textembedding-gecko@001"
             )
             values["model_name"] = "textembedding-gecko@001"
-<<<<<<< HEAD
         _, user_agent = get_user_agent(f"{cls.__name__}_{values['model_name']}")  # type: ignore
         with telemetry.tool_context_manager(user_agent):
-=======
-        if (
-            GoogleEmbeddingModelType(values["model_name"])
-            == GoogleEmbeddingModelType.MULTIMODAL
-        ):
-            values["client"] = MultiModalEmbeddingModel.from_pretrained(
-                values["model_name"]
-            )
-        else:
->>>>>>> 3c6e23ad
-            values["client"] = TextEmbeddingModel.from_pretrained(values["model_name"])
+            if (
+                GoogleEmbeddingModelType(values["model_name"])
+                == GoogleEmbeddingModelType.MULTIMODAL
+            ):
+                values["client"] = MultiModalEmbeddingModel.from_pretrained(
+                    values["model_name"]
+                )
+            else:
+                values["client"] = TextEmbeddingModel.from_pretrained(values["model_name"])
         return values
 
     def __init__(
@@ -198,11 +195,12 @@
         self, texts: List[str], embeddings_type: Optional[str] = None
     ) -> List[List[float]]:
         """Makes a Vertex AI model request with retry logic."""
-        if self.model_type == GoogleEmbeddingModelType.MULTIMODAL:
-            return self._get_multimodal_embeddings_with_retry(texts)
-        return self._get_text_embeddings_with_retry(
-            texts, embeddings_type=embeddings_type
-        )
+        with telemetry.tool_context_manager(self._user_agent):
+            if self.model_type == GoogleEmbeddingModelType.MULTIMODAL:
+                return self._get_multimodal_embeddings_with_retry(texts)
+            return self._get_text_embeddings_with_retry(
+                texts, embeddings_type=embeddings_type
+            )
 
     def _get_multimodal_embeddings_with_retry(
         self, texts: List[str]
@@ -220,10 +218,6 @@
         embeddings = [task.result().text_embedding for task in tasks]
         return embeddings
 
-<<<<<<< HEAD
-        with telemetry.tool_context_manager(self._user_agent):
-            return _completion_with_retry(texts)
-=======
     def _get_text_embeddings_with_retry(
         self, texts: List[str], embeddings_type: Optional[str] = None
     ) -> List[List[float]]:
@@ -237,7 +231,6 @@
             requests = texts
         embeddings = self.instance["get_embeddings_with_retry"](requests)
         return [embedding.values for embedding in embeddings]
->>>>>>> 3c6e23ad
 
     def _prepare_and_validate_batches(
         self, texts: List[str], embeddings_type: Optional[str] = None
