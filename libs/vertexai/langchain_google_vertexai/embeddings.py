--- conflicted
+++ resolved
@@ -23,19 +23,11 @@
 from pydantic import ConfigDict, model_validator
 from typing_extensions import Self
 from vertexai.language_models import (
-<<<<<<< HEAD
-    TextEmbeddingInput,
-    TextEmbeddingModel,
-)
-from vertexai.vision_models import (
-    Image,
-=======
     TextEmbeddingInput,  # TODO: migrate to google-genai since this is deprecated
     TextEmbeddingModel,
 )
 from vertexai.vision_models import (
     Image,  # TODO: migrate to google-genai since this is deprecated
->>>>>>> 9ea5b893
     MultiModalEmbeddingModel,
     MultiModalEmbeddingResponse,
 )
