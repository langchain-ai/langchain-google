--- conflicted
+++ resolved
@@ -43,11 +43,7 @@
 from pydantic import BaseModel, ConfigDict, Field, model_validator
 from typing_extensions import Literal, Self
 from vertexai.generative_models._generative_models import (
-<<<<<<< HEAD
-    SafetySettingsType,
-=======
     SafetySettingsType,  # TODO: migrate to google-genai since this is deprecated
->>>>>>> 9ea5b893
 )
 
 from langchain_google_vertexai._client_utils import (
