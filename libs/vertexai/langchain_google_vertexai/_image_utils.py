--- conflicted
+++ resolved
@@ -12,11 +12,8 @@
 from google.cloud import storage
 from google.cloud.aiplatform_v1beta1.types.content import Part as GapicPart
 from vertexai.generative_models import Image, Part
-<<<<<<< HEAD
-=======
 
 # TODO: migrate to google-genai since vertexai.generative_models is deprecated
->>>>>>> 9ea5b893
 
 
 class Route(Enum):
