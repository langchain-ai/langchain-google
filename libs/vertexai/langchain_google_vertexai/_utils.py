--- conflicted
+++ resolved
@@ -15,19 +15,11 @@
     CallbackManagerForLLMRun,
 )
 from vertexai.generative_models import (
-<<<<<<< HEAD
-    Candidate,
-    Image,
-)
-from vertexai.language_models import (
-    TextGenerationResponse,
-=======
     Candidate,  # TODO: migrate to google-genai since this is deprecated
     Image,
 )
 from vertexai.language_models import (
     TextGenerationResponse,  # TODO: migrate to google-genai since this is deprecated
->>>>>>> 9ea5b893
 )
 
 from langchain_google_vertexai._retry import create_base_retry_decorator
