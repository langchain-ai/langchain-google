--- conflicted
+++ resolved
@@ -2053,18 +2053,6 @@
         parser: OutputParserLike
 
         if method == "json_mode":
-<<<<<<< HEAD
-            if isinstance(schema, Schema):
-                llm = self.bind(
-                    response_mime_type="application/json",
-                    response_schema=schema,
-                    ls_structured_output_format={
-                        "kwargs": {"method": method},
-                        "schema": schema,
-                    },
-                )
-                parser = JsonOutputParser()
-=======
             if isinstance(schema, type) and is_basemodel_subclass(schema):
                 if issubclass(schema, BaseModelV1):
                     schema_json = schema.schema()
@@ -2076,40 +2064,12 @@
                     schema_json, pydantic_version=pydantic_version
                 )
                 parser = PydanticOutputParser(pydantic_object=schema)
->>>>>>> 6f802581
             else:
-                if isinstance(schema, type) and is_basemodel_subclass(schema):
-                    if issubclass(schema, BaseModelV1):
-                        schema_json = schema.schema()
-                    else:
-                        schema_json = schema.model_json_schema()
-                    parser = PydanticOutputParser(pydantic_object=schema)
+                if is_typeddict(schema):
+                    schema_json = convert_to_json_schema(schema)
+                elif isinstance(schema, dict):
+                    schema_json = schema
                 else:
-<<<<<<< HEAD
-                    if is_typeddict(schema):
-                        schema_json = convert_to_json_schema(schema)
-                    elif isinstance(schema, dict):
-                        schema_json = schema
-                    else:
-                        raise ValueError(f"Unsupported schema type {type(schema)}")
-                    parser = JsonOutputParser()
-
-                # Resolve refs in schema because they are not supported
-                # by the Gemini API.
-                schema_json = replace_defs_in_schema(schema_json)
-
-                # API does not support anyOf.
-                schema_json = _strip_nullable_anyof(schema_json)
-
-                llm = self.bind(
-                    response_mime_type="application/json",
-                    response_schema=schema_json,
-                    ls_structured_output_format={
-                        "kwargs": {"method": method},
-                        "schema": schema_json,
-                    },
-                )
-=======
                     raise ValueError(f"Unsupported schema type {type(schema)}")
 
                 pydantic_version_v2 = _check_v2(schema_json)
@@ -2121,18 +2081,21 @@
                     schema_json = _dict_to_gapic_schema_utils(schema_json)
                 parser = JsonOutputParser()
 
+            # Resolve refs in schema because they are not supported
+            # by the Gemini API.
+            schema_json = replace_defs_in_schema(schema_json)
+
             # API does not support anyOf.
             schema_json = _strip_nullable_anyof(schema_json)
 
-            llm = self.bind(
-                response_mime_type="application/json",
-                response_schema=schema_json,
-                ls_structured_output_format={
-                    "kwargs": {"method": method},
-                    "schema": schema_json,
-                },
-            )
->>>>>>> 6f802581
+                llm = self.bind(
+                    response_mime_type="application/json",
+                    response_schema=schema_json,
+                    ls_structured_output_format={
+                        "kwargs": {"method": method},
+                        "schema": schema_json,
+                    },
+                )
         else:
             tool_name = _get_tool_name(schema)
             if isinstance(schema, type) and is_basemodel_subclass(schema):
