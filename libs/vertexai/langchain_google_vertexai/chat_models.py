"""Wrapper around Google VertexAI chat-based models."""

from __future__ import annotations  # noqa
import ast
import base64
from functools import cached_property
import json
import logging
import re
from dataclasses import dataclass, field
from operator import itemgetter
import uuid
from typing import (
    Any,
    AsyncIterator,
    Callable,
    Dict,
    Iterator,
    List,
    Optional,
    Sequence,
    Type,
    Union,
    cast,
    Literal,
    Tuple,
    TypedDict,
    overload,
)

import proto  # type: ignore[import-untyped]

from langchain_core.callbacks import (
    AsyncCallbackManagerForLLMRun,
    CallbackManagerForLLMRun,
)
from langchain_core.language_models import LanguageModelInput
from langchain_core.language_models.chat_models import (
    BaseChatModel,
    LangSmithParams,
    generate_from_stream,
    agenerate_from_stream,
)
from langchain_core.messages import (
    AIMessage,
    AIMessageChunk,
    BaseMessage,
    FunctionMessage,
    HumanMessage,
    SystemMessage,
    ToolCall,
    ToolMessage,
    convert_to_openai_image_block,
    is_data_content_block,
)
from langchain_core.messages.ai import UsageMetadata
from langchain_core.messages.tool import (
    tool_call_chunk,
    tool_call as create_tool_call,
    invalid_tool_call,
)
from langchain_core.output_parsers.base import OutputParserLike
from langchain_core.output_parsers import JsonOutputParser, PydanticOutputParser
from langchain_core.output_parsers.openai_tools import (
    JsonOutputKeyToolsParser,
    PydanticToolsParser,
)
from langchain_core.output_parsers.openai_tools import parse_tool_calls
from langchain_core.outputs import ChatGeneration, ChatGenerationChunk, ChatResult
from pydantic import BaseModel, Field, model_validator
from langchain_core.runnables import Runnable, RunnablePassthrough
from langchain_core.utils import get_pydantic_field_names
from langchain_core.utils.function_calling import (
    convert_to_json_schema,
    convert_to_openai_tool,
)
from langchain_core.utils.pydantic import is_basemodel_subclass
from langchain_core.utils.utils import _build_model_kwargs
from vertexai.generative_models import (  # type: ignore
    Tool as VertexTool,
)
from vertexai.generative_models._generative_models import (  # type: ignore
    ToolConfig,
    SafetySettingsType,
    GenerationConfigType,
    GenerationResponse,
    _convert_schema_dict_to_gapic,
)
from vertexai.language_models import (  # type: ignore
    ChatMessage,
    InputOutputTextPair,
)
from google.cloud.aiplatform_v1.types import (
    Content as v1Content,
    FunctionCallingConfig as v1FunctionCallingConfig,
    GenerateContentRequest as v1GenerateContentRequest,
    GenerationConfig as v1GenerationConfig,
    Part as v1Part,
    SafetySetting as v1SafetySetting,
    Tool as v1Tool,
    ToolConfig as v1ToolConfig,
)
from google.cloud.aiplatform_v1beta1.types import (
    Blob,
    Candidate,
    CodeExecutionResult,
    Part,
    HarmCategory,
    Content,
    ExecutableCode,
    FileData,
    FunctionCall,
    FunctionResponse,
    GenerateContentRequest,
    GenerationConfig,
    SafetySetting,
    Tool as GapicTool,
    ToolConfig as GapicToolConfig,
    VideoMetadata,
)
from langchain_google_vertexai._base import _VertexAICommon
from langchain_google_vertexai._image_utils import (
    ImageBytesLoader,
    image_bytes_to_b64_string,
)
from langchain_google_vertexai._utils import (
    create_retry_decorator,
    get_generation_info,
    _format_model_name,
    replace_defs_in_schema,
    _strip_nullable_anyof,
)
from langchain_google_vertexai.functions_utils import (
    _format_tool_config,
    _ToolConfigDict,
    _tool_choice_to_tool_config,
    _ToolChoiceType,
    _ToolsType,
    _format_to_gapic_tool,
    _ToolType,
)
from pydantic import ConfigDict
from pydantic.v1 import BaseModel as BaseModelV1
from typing_extensions import Self, is_typeddict
from difflib import get_close_matches


logger = logging.getLogger(__name__)


_allowed_params = [
    "temperature",
    "top_k",
    "top_p",
    "response_mime_type",
    "response_schema",
    "max_output_tokens",
    "presence_penalty",
    "frequency_penalty",
    "candidate_count",
    "seed",
    "response_logprobs",
    "logprobs",
    "labels",
    "audio_timestamp",
    "response_modalities",
    "thinking_budget",
    "include_thoughts",
]
_allowed_beta_params = [
    "media_resolution",
]
_allowed_params_prediction_service = ["request", "timeout", "metadata", "labels"]


_FUNCTION_CALL_THOUGHT_SIGNATURES_MAP_KEY = (
    "__gemini_function_call_thought_signatures__"
)


def _bytes_to_base64(data: bytes) -> str:
    return base64.b64encode(data).decode("utf-8")


def _base64_to_bytes(input_str: str) -> bytes:
    return base64.b64decode(input_str.encode("utf-8"))


@dataclass
class _ChatHistory:
    """Represents a context and a history of messages."""

    history: List[ChatMessage] = field(default_factory=list)
    context: Optional[str] = None


class _GeminiGenerateContentKwargs(TypedDict):
    generation_config: Optional[GenerationConfigType]
    safety_settings: Optional[SafetySettingsType]
    tools: Optional[List[VertexTool]]
    tool_config: Optional[ToolConfig]


def _parse_chat_history(history: List[BaseMessage]) -> _ChatHistory:
    """Parse a sequence of messages into history.

    Args:
        history: The list of messages to re-create the history of the chat.
    Returns:
        A parsed chat history.
    Raises:
        ValueError: If a sequence of message has a SystemMessage not at the
        first place.
    """

    vertex_messages, context = [], None
    for i, message in enumerate(history):
        content = cast(str, message.content)
        if i == 0 and isinstance(message, SystemMessage):
            context = content
        elif isinstance(message, AIMessage):
            vertex_message = ChatMessage(content=message.content, author="bot")
            vertex_messages.append(vertex_message)
        elif isinstance(message, HumanMessage):
            vertex_message = ChatMessage(content=message.content, author="user")
            vertex_messages.append(vertex_message)
        else:
            raise ValueError(
                f"Unexpected message with type {type(message)} at the position {i}."
            )
    chat_history = _ChatHistory(context=context, history=vertex_messages)
    return chat_history


def _parse_chat_history_gemini(
    history: List[BaseMessage],
    imageBytesLoader: ImageBytesLoader,
    perform_literal_eval_on_string_raw_content: Optional[bool] = False,
) -> tuple[Content | None, list[Content]]:
    def _convert_to_prompt(part: Union[str, Dict]) -> Optional[Part]:
        if isinstance(part, str):
            return Part(text=part)

        if not isinstance(part, Dict):
            raise ValueError(
                f"Message's content is expected to be a dict, got {type(part)}!"
            )
        if part["type"] == "text":
            return Part(text=part["text"])
        if part["type"] == "tool_use":
            if part.get("text"):
                return Part(text=part["text"])
            else:
                return None
        if part["type"] == "executable_code":
            if "executable_code" not in part or "language" not in part:
                raise ValueError(
                    "Executable code part must have 'code' and 'language' keys, got "
                    f"{part}"
                )
            return Part(
                executable_code=ExecutableCode(
                    language=part["language"], code=part["executable_code"]
                )
            )
        if part["type"] == "code_execution_result":
            if "code_execution_result" not in part or "outcome" not in part:
                raise ValueError(
                    "Code execution result part must have 'code_execution_result' and "
                    f"'outcome' keys, got {part}"
                )
            return Part(
                code_execution_result=CodeExecutionResult(
                    output=part["code_execution_result"], outcome=part["outcome"]
                )
            )

        if is_data_content_block(part):
            # LangChain standard format
            if part["type"] == "image" and part["source_type"] == "url":
                oai_content_block = convert_to_openai_image_block(part)
                url = oai_content_block["image_url"]["url"]
                return imageBytesLoader.load_gapic_part(url)
            elif part["source_type"] == "base64":
                bytes_ = base64.b64decode(part["data"])
            else:
                raise ValueError("source_type must be url or base64.")
            inline_data: dict = {"data": bytes_}
            if "mime_type" in part:
                inline_data["mime_type"] = part["mime_type"]

            return Part(inline_data=Blob(**inline_data))

        if part["type"] == "image_url":
            path = part["image_url"]["url"]
            return imageBytesLoader.load_gapic_part(path)

        # Handle media type like LangChain.js
        # https://github.com/langchain-ai/langchainjs/blob/e536593e2585f1dd7b0afc187de4d07cb40689ba/libs/langchain-google-common/src/utils/gemini.ts#L93-L106
        if part["type"] == "media":
            if "mime_type" not in part:
                raise ValueError(f"Missing mime_type in media part: {part}")
            mime_type = part["mime_type"]
            proto_part = Part()

            if "data" in part:
                proto_part.inline_data = Blob(data=part["data"], mime_type=mime_type)
            elif "file_uri" in part:
                proto_part.file_data = FileData(
                    file_uri=part["file_uri"], mime_type=mime_type
                )
            else:
                raise ValueError(
                    f"Media part must have either data or file_uri: {part}"
                )

            if "video_metadata" in part:
                metadata = VideoMetadata(part["video_metadata"])
                proto_part.video_metadata = metadata
            return proto_part

        if part["type"] == "thinking":
            return Part(text=part["thinking"], thought=True)

        raise ValueError("Only text, image_url, and media types are supported!")

    def _convert_to_parts(message: BaseMessage) -> List[Part]:
        raw_content = message.content

        # If a user sends a multimodal request with agents, then the full input
        # will be sent as a string due to the ChatPromptTemplate formatting.
        # Because of this, we need to first try to convert the string to its
        # native type (such as list or dict) so that results can be properly
        # appended to the prompt, otherwise they will all be parsed as Text
        # rather than `inline_data`.
        if perform_literal_eval_on_string_raw_content and isinstance(raw_content, str):
            try:
                raw_content = ast.literal_eval(raw_content)
            except SyntaxError:
                pass
            except ValueError:
                pass
<<<<<<< HEAD
        if isinstance(raw_content, (int, float, str)):
            raw_content = [str(raw_content)]
        elif isinstance(raw_content, list):
            raw_content = [str(item) for item in raw_content]
        else:
            raise TypeError(f"Unsupported type: {type(raw_content)}")
=======
        # A linting error is thrown here because it does not think this line is
        # reachable due to typing, but mypy is wrong so we ignore the lint
        # error.
        if isinstance(raw_content, int):  # type: ignore
            raw_content = str(raw_content)  # type: ignore
        if isinstance(raw_content, float):  # type: ignore
            raw_content = str(raw_content)  # type: ignore
        if isinstance(raw_content, str):
            raw_content = [raw_content]
>>>>>>> 33ccb6ad
        result = []
        for raw_part in raw_content:
            part = _convert_to_prompt(raw_part)
            if part:
                result.append(part)
        return result

    vertex_messages: List[Content] = []
    system_parts: List[Part] | None = None
    system_instruction = None

    # the last AI Message before a sequence of tool calls
    prev_ai_message: Optional[AIMessage] = None

    for i, message in enumerate(history):
        if isinstance(message, SystemMessage):
            prev_ai_message = None
            system_parts = _convert_to_parts(message)
            if system_instruction is not None:
                system_instruction.parts.extend(system_parts)
            else:
                system_instruction = Content(role="system", parts=system_parts)
            system_parts = None
        elif isinstance(message, HumanMessage):
            prev_ai_message = None
            role = "user"
            parts = _convert_to_parts(message)
            if system_parts is not None:
                parts = system_parts + parts
                system_parts = None
            if vertex_messages and vertex_messages[-1].role == "user":
                prev_parts = list(vertex_messages[-1].parts)
                vertex_messages[-1] = Content(role=role, parts=prev_parts + parts)
            else:
                vertex_messages.append(Content(role=role, parts=parts))
        elif isinstance(message, AIMessage):
            prev_ai_message = message
            role = "model"

            # Previous blocked messages will have empty content which should be ignored
            if not message.content and message.response_metadata.get(
                "is_blocked", False
            ):
                logger.warning("Ignoring blocked AIMessage with empty content")
                continue

            parts = []
            if message.content:
                parts = _convert_to_parts(message)

            for tc in message.tool_calls:
                thought_signature: Optional[bytes] = None
                if tool_call_id := tc.get("id"):
                    if tool_call_id in message.additional_kwargs.get(
                        _FUNCTION_CALL_THOUGHT_SIGNATURES_MAP_KEY, {}
                    ):
                        thought_signature = message.additional_kwargs[
                            _FUNCTION_CALL_THOUGHT_SIGNATURES_MAP_KEY
                        ][tool_call_id]
                        if isinstance(thought_signature, str):
                            thought_signature = _base64_to_bytes(thought_signature)
                function_call = FunctionCall({"name": tc["name"], "args": tc["args"]})
                parts.append(
                    Part(
                        function_call=function_call,
                        **(
                            {"thought_signature": thought_signature}
                            if thought_signature
                            else {}
                        ),
                    )
                )

            if len(vertex_messages):
                prev_content = vertex_messages[-1]
                prev_content_is_model = prev_content and prev_content.role == "model"
                if prev_content_is_model:
                    prev_parts = list(prev_content.parts)
                    prev_parts.extend(parts)
                    vertex_messages[-1] = Content(role=role, parts=prev_parts)
                    continue

            vertex_messages.append(Content(role=role, parts=parts))
        elif isinstance(message, FunctionMessage):
            prev_ai_message = None
            role = "function"

            part = Part(
                function_response=FunctionResponse(
                    name=message.name, response={"content": message.content}
                )
            )
            parts = [part]
            if len(vertex_messages):
                prev_content = vertex_messages[-1]
                prev_content_is_function = (
                    prev_content and prev_content.role == "function"
                )
                if prev_content_is_function:
                    prev_parts = list(prev_content.parts)
                    prev_parts.extend(parts)
                    # replacing last message
                    vertex_messages[-1] = Content(role=role, parts=prev_parts)
                    continue

            vertex_messages.append(Content(role=role, parts=parts))
        elif isinstance(message, ToolMessage):
            role = "function"

            # message.name can be null for ToolMessage
            name = message.name
            if name is None:
                if prev_ai_message:
                    tool_call_id = message.tool_call_id
                    tool_call: ToolCall | None = next(
                        (
                            t
                            for t in prev_ai_message.tool_calls
                            if t["id"] == tool_call_id
                        ),
                        None,
                    )

                    if tool_call is None:
                        raise ValueError(
                            (
                                "Message name is empty and can't find"
                                + f"corresponding tool call for id: '${tool_call_id}'"
                            )
                        )
                    name = tool_call["name"]

            def _parse_content(raw_content: str | Dict[Any, Any]) -> Dict[Any, Any]:
                if isinstance(raw_content, dict):
                    return raw_content
                if isinstance(raw_content, str):
                    try:
                        content = json.loads(raw_content)
                        # json.loads("2") returns 2 since it's a valid json
                        if isinstance(content, dict):
                            return content
                    except json.JSONDecodeError:
                        pass
                return {"content": raw_content}

            if isinstance(message.content, list):
                parsed_content = [_parse_content(c) for c in message.content]
                if len(parsed_content) > 1:
                    merged_content: Dict[Any, Any] = {}
                    for content_piece in parsed_content:
                        for key, value in content_piece.items():
                            if key not in merged_content:
                                merged_content[key] = []
                            merged_content[key].append(value)
                    logger.warning(
                        "Expected content to be a str, got a list with > 1 element."
                        "Merging values together"
                    )
                    content = {k: "".join(v) for k, v in merged_content.items()}
                elif len(parsed_content) == 1:
                    content = parsed_content[0]
                else:
                    content = {"content": ""}
            else:
                content = _parse_content(message.content)

            part = Part(
                function_response=FunctionResponse(
                    name=name,
                    response=content,
                )
            )
            parts = [part]

            prev_content = vertex_messages[-1]
            prev_content_is_function = prev_content and prev_content.role == "function"

            if prev_content_is_function:
                prev_parts = list(prev_content.parts)
                prev_parts.extend(parts)
                # replacing last message
                vertex_messages[-1] = Content(role=role, parts=prev_parts)
                continue

            vertex_messages.append(Content(role=role, parts=parts))
        else:
            raise ValueError(
                f"Unexpected message with type {type(message)} at the position {i}."
            )
    return system_instruction, vertex_messages


def _parse_examples(examples: List[BaseMessage]) -> List[InputOutputTextPair]:
    if len(examples) % 2 != 0:
        raise ValueError(
            f"Expect examples to have an even amount of messages, got {len(examples)}."
        )
    example_pairs = []
    input_text = None
    for i, example in enumerate(examples):
        if i % 2 == 0:
            if not isinstance(example, HumanMessage):
                raise ValueError(
                    f"Expected the first message in a part to be from human, got "
                    f"{type(example)} for the {i}th message."
                )
            input_text = example.content
        if i % 2 == 1:
            if not isinstance(example, AIMessage):
                raise ValueError(
                    f"Expected the second message in a part to be from AI, got "
                    f"{type(example)} for the {i}th message."
                )
            pair = InputOutputTextPair(
                input_text=input_text, output_text=example.content
            )
            example_pairs.append(pair)
    return example_pairs


def _get_question(messages: List[BaseMessage]) -> HumanMessage:
    """Get the human message at the end of a list of input messages to a chat model."""
    if not messages:
        raise ValueError("You should provide at least one message to start the chat!")
    question = messages[-1]
    if not isinstance(question, HumanMessage):
        raise ValueError(
            f"Last message in the list should be from human, got {question.type}."
        )
    return question


# Helper function to append content consistently
def _append_to_content(
    current_content: Union[str, List[Any], None], new_item: Any
) -> Union[str, List[Any]]:
    """Appends a new item to the content, handling different initial content types."""
    if current_content is None and isinstance(new_item, str):
        return new_item
    elif current_content is None:
        return [new_item]
    elif isinstance(current_content, str):
        return [current_content, new_item]
    elif isinstance(current_content, list):
        current_content.append(new_item)
        return current_content
    else:
        # This case should ideally not be reached with proper type checking,
        # but it catches any unexpected types that might slip through.
        raise TypeError(f"Unexpected content type: {type(current_content)}")


@overload
def _parse_response_candidate(
    response_candidate: "Candidate", streaming: Literal[False] = False
) -> AIMessage: ...


@overload
def _parse_response_candidate(
    response_candidate: "Candidate", streaming: Literal[True]
) -> AIMessageChunk: ...


def _parse_response_candidate(
    response_candidate: "Candidate", streaming: bool = False
) -> AIMessage:
    content: Union[None, str, List[Union[str, dict[str, Any]]]] = None
    additional_kwargs = {}
    tool_calls = []
    invalid_tool_calls = []
    tool_call_chunks = []

    for part in response_candidate.content.parts:
        text: Optional[str] = part.text
        try:
            if hasattr(part, "text") and part.text is not None:
                text = part.text
        except AttributeError:
            pass

        if part.thought:
            thinking_message = {
                "type": "thinking",
                "thinking": part.text,
            }
            content = _append_to_content(content, thinking_message)
        elif text is not None and text:
            content = _append_to_content(content, text)

        if part.function_call:
            # For backward compatibility we store a function call in additional_kwargs,
            # but in general the full set of function calls is stored in tool_calls.
            function_call = {"name": part.function_call.name}
            # dump to match other function calling llm for now
            function_call_args_dict = proto.Message.to_dict(part.function_call)["args"]
            function_call["arguments"] = json.dumps(
                {k: function_call_args_dict[k] for k in function_call_args_dict}
            )
            additional_kwargs["function_call"] = function_call

            tool_call_id = function_call.get("id", str(uuid.uuid4()))
            if streaming:
                index = function_call.get("index")
                tool_call_chunks.append(
                    tool_call_chunk(
                        name=function_call.get("name"),
                        args=function_call.get("arguments"),
                        id=tool_call_id,
                        index=int(index) if index else None,
                    )
                )
            else:
                try:
                    tool_calls_dicts = parse_tool_calls(
                        [{"function": function_call}],
                        return_id=False,
                    )
                    tool_calls.extend(
                        [
                            create_tool_call(
                                name=tool_call["name"],
                                args=tool_call["args"],
                                id=tool_call.get("id", tool_call_id),
                            )
                            for tool_call in tool_calls_dicts
                        ]
                    )
                except Exception as e:
                    invalid_tool_calls.append(
                        invalid_tool_call(
                            name=function_call.get("name"),
                            args=function_call.get("arguments"),
                            id=tool_call_id,
                            error=str(e),
                        )
                    )

            if getattr(part, "thought_signature", None):
                # store dict of {tool_call_id: thought_signature}
                if isinstance(part.thought_signature, bytes):
                    thought_signature = _bytes_to_base64(part.thought_signature)
                    if (
                        _FUNCTION_CALL_THOUGHT_SIGNATURES_MAP_KEY
                        not in additional_kwargs
                    ):
                        additional_kwargs[
                            _FUNCTION_CALL_THOUGHT_SIGNATURES_MAP_KEY
                        ] = {}
                    additional_kwargs[_FUNCTION_CALL_THOUGHT_SIGNATURES_MAP_KEY][
                        tool_call_id
                    ] = thought_signature

        if hasattr(part, "executable_code") and part.executable_code is not None:
            if part.executable_code.code and part.executable_code.language:
                code_message = {
                    "type": "executable_code",
                    "executable_code": part.executable_code.code,
                    "language": part.executable_code.language,
                }
                content = _append_to_content(content, code_message)

        if (
            hasattr(part, "code_execution_result")
            and part.code_execution_result is not None
        ):
            if part.code_execution_result.output and part.code_execution_result.outcome:
                execution_result = {
                    "type": "code_execution_result",
                    # Name output -> code_execution_result for consistency with
                    # langchain-google-genai
                    "code_execution_result": part.code_execution_result.output,
                    "outcome": part.code_execution_result.outcome,
                }
                content = _append_to_content(content, execution_result)

        if part.inline_data.mime_type.startswith("image/"):
            image_format = part.inline_data.mime_type[6:]
            image_message = {
                "type": "image_url",
                "image_url": {
                    "url": image_bytes_to_b64_string(
                        part.inline_data.data, image_format=image_format
                    )
                },
            }
            content = _append_to_content(content, image_message)

    if content is None:
        content = ""

    if streaming:
        return AIMessageChunk(
            content=content,
            additional_kwargs=additional_kwargs,
            tool_call_chunks=tool_call_chunks,
        )

    return AIMessage(
        content=content,
        tool_calls=tool_calls,
        additional_kwargs=additional_kwargs,
        invalid_tool_calls=invalid_tool_calls,
    )


def _completion_with_retry(
    generation_method: Callable,
    *,
    max_retries: int,
    run_manager: Optional[CallbackManagerForLLMRun] = None,
    wait_exponential_kwargs: Optional[dict[str, float]] = None,
    **kwargs: Any,
) -> Any:
    """Use tenacity to retry the completion call."""
    retry_decorator = create_retry_decorator(
        max_retries=max_retries,
        run_manager=run_manager,
        wait_exponential_kwargs=wait_exponential_kwargs,
    )

    @retry_decorator
    def _completion_with_retry_inner(generation_method: Callable, **kwargs: Any) -> Any:
        return generation_method(**kwargs)

    params = {
        k: v for k, v in kwargs.items() if k in _allowed_params_prediction_service
    }
    return _completion_with_retry_inner(
        generation_method,
        **params,
    )


async def _acompletion_with_retry(
    generation_method: Callable,
    *,
    max_retries: int,
    run_manager: Optional[AsyncCallbackManagerForLLMRun] = None,
    wait_exponential_kwargs: Optional[dict[str, float]] = None,
    **kwargs: Any,
) -> Any:
    """Use tenacity to retry the completion call."""
    retry_decorator = create_retry_decorator(
        max_retries=max_retries,
        run_manager=run_manager,
        wait_exponential_kwargs=wait_exponential_kwargs,
    )

    @retry_decorator
    async def _completion_with_retry_inner(
        generation_method: Callable, **kwargs: Any
    ) -> Any:
        return await generation_method(**kwargs)

    params = {
        k: v for k, v in kwargs.items() if k in _allowed_params_prediction_service
    }
    return await _completion_with_retry_inner(
        generation_method,
        **params,
    )


class ChatVertexAI(_VertexAICommon, BaseChatModel):
    """Google Cloud Vertex AI chat model integration.

    Setup:
        You must either:
            - Have credentials configured for your environment (gcloud, workload identity, etc...)
            - Store the path to a service account JSON file as the ``GOOGLE_APPLICATION_CREDENTIALS`` environment variable

        This codebase uses the ``google.auth`` library which first looks for the application
        credentials variable mentioned above, and then looks for system-level auth.

        **More information:**

        - `Credential types <https://cloud.google.com/docs/authentication/application-default-credentials#GAC>`__
        - ``google.auth`` `API reference <https://googleapis.dev/python/google-auth/latest/reference/google.auth.html#module-google.auth>`__

    Key init args — completion params:
        model: str
            Name of ChatVertexAI model to use. e.g. ``'gemini-2.0-flash-001'``,
            ``'gemini-2.5-pro'``, etc.
        temperature: Optional[float]
            Sampling temperature.
        seed: Optional[int]
            Sampling integer to use.
        max_tokens: Optional[int]
            Max number of tokens to generate.
        stop: Optional[List[str]]
            Default stop sequences.
        safety_settings: Optional[Dict[vertexai.generative_models.HarmCategory, vertexai.generative_models.HarmBlockThreshold]]
            The default safety settings to use for all generations.

    Key init args — client params:
        max_retries: int
            Max number of retries.
        wait_exponential_kwargs: Optional[dict[str, float]]
            Optional dictionary with parameters for wait_exponential:
            - multiplier: Initial wait time multiplier (default: ``1.0``)
            - min: Minimum wait time in seconds (default: ``4.0``)
            - max: Maximum wait time in seconds (default: ``10.0``)
            - exp_base: Exponent base to use (default: ``2.0``)
        credentials: Optional[google.auth.credentials.Credentials]
            The default custom credentials to use when making API calls. If not
            provided, credentials will be ascertained from the environment.
        project: Optional[str]
            The default GCP project to use when making Vertex API calls.
        location: str = "us-central1"
            The default location to use when making API calls.
        request_parallelism: int = 5
            The amount of parallelism allowed for requests issued to VertexAI models.
            (default: ``5``)
        base_url: Optional[str]
            Base URL for API requests.

    See full list of supported init args and their descriptions in the params section.

    Instantiate:
        .. code-block:: python

            from langchain_google_vertexai import ChatVertexAI

            llm = ChatVertexAI(
                model="gemini-1.5-flash-001",
                temperature=0,
                max_tokens=None,
                max_retries=6,
                stop=None,
                # other params...
            )

    Invoke:
        .. code-block:: python

            messages = [
                ("system", "You are a helpful translator. Translate the user sentence to French."),
                ("human", "I love programming."),
            ]
            llm.invoke(messages)

        .. code-block:: python

            AIMessage(content="J'adore programmer. ", response_metadata={'is_blocked': False, 'safety_ratings': [{'category': 'HARM_CATEGORY_HATE_SPEECH', 'probability_label': 'NEGLIGIBLE', 'probability_score': 0.1, 'blocked': False, 'severity': 'HARM_SEVERITY_NEGLIGIBLE', 'severity_score': 0.1}, {'category': 'HARM_CATEGORY_DANGEROUS_CONTENT', 'probability_label': 'NEGLIGIBLE', 'probability_score': 0.1, 'blocked': False, 'severity': 'HARM_SEVERITY_NEGLIGIBLE', 'severity_score': 0.1}, {'category': 'HARM_CATEGORY_HARASSMENT', 'probability_label': 'NEGLIGIBLE', 'probability_score': 0.1, 'blocked': False, 'severity': 'HARM_SEVERITY_NEGLIGIBLE', 'severity_score': 0.1}, {'category': 'HARM_CATEGORY_SEXUALLY_EXPLICIT', 'probability_label': 'NEGLIGIBLE', 'probability_score': 0.1, 'blocked': False, 'severity': 'HARM_SEVERITY_NEGLIGIBLE', 'severity_score': 0.1}], 'citation_metadata': None, 'usage_metadata': {'prompt_token_count': 17, 'candidates_token_count': 7, 'total_token_count': 24}}, id='run-925ce305-2268-44c4-875f-dde9128520ad-0')

    Stream:
        .. code-block:: python

            for chunk in llm.stream(messages):
                print(chunk)

        .. code-block:: python

            AIMessageChunk(content='J', response_metadata={'is_blocked': False, 'safety_ratings': [], 'citation_metadata': None}, id='run-9df01d73-84d9-42db-9d6b-b1466a019e89')
            AIMessageChunk(content="'adore programmer. ", response_metadata={'is_blocked': False, 'safety_ratings': [{'category': 'HARM_CATEGORY_HATE_SPEECH', 'probability_label': 'NEGLIGIBLE', 'probability_score': 0.1, 'blocked': False, 'severity': 'HARM_SEVERITY_NEGLIGIBLE', 'severity_score': 0.1}, {'category': 'HARM_CATEGORY_DANGEROUS_CONTENT', 'probability_label': 'NEGLIGIBLE', 'probability_score': 0.1, 'blocked': False, 'severity': 'HARM_SEVERITY_NEGLIGIBLE', 'severity_score': 0.1}, {'category': 'HARM_CATEGORY_HARASSMENT', 'probability_label': 'NEGLIGIBLE', 'probability_score': 0.1, 'blocked': False, 'severity': 'HARM_SEVERITY_NEGLIGIBLE', 'severity_score': 0.1}, {'category': 'HARM_CATEGORY_SEXUALLY_EXPLICIT', 'probability_label': 'NEGLIGIBLE', 'probability_score': 0.1, 'blocked': False, 'severity': 'HARM_SEVERITY_NEGLIGIBLE', 'severity_score': 0.1}], 'citation_metadata': None}, id='run-9df01d73-84d9-42db-9d6b-b1466a019e89')
            AIMessageChunk(content='', response_metadata={'is_blocked': False, 'safety_ratings': [], 'citation_metadata': None, 'usage_metadata': {'prompt_token_count': 17, 'candidates_token_count': 7, 'total_token_count': 24}}, id='run-9df01d73-84d9-42db-9d6b-b1466a019e89')

        .. code-block:: python

            stream = llm.stream(messages)
            full = next(stream)
            for chunk in stream:
                full += chunk
            full

        .. code-block:: python

            AIMessageChunk(content="J'adore programmer. ", response_metadata={'is_blocked': False, 'safety_ratings': [{'category': 'HARM_CATEGORY_HATE_SPEECH', 'probability_label': 'NEGLIGIBLE', 'probability_score': 0.1, 'blocked': False, 'severity': 'HARM_SEVERITY_NEGLIGIBLE', 'severity_score': 0.1}, {'category': 'HARM_CATEGORY_DANGEROUS_CONTENT', 'probability_label': 'NEGLIGIBLE', 'probability_score': 0.1, 'blocked': False, 'severity': 'HARM_SEVERITY_NEGLIGIBLE', 'severity_score': 0.1}, {'category': 'HARM_CATEGORY_HARASSMENT', 'probability_label': 'NEGLIGIBLE', 'probability_score': 0.1, 'blocked': False, 'severity': 'HARM_SEVERITY_NEGLIGIBLE', 'severity_score': 0.1}, {'category': 'HARM_CATEGORY_SEXUALLY_EXPLICIT', 'probability_label': 'NEGLIGIBLE', 'probability_score': 0.1, 'blocked': False, 'severity': 'HARM_SEVERITY_NEGLIGIBLE', 'severity_score': 0.1}], 'citation_metadata': None, 'usage_metadata': {'prompt_token_count': 17, 'candidates_token_count': 7, 'total_token_count': 24}}, id='run-b7f7492c-4cb5-42d0-8fc3-dce9b293b0fb')

    Async:
        .. code-block:: python

            await llm.ainvoke(messages)

            # stream:
            # async for chunk in (await llm.astream(messages))

            # batch:
            # await llm.abatch([messages])

        .. code-block:: python

            AIMessage(content="J'adore programmer. ", response_metadata={'is_blocked': False, 'safety_ratings': [{'category': 'HARM_CATEGORY_HATE_SPEECH', 'probability_label': 'NEGLIGIBLE', 'probability_score': 0.1, 'blocked': False, 'severity': 'HARM_SEVERITY_NEGLIGIBLE', 'severity_score': 0.1}, {'category': 'HARM_CATEGORY_DANGEROUS_CONTENT', 'probability_label': 'NEGLIGIBLE', 'probability_score': 0.1, 'blocked': False, 'severity': 'HARM_SEVERITY_NEGLIGIBLE', 'severity_score': 0.1}, {'category': 'HARM_CATEGORY_HARASSMENT', 'probability_label': 'NEGLIGIBLE', 'probability_score': 0.1, 'blocked': False, 'severity': 'HARM_SEVERITY_NEGLIGIBLE', 'severity_score': 0.1}, {'category': 'HARM_CATEGORY_SEXUALLY_EXPLICIT', 'probability_label': 'NEGLIGIBLE', 'probability_score': 0.1, 'blocked': False, 'severity': 'HARM_SEVERITY_NEGLIGIBLE', 'severity_score': 0.1}], 'citation_metadata': None, 'usage_metadata': {'prompt_token_count': 17, 'candidates_token_count': 7, 'total_token_count': 24}}, id='run-925ce305-2268-44c4-875f-dde9128520ad-0')

    Context Caching:
        Context caching allows you to store and reuse content (e.g., PDFs, images) for faster processing.
        The ``cached_content`` parameter accepts a cache name created via the Google Generative AI API with Vertex AI.
        Below is an example of caching content from GCS and querying it.

        Example:
        This caches content from GCS and queries it.

        .. code-block:: python

            from google import genai
            from google.genai.types import Content, CreateCachedContentConfig, HttpOptions, Part
            from langchain_google_vertexai import ChatVertexAI
            from langchain_core.messages import HumanMessage

            client = genai.Client(http_options=HttpOptions(api_version="v1beta1"))

            contents = [
                Content(
                    role="user",
                    parts=[
                        Part.from_uri(
                            file_uri="gs://your-bucket/file1",
                            mime_type="application/pdf",
                        ),
                        Part.from_uri(
                            file_uri="gs://your-bucket/file2",
                            mime_type="image/jpeg",
                        ),
                    ],
                )
            ]

            cache = client.caches.create(
                model="gemini-1.5-flash-001",
                config=CreateCachedContentConfig(
                    contents=contents,
                    system_instruction="You are an expert content analyzer.",
                    display_name="content-cache",
                    ttl="300s",
                ),
            )

            llm = ChatVertexAI(
                model_name="gemini-1.5-flash-001",
                cached_content=cache.name,
            )
            message = HumanMessage(content="Provide a summary of the key information across the content.")
            llm.invoke([message])

    Tool calling:
        .. code-block:: python

            from pydantic import BaseModel, Field

            class GetWeather(BaseModel):
                '''Get the current weather in a given location'''

                location: str = Field(..., description="The city and state, e.g. San Francisco, CA")

            class GetPopulation(BaseModel):
                '''Get the current population in a given location'''

                location: str = Field(..., description="The city and state, e.g. San Francisco, CA")

            llm_with_tools = llm.bind_tools([GetWeather, GetPopulation])
            ai_msg = llm_with_tools.invoke("Which city is hotter today and which is bigger: LA or NY?")
            ai_msg.tool_calls

        .. code-block:: python

            [{'name': 'GetWeather',
              'args': {'location': 'Los Angeles, CA'},
              'id': '2a2401fa-40db-470d-83ce-4e52de910d9e'},
             {'name': 'GetWeather',
              'args': {'location': 'New York City, NY'},
              'id': '96761deb-ab7f-4ef9-b4b4-6d44562fc46e'},
             {'name': 'GetPopulation',
              'args': {'location': 'Los Angeles, CA'},
              'id': '9147d532-abee-43a2-adb5-12f164300484'},
             {'name': 'GetPopulation',
              'args': {'location': 'New York City, NY'},
              'id': 'c43374ea-bde5-49ca-8487-5b83ebeea1e6'}]

        See ``ChatVertexAI.bind_tools()`` method for more.

    Built-in search:
        .. code-block:: python

            from google.cloud.aiplatform_v1beta1.types import Tool as VertexTool
            from langchain_google_vertexai import ChatVertexAI

            llm = ChatVertexAI(model="gemini-2.0-flash-exp")
            resp = llm.invoke(
                "When is the next total solar eclipse in US?",
                tools=[VertexTool(google_search={})],
            )

    Built-in code execution:
        .. code-block:: python

            from google.cloud.aiplatform_v1beta1.types import Tool as VertexTool
            from langchain_google_vertexai import ChatVertexAI

            llm = ChatVertexAI(model="gemini-2.0-flash-exp")
            resp = llm.invoke(
                "What is 3^3?",
                tools=[VertexTool(code_execution={})],
            )

    Structured output:
        .. code-block:: python

            from typing import Optional

            from pydantic import BaseModel, Field

            class Joke(BaseModel):
                '''Joke to tell user.'''

                setup: str = Field(description="The setup of the joke")
                punchline: str = Field(description="The punchline to the joke")
                rating: Optional[int] = Field(default=None, description="How funny the joke is, from 1 to 10")

            structured_llm = llm.with_structured_output(Joke)
            structured_llm.invoke("Tell me a joke about cats")

        .. code-block:: python

            Joke(setup='What do you call a cat that loves to bowl?', punchline='An alley cat!', rating=None)

        See ``ChatVertexAI.with_structured_output()`` for more.

    Image input:
        .. code-block:: python

            import base64
            import httpx
            from langchain_core.messages import HumanMessage

            image_url = "https://upload.wikimedia.org/wikipedia/commons/thumb/d/dd/Gfp-wisconsin-madison-the-nature-boardwalk.jpg/2560px-Gfp-wisconsin-madison-the-nature-boardwalk.jpg"
            image_data = base64.b64encode(httpx.get(image_url).content).decode("utf-8")
            message = HumanMessage(
                content=[
                    {"type": "text", "text": "describe the weather in this image"},
                    {
                        "type": "image_url",
                        "image_url": {"url": f"data:image/jpeg;base64,{image_data}"},
                    },
                ],
            )
            ai_msg = llm.invoke([message])
            ai_msg.content

        .. code-block:: python

            'The weather in this image appears to be sunny and pleasant. The sky is a bright blue with scattered white clouds, suggesting a clear and mild day. The lush green grass indicates recent rainfall or sufficient moisture. The absence of strong shadows suggests that the sun is high in the sky, possibly late afternoon. Overall, the image conveys a sense of tranquility and warmth, characteristic of a beautiful summer day.'

        You can also point to GCS files which is faster / more efficient because bytes are transferred back and forth.

        .. code-block:: python

            llm.invoke(
                [
                    HumanMessage(
                        [
                            "What's in the image?",
                            {
                                "type": "media",
                                "file_uri": "gs://cloud-samples-data/generative-ai/image/scones.jpg",
                                "mime_type": "image/jpeg",
                            },
                        ]
                    )
                ]
            ).content

        .. code-block:: python

            'The image is of five blueberry scones arranged on a piece of baking paper. Here is a list of what is in the picture:* **Five blueberry scones:** They are scattered across the parchment paper, dusted with powdered sugar.  * **Two cups of coffee:**  Two white cups with saucers. One appears full, the other partially drunk. * **A bowl of blueberries:** A brown bowl is filled with fresh blueberries, placed near the scones.* **A spoon:**  A silver spoon with the words "Let\'s Jam" rests on the paper.* **Pink peonies:** Several pink peonies lie beside the scones, adding a touch of color.* **Baking paper:** The scones, cups, bowl, and spoon are arranged on a piece of white baking paper, splattered with purple.  The paper is crinkled and sits on a dark surface. The image has a rustic and delicious feel, suggesting a cozy and enjoyable breakfast or brunch setting.' # codespell:ignore brunch

    PDF input:
        .. code-block:: python

            import base64
            from langchain_core.messages import HumanMessage

            pdf_bytes = open("/path/to/your/test.pdf", 'rb').read()
            pdf_base64 = base64.b64encode(pdf_bytes).decode('utf-8')
            message = HumanMessage(
                content=[
                    {"type": "text", "text": "describe the document in a sentence"},
                    {
                        "type": "file",
                        "source_type": "base64",
                        "mime_type":"application/pdf",
                        "data": pdf_base64
                    }
                ]
            )
            ai_msg = llm.invoke([message])
            ai_msg.content

        .. code-block:: python

            'This research paper describes a system developed for SemEval-2025 Task 9, which aims to automate the detection of food hazards from recall reports, addressing the class imbalance problem by leveraging LLM-based data augmentation techniques and transformer-based models to improve performance.'

        You can also point to GCS files.

        .. code-block:: python

            llm.invoke(
                [
                    HumanMessage(
                        [
                            "describe the document in a sentence",
                            {
                                "type": "media",
                                "file_uri": "gs://cloud-samples-data/generative-ai/pdf/1706.03762v7.pdf",
                                "mime_type": "application/pdf",
                            },
                        ]
                    )
                ]
            ).content

        .. code-block:: python

            'The article introduces Transformer, a new model architecture for sequence transduction based solely on attention mechanisms, outperforming previous models in machine translation tasks and demonstrating good generalization to English constituency parsing.'

    Video input:
        .. code-block:: python

            import base64
            from langchain_core.messages import HumanMessage

            video_bytes = open("/path/to/your/video.mp4", 'rb').read()
            video_base64 = base64.b64encode(video_bytes).decode('utf-8')

            message = HumanMessage(
                content=[
                    {"type": "text", "text": "describe what's in this video in a sentence"},
                    {
                        "type": "file",
                        "source_type": "base64",
                        "mime_type": "video/mp4",
                        "data": video_base64
                    }
                ]
            )
            ai_msg = llm.invoke([message])
            ai_msg.content

        .. code-block:: python

            'Tom and Jerry, along with a turkey, engage in a chaotic Thanksgiving-themed adventure involving a corn-on-the-cob chase, maze antics, and a disastrous attempt to prepare a turkey dinner.'

        You can also pass YouTube URLs directly:

        .. code-block:: python

            from langchain_core.messages import HumanMessage

            message = HumanMessage(
                content=[
                    {"type": "text", "text": "summarize the video in 3 sentences."},
                    {
                        "type": "media",
                        "file_uri": "https://www.youtube.com/watch?v=9hE5-98ZeCg",
                        "mime_type": "video/mp4",
                    }
                ]
            )
            ai_msg = llm.invoke([message])
            ai_msg.content

        .. code-block:: python

            'The video is a demo of multimodal live streaming in Gemini 2.0. The narrator is sharing his screen in AI Studio and asks if the AI can see it. The AI then reads text that is highlighted on the screen, defines the word “multimodal,” and summarizes everything that was seen and heard.'

        You can also point to GCS files.

        .. code-block:: python

            llm = ChatVertexAI(model="gemini-1.0-pro-vision")

            llm.invoke(
                [
                    HumanMessage(
                        [
                            "What's in the video?",
                            {
                                "type": "media",
                                "file_uri": "gs://cloud-samples-data/video/animals.mp4",
                                "mime_type": "video/mp4",
                            },
                        ]
                    )
                ]
            ).content

        .. code-block:: python

             'The video is about a new feature in Google Photos called "Zoomable Selfies". The feature allows users to take selfies with animals at the zoo. The video shows several examples of people taking selfies with animals, including a tiger, an elephant, and a sea otter. The video also shows how the feature works. Users simply need to open the Google Photos app and select the "Zoomable Selfies" option. Then, they need to choose an animal from the list of available animals. The app will then guide the user through the process of taking the selfie.'

    Audio input:
        .. code-block:: python

            import base64
            from langchain_core.messages import HumanMessage

            audio_bytes = open("/path/to/your/audio.mp3", 'rb').read()
            audio_base64 = base64.b64encode(audio_bytes).decode('utf-8')

            message = HumanMessage(
                content=[
                    {"type": "text", "text": "summarize this audio in a sentence"},
                    {
                        "type": "file",
                        "source_type": "base64",
                        "mime_type":"audio/mp3",
                        "data": audio_base64
                    }
                ]
            )
            ai_msg = llm.invoke([message])
            ai_msg.content

        .. code-block:: python

            "In this episode of the Made by Google podcast, Stephen Johnson and Simon Tokumine discuss NotebookLM, a tool designed to help users understand complex material in various modalities, with a focus on its unexpected uses, the development of audio overviews, and the implementation of new features like mind maps and source discovery."

        You can also point to GCS files.

        .. code-block:: python

            from langchain_core.messages import HumanMessage

            llm = ChatVertexAI(model="gemini-1.5-flash-001")

            llm.invoke(
                [
                    HumanMessage(
                        [
                            "What's this audio about?",
                            {
                                "type": "media",
                                "file_uri": "gs://cloud-samples-data/generative-ai/audio/pixel.mp3",
                                "mime_type": "audio/mpeg",
                            },
                        ]
                    )
                ]
            ).content

        .. code-block:: python

            "This audio is an interview with two product managers from Google who work on Pixel feature drops. They discuss how feature drops are important for showcasing how Google devices are constantly improving and getting better. They also discuss some of the highlights of the January feature drop and the new features coming in the March drop for Pixel phones and Pixel watches. The interview concludes with discussion of how user feedback is extremely important to them in deciding which features to include in the feature drops. "

    Token usage:
        .. code-block:: python

            ai_msg = llm.invoke(messages)
            ai_msg.usage_metadata

        .. code-block:: python

            {'input_tokens': 17, 'output_tokens': 7, 'total_tokens': 24}

    Logprobs:
        .. code-block:: python

            llm = ChatVertexAI(model="gemini-1.5-flash-001", logprobs=True)
            ai_msg = llm.invoke(messages)
            ai_msg.response_metadata["logprobs_result"]

        .. code-block:: python

            [
                {'token': 'J', 'logprob': -1.549651415189146e-06, 'top_logprobs': []},
                {'token': "'", 'logprob': -1.549651415189146e-06, 'top_logprobs': []},
                {'token': 'adore', 'logprob': 0.0, 'top_logprobs': []},
                {'token': ' programmer', 'logprob': -1.1922384146600962e-07, 'top_logprobs': []},
                {'token': '.', 'logprob': -4.827636439586058e-05, 'top_logprobs': []},
                {'token': ' ', 'logprob': -0.018011733889579773, 'top_logprobs': []},
                {'token': '\\n', 'logprob': -0.0008687592926435173, 'top_logprobs': []}
            ]



    Response metadata
        .. code-block:: python

            ai_msg = llm.invoke(messages)
            ai_msg.response_metadata

        .. code-block:: python

            {'is_blocked': False,
             'safety_ratings': [{'category': 'HARM_CATEGORY_HATE_SPEECH',
               'probability_label': 'NEGLIGIBLE',
               'probability_score': 0.1,
               'blocked': False,
               'severity': 'HARM_SEVERITY_NEGLIGIBLE',
               'severity_score': 0.1},
              {'category': 'HARM_CATEGORY_DANGEROUS_CONTENT',
               'probability_label': 'NEGLIGIBLE',
               'probability_score': 0.1,
               'blocked': False,
               'severity': 'HARM_SEVERITY_NEGLIGIBLE',
               'severity_score': 0.1},
              {'category': 'HARM_CATEGORY_HARASSMENT',
               'probability_label': 'NEGLIGIBLE',
               'probability_score': 0.1,
               'blocked': False,
               'severity': 'HARM_SEVERITY_NEGLIGIBLE',
               'severity_score': 0.1},
              {'category': 'HARM_CATEGORY_SEXUALLY_EXPLICIT',
               'probability_label': 'NEGLIGIBLE',
               'probability_score': 0.1,
               'blocked': False,
               'severity': 'HARM_SEVERITY_NEGLIGIBLE',
               'severity_score': 0.1}],
             'usage_metadata': {'prompt_token_count': 17,
              'candidates_token_count': 7,
              'total_token_count': 24}}

    Safety settings
        .. code-block:: python

            from langchain_google_vertexai import HarmBlockThreshold, HarmCategory

            llm = ChatVertexAI(
                model="gemini-1.5-pro",
                safety_settings={
                    HarmCategory.HARM_CATEGORY_HATE_SPEECH: HarmBlockThreshold.BLOCK_LOW_AND_ABOVE,
                    HarmCategory.HARM_CATEGORY_DANGEROUS_CONTENT: HarmBlockThreshold.BLOCK_MEDIUM_AND_ABOVE,
                    HarmCategory.HARM_CATEGORY_HARASSMENT: HarmBlockThreshold.BLOCK_LOW_AND_ABOVE,
                    HarmCategory.HARM_CATEGORY_SEXUALLY_EXPLICIT: HarmBlockThreshold.BLOCK_ONLY_HIGH,
                },
            )

            llm.invoke(messages).response_metadata

        .. code-block:: python

            {'is_blocked': False,
             'safety_ratings': [{'category': 'HARM_CATEGORY_HATE_SPEECH',
               'probability_label': 'NEGLIGIBLE',
               'probability_score': 0.1,
               'blocked': False,
               'severity': 'HARM_SEVERITY_NEGLIGIBLE',
               'severity_score': 0.1},
              {'category': 'HARM_CATEGORY_DANGEROUS_CONTENT',
               'probability_label': 'NEGLIGIBLE',
               'probability_score': 0.1,
               'blocked': False,
               'severity': 'HARM_SEVERITY_NEGLIGIBLE',
               'severity_score': 0.1},
              {'category': 'HARM_CATEGORY_HARASSMENT',
               'probability_label': 'NEGLIGIBLE',
               'probability_score': 0.1,
               'blocked': False,
               'severity': 'HARM_SEVERITY_NEGLIGIBLE',
               'severity_score': 0.1},
              {'category': 'HARM_CATEGORY_SEXUALLY_EXPLICIT',
               'probability_label': 'NEGLIGIBLE',
               'probability_score': 0.1,
               'blocked': False,
               'severity': 'HARM_SEVERITY_NEGLIGIBLE',
               'severity_score': 0.1}],
             'usage_metadata': {'prompt_token_count': 17,
              'candidates_token_count': 7,
              'total_token_count': 24}}

    """  # noqa: E501

    model_name: str = Field(alias="model")
    "Underlying model name."
    examples: Optional[List[BaseMessage]] = None
    response_mime_type: Optional[str] = None
    """Optional. Output response mimetype of the generated candidate text. Only
        supported in Gemini 1.5 and later models. Supported mimetype:
            * ``'text/plain'``: (default) Text output.
            * ``'application/json'``: JSON response in the candidates.
            * ``'text/x.enum'``: Enum in plain text.
       The model also needs to be prompted to output the appropriate response
       type, otherwise the behavior is undefined. This is a preview feature.
    """

    response_schema: Optional[Dict[str, Any]] = None
    """ Optional. Enforce an schema to the output.
        The format of the dictionary should follow Open API schema.
    """

    cached_content: Optional[str] = None
    """ Optional. Use the model in cache mode. Only supported in Gemini 1.5 and later
        models. Must be a string containing the cache name (A sequence of numbers)
    """

    logprobs: Union[bool, int] = False
    """Whether to return logprobs as part of AIMessage.response_metadata.

    If False, don't return logprobs. If True, return logprobs for top candidate.
    If int, return logprobs for top ``logprobs`` candidates.

    .. note::
        As of 2024-10-28 this is only supported for gemini-1.5-flash models.

    .. versionadded: 2.0.6
    """
    labels: Optional[Dict[str, str]] = None
    """ Optional tag llm calls with metadata to help in tracebility and biling.
    """

    perform_literal_eval_on_string_raw_content: bool = True
    """Whether to perform literal eval on string raw content.
    """

    wait_exponential_kwargs: Optional[dict[str, float]] = None
    """Optional dictionary with parameters for wait_exponential:
        - multiplier: Initial wait time multiplier (default: ``1.0``)
        - min: Minimum wait time in seconds (default: ``4.0``)
        - max: Maximum wait time in seconds (default: ``10.0``)
        - exp_base: Exponent base to use (default: ``2.0``)
    """

    model_kwargs: dict[str, Any] = Field(default_factory=dict)
    """Holds any unexpected initialization parameters."""

    def __init__(self, *, model_name: Optional[str] = None, **kwargs: Any) -> None:
        """Needed for mypy typing to recognize model_name as a valid arg
        and for arg validation.
        """
        if model_name:
            kwargs["model_name"] = model_name

        # Get all valid field names, including aliases
        valid_fields = set()
        for field_name, field_info in type(self).model_fields.items():
            valid_fields.add(field_name)
            if hasattr(field_info, "alias") and field_info.alias is not None:
                valid_fields.add(field_info.alias)

        # Check for unrecognized arguments
        for arg in kwargs:
            if arg not in valid_fields:
                suggestions = get_close_matches(arg, valid_fields, n=1)
                suggestion = (
                    f" Did you mean: '{suggestions[0]}'?" if suggestions else ""
                )
                logger.warning(
                    f"Unexpected argument '{arg}' provided to ChatVertexAI.{suggestion}"
                )
        super().__init__(**kwargs)

    model_config = ConfigDict(
        populate_by_name=True,
        arbitrary_types_allowed=True,
    )

    @classmethod
    def is_lc_serializable(self) -> bool:
        return True

    @classmethod
    def get_lc_namespace(cls) -> List[str]:
        """Get the namespace of the langchain object."""
        return ["langchain", "chat_models", "vertexai"]

    @model_validator(mode="before")
    @classmethod
    def build_extra(cls, values: dict[str, Any]) -> Any:
        """Build extra kwargs from additional params that were passed in."""
        all_required_field_names = get_pydantic_field_names(cls)
        values = _build_model_kwargs(values, all_required_field_names)
        return values

    @model_validator(mode="after")
    def validate_labels(self) -> Self:
        if self.labels:
            for key, value in self.labels.items():
                if not re.match(r"^[a-z][a-z0-9-_]{0,62}$", key):
                    raise ValueError(f"Invalid label key: {key}")
                if value and len(value) > 63:
                    raise ValueError(f"Label value too long: {value}")
        return self

    @cached_property
    def _image_bytes_loader_client(self):
        return ImageBytesLoader(project=self.project)

    @model_validator(mode="after")
    def validate_environment(self) -> Self:
        """Validate that the python package exists in environment."""

        if self.full_model_name is not None:
            pass
        elif self.tuned_model_name is not None:
            self.full_model_name = _format_model_name(
                self.tuned_model_name,
                location=self.location,
                project=cast(str, self.project),
            )
        else:
            self.full_model_name = _format_model_name(
                self.model_name,
                location=self.location,
                project=cast(str, self.project),
            )

        return self

    def _prepare_params(
        self,
        stop: Optional[List[str]] = None,
        stream: bool = False,
        **kwargs: Any,
    ) -> dict:
        params = super()._prepare_params(stop=stop, stream=stream, **kwargs)

        response_mime_type = kwargs.get("response_mime_type", self.response_mime_type)
        if response_mime_type is not None:
            params["response_mime_type"] = response_mime_type

        response_schema = kwargs.get("response_schema", self.response_schema)
        if response_schema is not None:
            allowed_mime_types = ("application/json", "text/x.enum")
            if response_mime_type not in allowed_mime_types:
                error_message = (
                    "`response_schema` is only supported when "
                    f"`response_mime_type` is set to one of {allowed_mime_types}"
                )
                raise ValueError(error_message)

            gapic_response_schema = _convert_schema_dict_to_gapic(response_schema)
            params["response_schema"] = gapic_response_schema

        audio_timestamp = kwargs.get("audio_timestamp", self.audio_timestamp)
        if audio_timestamp is not None:
            params["audio_timestamp"] = audio_timestamp

        thinking_budget = kwargs.get("thinking_budget", self.thinking_budget)
        if thinking_budget is not None:
            params["thinking_config"] = {"thinking_budget": thinking_budget}
        _ = params.pop("thinking_budget", None)

        include_thoughts = kwargs.get("include_thoughts", self.include_thoughts)
        if include_thoughts is not None:
            if "thinking_config" not in params:
                params["thinking_config"] = {}
            params["thinking_config"]["include_thoughts"] = include_thoughts
        _ = params.pop("include_thoughts", None)

        media_resolution = kwargs.get("media_resolution")
        if media_resolution is not None:
            params["media_resolution"] = media_resolution
        response_modalities = kwargs.get(
            "response_modalities", self.response_modalities
        )
        if response_modalities is not None:
            params["response_modalities"] = response_modalities

        return params

    def _get_ls_params(
        self, stop: Optional[List[str]] = None, **kwargs: Any
    ) -> LangSmithParams:
        """Get standard params for tracing."""
        params = self._prepare_params(stop=stop, **kwargs)
        ls_params = LangSmithParams(
            ls_provider="google_vertexai",
            ls_model_name=self.model_name,
            ls_model_type="chat",
            ls_temperature=params.get("temperature", self.temperature),
        )
        if ls_max_tokens := params.get("max_output_tokens", self.max_output_tokens):
            ls_params["ls_max_tokens"] = ls_max_tokens
        if ls_stop := stop or params.get("stop", None) or self.stop:
            ls_params["ls_stop"] = ls_stop
        return ls_params

    def _generate(
        self,
        messages: List[BaseMessage],
        stop: Optional[List[str]] = None,
        run_manager: Optional[CallbackManagerForLLMRun] = None,
        stream: Optional[bool] = None,
        **kwargs: Any,
    ) -> ChatResult:
        """Generate next turn in the conversation.

        Args:
            messages: The history of the conversation as a list of messages. Code chat
                does not support context.
            stop: The list of stop words (optional).
            run_manager: The ``CallbackManager`` for LLM run, it's not used at the
                moment.
            stream: Whether to use the streaming endpoint.

        Returns:
            The ChatResult that contains outputs generated by the model.

        Raises:
            ValueError: if the last message in the list is not from human.
        """
        if stream is True or (stream is None and self.streaming):
            stream_iter = self._stream(
                messages, stop=stop, run_manager=run_manager, **kwargs
            )
            return generate_from_stream(stream_iter)
        return self._generate_gemini(
            messages=messages,
            stop=stop,
            run_manager=run_manager,
            **kwargs,
        )

    def _generation_config_gemini(
        self,
        stop: Optional[List[str]] = None,
        stream: bool = False,
        *,
        logprobs: int | bool = False,
        **kwargs: Any,
    ) -> Union[GenerationConfig, v1GenerationConfig]:
        """Prepares ``GenerationConfig`` part of the request.

        `More info <https://cloud.google.com/vertex-ai/docs/reference/rpc/google.cloud.aiplatform.v1beta1#generationconfig>`__
        """
        if logprobs and isinstance(logprobs, bool):
            kwargs["response_logprobs"] = logprobs
        elif logprobs and isinstance(logprobs, int):
            kwargs["response_logprobs"] = True
            kwargs["logprobs"] = logprobs
        else:
            pass

        if self.endpoint_version == "v1":
            return v1GenerationConfig(
                **self._prepare_params(
                    stop=stop,
                    stream=stream,
                    **{k: v for k, v in kwargs.items() if k in _allowed_params},
                )
            )

        return GenerationConfig(
            **self._prepare_params(
                stop=stop,
                stream=stream,
                **{k: v for k, v in kwargs.items() if k in _allowed_params},
                **{k: v for k, v in kwargs.items() if k in _allowed_beta_params},
            )
        )

    def _safety_settings_gemini(
        self, safety_settings: Optional[SafetySettingsType]
    ) -> Optional[Sequence[SafetySetting]]:
        """Prepares ``SafetySetting`` part of the request.

        `More info <https://cloud.google.com/vertex-ai/docs/reference/rpc/google.cloud.aiplatform.v1beta1#safetysetting>`__
        """
        if safety_settings is None:
            if self.safety_settings:
                return self._safety_settings_gemini(self.safety_settings)
            return None
        if isinstance(safety_settings, list):
            return safety_settings
        if isinstance(safety_settings, dict):
            formatted_safety_settings = []
            for category, threshold in safety_settings.items():
                if isinstance(category, str):
                    category = HarmCategory[category]  # type: ignore[misc]
                if isinstance(threshold, str):
                    threshold = SafetySetting.HarmBlockThreshold[threshold]  # type: ignore[misc]

                formatted_safety_settings.append(
                    SafetySetting(
                        category=HarmCategory(category),
                        threshold=SafetySetting.HarmBlockThreshold(threshold),
                    )
                )
            return formatted_safety_settings
        raise ValueError("safety_settings should be either")

    def _prepare_request_gemini(
        self,
        messages: List[BaseMessage],
        stop: Optional[List[str]] = None,
        stream: bool = False,
        tools: Optional[_ToolsType] = None,
        functions: Optional[_ToolsType] = None,
        tool_config: Optional[Union[_ToolConfigDict, ToolConfig]] = None,
        safety_settings: Optional[SafetySettingsType] = None,
        cached_content: Optional[str] = None,
        *,
        tool_choice: Optional[_ToolChoiceType] = None,
        logprobs: Optional[Union[int, bool]] = None,
        **kwargs,
    ) -> Union[v1GenerateContentRequest, GenerateContentRequest]:
        system_instruction, contents = _parse_chat_history_gemini(
            messages,
            self._image_bytes_loader_client,
            perform_literal_eval_on_string_raw_content=self.perform_literal_eval_on_string_raw_content,
        )
        formatted_tools = self._tools_gemini(tools=tools, functions=functions)
        if tool_config:
            tool_config = self._tool_config_gemini(tool_config=tool_config)
        elif tool_choice:
            all_names = [
                f.name
                for tool in (formatted_tools or [])
                for f in tool.function_declarations
            ]
            tool_config = _tool_choice_to_tool_config(tool_choice, all_names)
        else:
            pass
        safety_settings = self._safety_settings_gemini(safety_settings)
        logprobs = logprobs if logprobs is not None else self.logprobs
        logprobs = logprobs if isinstance(logprobs, (int, bool)) else False
        generation_config = self._generation_config_gemini(
            stream=stream, stop=stop, logprobs=logprobs, **kwargs
        )

        def _content_to_v1(contents: list[Content]) -> list[v1Content]:
            v1_contens = []
            for content in contents:
                v1_parts = []
                for part in content.parts:
                    raw_part = proto.Message.to_dict(part)
                    _ = raw_part.pop("thought")
                    _ = raw_part.pop("thought_signature", None)
                    v1_parts.append(v1Part(**raw_part))
                v1_contens.append(v1Content(role=content.role, parts=v1_parts))
            return v1_contens

        v1_system_instruction, v1_tools, v1_tool_config, v1_safety_settings = (
            None,
            None,
            None,
            None,
        )
        if self.endpoint_version == "v1":
            v1_system_instruction = (
                _content_to_v1([system_instruction])[0] if system_instruction else None
            )
            if formatted_tools:
                v1_tools = [v1Tool(**proto.Message.to_dict(t)) for t in formatted_tools]

            if tool_config:
                v1_tool_config = v1ToolConfig(
                    function_calling_config=v1FunctionCallingConfig(
                        **proto.Message.to_dict(tool_config.function_calling_config)
                    )
                )

            if safety_settings:
                v1_safety_settings = [
                    v1SafetySetting(
                        category=s.category, method=s.method, threshold=s.threshold
                    )
                    for s in safety_settings
                ]

        if (self.cached_content is not None) or (cached_content is not None):
            selected_cached_content = self.cached_content or cached_content

            full_cache_name = self._request_from_cached_content(
                cached_content=selected_cached_content,  # type: ignore
                system_instruction=system_instruction,
                tools=formatted_tools,
                tool_config=tool_config,
            )

            if self.endpoint_version == "v1":
                return GenerateContentRequest(
                    contents=_content_to_v1(contents),
                    model=self.full_model_name,
                    safety_settings=v1_safety_settings,
                    generation_config=generation_config,
                    cached_content=full_cache_name,
                )

            return GenerateContentRequest(
                contents=contents,
                model=self.full_model_name,
                safety_settings=safety_settings,
                generation_config=generation_config,
                cached_content=full_cache_name,
            )

        if self.endpoint_version == "v1":
            return v1GenerateContentRequest(
                contents=_content_to_v1(contents),
                system_instruction=v1_system_instruction,
                tools=v1_tools,
                tool_config=v1_tool_config,
                safety_settings=v1_safety_settings,
                generation_config=generation_config,
                model=self.full_model_name,
                labels=self.labels,
            )

        return GenerateContentRequest(
            contents=contents,
            system_instruction=system_instruction,
            tools=formatted_tools,
            tool_config=tool_config,
            safety_settings=safety_settings,
            generation_config=generation_config,
            model=self.full_model_name,
            labels=self.labels,
        )

    def _request_from_cached_content(
        self,
        cached_content: str,
        system_instruction: Optional[Content],
        tools: Optional[Sequence[GapicTool]],
        tool_config: Optional[Union[_ToolConfigDict, ToolConfig]],
    ) -> str:
        not_allowed_parameters = [
            ("system_instructions", system_instruction),
            ("tools", tools),
            ("tool_config", tool_config),
        ]

        for param_name, parameter in not_allowed_parameters:
            if parameter:
                message = (
                    f"Using cached content. Parameter `{param_name}` will be ignored. "
                )
                logger.warning(message)

        return (
            f"projects/{self.project}/locations/{self.location}/"
            f"cachedContents/{cached_content}"
        )

    def _generate_gemini(
        self,
        messages: List[BaseMessage],
        stop: Optional[List[str]] = None,
        run_manager: Optional[CallbackManagerForLLMRun] = None,
        **kwargs: Any,
    ) -> ChatResult:
        request = self._prepare_request_gemini(messages=messages, stop=stop, **kwargs)
        response = _completion_with_retry(
            self.prediction_client.generate_content,
            max_retries=self.max_retries,
            run_manager=run_manager,
            wait_exponential_kwargs=self.wait_exponential_kwargs,
            request=request,
            metadata=self.default_metadata,
            **kwargs,
        )
        return self._gemini_response_to_chat_result(response)

    async def _agenerate_gemini(
        self,
        messages: List[BaseMessage],
        stop: Optional[List[str]] = None,
        run_manager: Optional[AsyncCallbackManagerForLLMRun] = None,
        **kwargs: Any,
    ) -> ChatResult:
        response = await _acompletion_with_retry(
            self.async_prediction_client.generate_content,
            max_retries=self.max_retries,
            run_manager=run_manager,
            wait_exponential_kwargs=self.wait_exponential_kwargs,
            request=self._prepare_request_gemini(
                messages=messages, stop=stop, **kwargs
            ),
            metadata=self.default_metadata,
            **kwargs,
        )
        return self._gemini_response_to_chat_result(response)

    def get_num_tokens(self, text: str) -> int:
        """Get the number of tokens present in the text.

        `More info <https://cloud.google.com/vertex-ai/docs/reference/rpc/google.cloud.aiplatform.v1beta1#counttokensrequest>`__
        """
        _, contents = _parse_chat_history_gemini(
            [HumanMessage(content=text)],
            self._image_bytes_loader_client,
            perform_literal_eval_on_string_raw_content=self.perform_literal_eval_on_string_raw_content,
        )
        response = self.prediction_client.count_tokens(  # type: ignore[union-attr]
            {
                "endpoint": self.full_model_name,
                "model": self.full_model_name,
                "contents": contents,
            }
        )
        return response.total_tokens

    def _tools_gemini(
        self,
        tools: Optional[_ToolsType] = None,
        functions: Optional[_ToolsType] = None,
    ) -> Optional[List[GapicTool]]:
        if tools and functions:
            logger.warning(
                "Binding tools and functions together is not supported.",
                "Only tools will be used",
            )
        if tools:
            return [_format_to_gapic_tool(tools)]
        if functions:
            return [_format_to_gapic_tool(functions)]
        return None

    def _tool_config_gemini(
        self, tool_config: Optional[Union[_ToolConfigDict, ToolConfig]] = None
    ) -> Optional[GapicToolConfig]:
        if tool_config and not isinstance(tool_config, ToolConfig):
            return _format_tool_config(cast(_ToolConfigDict, tool_config))
        return None

    async def _agenerate(
        self,
        messages: List[BaseMessage],
        stop: Optional[List[str]] = None,
        run_manager: Optional[AsyncCallbackManagerForLLMRun] = None,
        stream: Optional[bool] = None,
        **kwargs: Any,
    ) -> ChatResult:
        """Asynchronously generate next turn in the conversation.

        Args:
            messages: The history of the conversation as a list of messages. Code chat
                does not support context.
            stop: The list of stop words (optional).
            run_manager: The CallbackManager for LLM run, it's not used at the moment.

        Returns:
            The ChatResult that contains outputs generated by the model.

        Raises:
            ValueError: if the last message in the list is not from human.
        """
        should_stream = stream is True or (stream is None and self.streaming)

        if should_stream:
            stream_iter = self._astream(
                messages, stop=stop, run_manager=run_manager, **kwargs
            )
            return await agenerate_from_stream(stream_iter)

        return await self._agenerate_gemini(
            messages=messages,
            stop=stop,
            run_manager=run_manager,
            **kwargs,
        )

    def _stream(
        self,
        messages: List[BaseMessage],
        stop: Optional[List[str]] = None,
        run_manager: Optional[CallbackManagerForLLMRun] = None,
        **kwargs: Any,
    ) -> Iterator[ChatGenerationChunk]:
        yield from self._stream_gemini(
            messages=messages, stop=stop, run_manager=run_manager, **kwargs
        )
        return

    def _stream_gemini(
        self,
        messages: List[BaseMessage],
        stop: Optional[List[str]] = None,
        run_manager: Optional[CallbackManagerForLLMRun] = None,
        **kwargs: Any,
    ) -> Iterator[ChatGenerationChunk]:
        request = self._prepare_request_gemini(messages=messages, stop=stop, **kwargs)
        response_iter = _completion_with_retry(
            self.prediction_client.stream_generate_content,
            max_retries=self.max_retries,
            run_manager=run_manager,
            wait_exponential_kwargs=self.wait_exponential_kwargs,
            request=request,
            metadata=self.default_metadata,
            **kwargs,
        )
        total_lc_usage = None
        for response_chunk in response_iter:
            chunk, total_lc_usage = self._gemini_chunk_to_generation_chunk(
                response_chunk, prev_total_usage=total_lc_usage
            )
            if run_manager and isinstance(chunk.message.content, str):
                run_manager.on_llm_new_token(chunk.message.content, chunk=chunk)
            yield chunk

    async def _astream(
        self,
        messages: List[BaseMessage],
        stop: Optional[List[str]] = None,
        run_manager: Optional[AsyncCallbackManagerForLLMRun] = None,
        **kwargs: Any,
    ) -> AsyncIterator[ChatGenerationChunk]:
        # TODO: Update to properly support async streaming from gemini.
        request = self._prepare_request_gemini(messages=messages, stop=stop, **kwargs)

        response_iter = _acompletion_with_retry(
            self.async_prediction_client.stream_generate_content,
            max_retries=self.max_retries,
            run_manager=run_manager,
            wait_exponential_kwargs=self.wait_exponential_kwargs,
            request=request,
            metadata=self.default_metadata,
            **kwargs,
        )
        total_lc_usage = None
        async for response_chunk in await response_iter:
            chunk, total_lc_usage = self._gemini_chunk_to_generation_chunk(
                response_chunk, prev_total_usage=total_lc_usage
            )
            if run_manager and isinstance(chunk.message.content, str):
                await run_manager.on_llm_new_token(chunk.message.content, chunk=chunk)
            yield chunk

    def with_structured_output(
        self,
        schema: Union[Dict, Type[BaseModel], Type],
        *,
        include_raw: bool = False,
        method: Optional[Literal["json_mode"]] = None,
        **kwargs: Any,
    ) -> Runnable[LanguageModelInput, Union[Dict, BaseModel]]:
        """Model wrapper that returns outputs formatted to match the given schema.

        .. versionchanged:: 1.1.0

            Return type corrected in version 1.1.0. Previously if a dict schema
            was provided then the output had the form
            ``[{"args": {}, "name": "schema_name"}]`` where the output was a list with
            a single dict and the "args" of the one dict corresponded to the schema.
            As of ``1.1.0`` this has been fixed so that the schema (the value
            corresponding to the old "args" key) is returned directly.

        Args:
            schema: The output schema as a dict or a Pydantic class. If a Pydantic class
                then the model output will be an object of that class. If a dict then
                the model output will be a dict. With a Pydantic class the returned
                attributes will be validated, whereas with a dict they will not be. If
                ``method`` is ``'function_calling'`` and ``schema`` is a dict, then the dict
                must match the OpenAI function-calling spec.
            include_raw: If False then only the parsed structured output is returned. If
                an error occurs during model output parsing it will be raised. If True
                then both the raw model response (a BaseMessage) and the parsed model
                response will be returned. If an error occurs during output parsing it
                will be caught and returned as well. The final output is always a dict
                with keys ``'raw'``, ``'parsed'``, and ``'parsing_error'``.
            method: If set to ``'json_schema'`` it will use controlled genetration to
                generate the response rather than function calling. Does not work with
                schemas with references or Pydantic models with self-references.

        Returns:
            A Runnable that takes any ChatModel input. If ``'include_raw'`` is True then a
            dict with keys — raw: BaseMessage, parsed: Optional[_DictOrPydantic],
            parsing_error: Optional[BaseException]. If ``'include_raw'`` is False then just
            ``_DictOrPydantic`` is returned, where ``_DictOrPydantic`` depends on the schema.
            If schema is a Pydantic class then ``_DictOrPydantic`` is the Pydantic class.
            If schema is a dict then ``_DictOrPydantic`` is a dict.

        Example: Pydantic schema, exclude raw:
            .. code-block:: python

                from pydantic import BaseModel
                from langchain_google_vertexai import ChatVertexAI

                class AnswerWithJustification(BaseModel):
                    '''An answer to the user question along with justification for the answer.'''
                    answer: str
                    justification: str

                llm = ChatVertexAI(model_name="gemini-2.0-flash-001", temperature=0)
                structured_llm = llm.with_structured_output(AnswerWithJustification)

                structured_llm.invoke("What weighs more a pound of bricks or a pound of feathers")
                # -> AnswerWithJustification(
                #     answer='They weigh the same.', justification='A pound is a pound.'
                # )

        Example: Pydantic schema, include raw:
            .. code-block:: python

                from pydantic import BaseModel
                from langchain_google_vertexai import ChatVertexAI

                class AnswerWithJustification(BaseModel):
                    '''An answer to the user question along with justification for the answer.'''
                    answer: str
                    justification: str

                llm = ChatVertexAI(model_name="gemini-2.0-flash-001", temperature=0)
                structured_llm = llm.with_structured_output(AnswerWithJustification, include_raw=True)

                structured_llm.invoke("What weighs more a pound of bricks or a pound of feathers")
                # -> {
                #     'raw': AIMessage(content='', additional_kwargs={'tool_calls': [{'id': 'call_Ao02pnFYXD6GN1yzc0uXPsvF', 'function': {'arguments': '{"answer":"They weigh the same.","justification":"Both a pound of bricks and a pound of feathers weigh one pound. The weight is the same, but the volume or density of the objects may differ."}', 'name': 'AnswerWithJustification'}, 'type': 'function'}]}),
                #     'parsed': AnswerWithJustification(answer='They weigh the same.', justification='Both a pound of bricks and a pound of feathers weigh one pound. The weight is the same, but the volume or density of the objects may differ.'),
                #     'parsing_error': None
                # }

        Example: Dict schema, exclude raw:
            .. code-block:: python

                from pydantic import BaseModel
                from langchain_core.utils.function_calling import convert_to_openai_function
                from langchain_google_vertexai import ChatVertexAI

                class AnswerWithJustification(BaseModel):
                    '''An answer to the user question along with justification for the answer.'''
                    answer: str
                    justification: str

                dict_schema = convert_to_openai_function(AnswerWithJustification)
                llm = ChatVertexAI(model_name="gemini-2.0-flash-001", temperature=0)
                structured_llm = llm.with_structured_output(dict_schema)

                structured_llm.invoke("What weighs more a pound of bricks or a pound of feathers")
                # -> {
                #     'answer': 'They weigh the same',
                #     'justification': 'Both a pound of bricks and a pound of feathers weigh one pound. The weight is the same, but the volume and density of the two substances differ.'
                # }

        Example: Pydantic schema, streaming:
            .. code-block:: python

                from pydantic import BaseModel, Field
                from langchain_google_vertexai import ChatVertexAI

                class Explanation(BaseModel):
                    '''A topic explanation with examples.'''
                    description: str = Field(description="A brief description of the topic.")
                    examples: str = Field(description="Two examples related to the topic.")

                llm = ChatVertexAI(model_name="gemini-2.0-flash", temperature=0)
                structured_llm = llm.with_structured_output(Explanation, method="json_mode")

                for chunk in structured_llm.stream("Tell me about transformer models"):
                    print(chunk)
                    print('-------------------------')
                # -> description='Transformer models are a type of neural network architecture that have revolutionized the field of natural language processing (NLP) and are also increasingly used in computer vision and other domains. They rely on the self-attention mechanism to weigh the importance of different parts of the input data, allowing them to effectively capture long-range dependencies. Unlike recurrent neural networks (RNNs), transformers can process the entire input sequence in parallel, leading to significantly faster training times. Key components of transformer models include: the self-attention mechanism (calculates attention weights between different parts of the input), multi-head attention (performs self-attention multiple times with different learned parameters), positional encoding (adds information about the position of tokens in the input sequence), feedforward networks (applies a non-linear transformation to each position), and encoder-decoder structure (used for sequence-to-sequence tasks).' examples='1. BERT (Bidirectional Encoder Representations from Transformers): A pre-trained transformer'
                #    -------------------------
                #    description='Transformer models are a type of neural network architecture that have revolutionized the field of natural language processing (NLP) and are also increasingly used in computer vision and other domains. They rely on the self-attention mechanism to weigh the importance of different parts of the input data, allowing them to effectively capture long-range dependencies. Unlike recurrent neural networks (RNNs), transformers can process the entire input sequence in parallel, leading to significantly faster training times. Key components of transformer models include: the self-attention mechanism (calculates attention weights between different parts of the input), multi-head attention (performs self-attention multiple times with different learned parameters), positional encoding (adds information about the position of tokens in the input sequence), feedforward networks (applies a non-linear transformation to each position), and encoder-decoder structure (used for sequence-to-sequence tasks).' examples='1. BERT (Bidirectional Encoder Representations from Transformers): A pre-trained transformer model that can be fine-tuned for various NLP tasks like text classification, question answering, and named entity recognition. 2. GPT (Generative Pre-trained Transformer): A language model that uses transformers to generate coherent and contextually relevant text. GPT models are used in chatbots, content creation, and code generation.'
                #    -------------------------

        """  # noqa: E501

        _ = kwargs.pop("strict", None)
        if kwargs:
            raise ValueError(f"Received unsupported arguments {kwargs}")

        parser: OutputParserLike

        if method == "json_mode":
            if isinstance(schema, type) and is_basemodel_subclass(schema):
                if issubclass(schema, BaseModelV1):
                    schema_json = schema.schema()
                else:
                    schema_json = schema.model_json_schema()
                parser = PydanticOutputParser(pydantic_object=schema)
            else:
                if is_typeddict(schema):
                    schema_json = convert_to_json_schema(schema)
                elif isinstance(schema, dict):
                    schema_json = schema
                else:
                    raise ValueError(f"Unsupported schema type {type(schema)}")
                parser = JsonOutputParser()

            # Resolve refs in schema because they are not supported
            # by the Gemini API.
            schema_json = replace_defs_in_schema(schema_json)

            # API does not support anyOf.
            schema_json = _strip_nullable_anyof(schema_json)

            llm = self.bind(
                response_mime_type="application/json",
                response_schema=schema_json,
                ls_structured_output_format={
                    "kwargs": {"method": method},
                    "schema": schema_json,
                },
            )
        else:
            tool_name = _get_tool_name(schema)
            if isinstance(schema, type) and is_basemodel_subclass(schema):
                parser = PydanticToolsParser(tools=[schema], first_tool_only=True)
            elif is_typeddict(schema) or isinstance(schema, dict):
                parser = JsonOutputKeyToolsParser(
                    key_name=tool_name, first_tool_only=True
                )
            else:
                raise ValueError(f"Unsupported schema type {type(schema)}")
            tool_choice = tool_name

            try:
                llm = self.bind_tools(
                    [schema],
                    tool_choice=tool_choice,
                    ls_structured_output_format={
                        "kwargs": {"method": "function_calling"},
                        "schema": convert_to_openai_tool(schema),
                    },
                )
            except Exception:
                llm = self.bind_tools([schema], tool_choice=tool_choice)

        if include_raw:
            parser_with_fallback = RunnablePassthrough.assign(
                parsed=itemgetter("raw") | parser, parsing_error=lambda _: None
            ).with_fallbacks(
                [RunnablePassthrough.assign(parsed=lambda _: None)],
                exception_key="parsing_error",
            )
            return {"raw": llm} | parser_with_fallback
        else:
            return llm | parser

    def bind_tools(
        self,
        tools: _ToolsType,
        tool_config: Optional[_ToolConfigDict] = None,
        *,
        tool_choice: Optional[Union[_ToolChoiceType, bool]] = None,
        **kwargs: Any,
    ) -> Runnable[LanguageModelInput, BaseMessage]:
        """Bind tool-like objects to this chat model.

        Assumes model is compatible with Vertex tool-calling API.

        Args:
            tools: A list of tool definitions to bind to this chat model.
                Can be a pydantic model, callable, or BaseTool. Pydantic
                models, callables, and BaseTools will be automatically converted to
                their schema dictionary representation. Tools with Union types in
                their arguments are now supported and converted to `anyOf` schemas.
            **kwargs: Any additional parameters to pass to the
                :class:`~langchain.runnable.Runnable` constructor.
        """
        if tool_choice and tool_config:
            raise ValueError(
                "Must specify at most one of tool_choice and tool_config, received "
                f"both:\n\n{tool_choice=}\n\n{tool_config=}"
            )
        try:
            formatted_tools = [convert_to_openai_tool(tool) for tool in tools]  # type: ignore[arg-type]
        except Exception:
            formatted_tools = [_format_to_gapic_tool(tools)]
        if tool_choice:
            kwargs["tool_choice"] = tool_choice
        elif tool_config:
            kwargs["tool_config"] = tool_config
        else:
            pass
        return self.bind(tools=formatted_tools, **kwargs)

    def _gemini_response_to_chat_result(
        self, response: GenerationResponse
    ) -> ChatResult:
        generations = []
        usage = proto.Message.to_dict(response.usage_metadata)
        lc_usage = _get_usage_metadata_gemini(usage)
        logprobs = self.logprobs if isinstance(self.logprobs, (int, bool)) else False
        for candidate in response.candidates:
            info = get_generation_info(
                candidate, usage_metadata=usage, logprobs=logprobs
            )
            message = _parse_response_candidate(candidate)
            message.response_metadata["model_name"] = self.model_name
            if isinstance(message, AIMessage):
                message.usage_metadata = lc_usage
            generations.append(ChatGeneration(message=message, generation_info=info))
        if not response.candidates:
            message = AIMessage(content="")
            message.response_metadata["model_name"] = self.model_name
            if usage:
                generation_info = {"usage_metadata": usage}
                message.usage_metadata = lc_usage
            else:
                generation_info = {}
            generations.append(
                ChatGeneration(message=message, generation_info=generation_info)
            )
        return ChatResult(generations=generations)

    def _gemini_chunk_to_generation_chunk(
        self,
        response_chunk: GenerationResponse,
        prev_total_usage: Optional[UsageMetadata] = None,
    ) -> Tuple[ChatGenerationChunk, Optional[UsageMetadata]]:
        # return an empty completion message if there's no candidates
        usage_metadata = proto.Message.to_dict(response_chunk.usage_metadata)

        # Gather langchain (standard) usage metadata
        # Note: some models (e.g., gemini-1.5-pro with image inputs) return
        # cumulative sums of token counts.
        total_lc_usage = _get_usage_metadata_gemini(usage_metadata)
        if total_lc_usage and prev_total_usage:
            lc_usage: Optional[UsageMetadata] = UsageMetadata(
                input_tokens=total_lc_usage["input_tokens"]
                - prev_total_usage["input_tokens"],
                output_tokens=total_lc_usage["output_tokens"]
                - prev_total_usage["output_tokens"],
                total_tokens=total_lc_usage["total_tokens"]
                - prev_total_usage["total_tokens"],
            )
        else:
            lc_usage = total_lc_usage
        if not response_chunk.candidates:
            message = AIMessageChunk(content="")
            if lc_usage:
                message.usage_metadata = lc_usage
            generation_info = {}
        else:
            top_candidate = response_chunk.candidates[0]
            message = _parse_response_candidate(top_candidate, streaming=True)
            if lc_usage:
                message.usage_metadata = lc_usage
            generation_info = get_generation_info(
                top_candidate,
                usage_metadata={},
            )
            # add model name if final chunk
            if generation_info.get("finish_reason"):
                message.response_metadata["model_name"] = self.model_name
            # is_blocked is part of "safety_ratings" list
            # but if it's True/False then chunks can't be marged
            generation_info.pop("is_blocked", None)
        return ChatGenerationChunk(
            message=message,
            generation_info=generation_info,
        ), total_lc_usage


def _get_usage_metadata_gemini(raw_metadata: dict) -> Optional[UsageMetadata]:
    """Get UsageMetadata from raw response metadata."""
    input_tokens = raw_metadata.get("prompt_token_count", 0)
    output_tokens = raw_metadata.get("candidates_token_count", 0)
    total_tokens = raw_metadata.get("total_token_count", 0)
    thought_tokens = raw_metadata.get("thoughts_token_count", 0)
    cache_read_tokens = raw_metadata.get("cached_content_token_count", 0)
    if all(
        count == 0
        for count in [input_tokens, output_tokens, total_tokens, cache_read_tokens]
    ):
        return None
    else:
        if thought_tokens > 0:
            return UsageMetadata(
                input_tokens=input_tokens,
                output_tokens=output_tokens,
                total_tokens=total_tokens,
                input_token_details={"cache_read": cache_read_tokens},
                output_token_details={"reasoning": thought_tokens},
            )
        else:
            return UsageMetadata(
                input_tokens=input_tokens,
                output_tokens=output_tokens,
                total_tokens=total_tokens,
                input_token_details={"cache_read": cache_read_tokens},
            )


def _get_tool_name(tool: _ToolType) -> str:
    vertexai_tool = _format_to_gapic_tool([tool])
    return [f.name for f in vertexai_tool.function_declarations][0]<|MERGE_RESOLUTION|>--- conflicted
+++ resolved
@@ -340,24 +340,12 @@
                 pass
             except ValueError:
                 pass
-<<<<<<< HEAD
         if isinstance(raw_content, (int, float, str)):
             raw_content = [str(raw_content)]
         elif isinstance(raw_content, list):
             raw_content = [str(item) for item in raw_content]
         else:
             raise TypeError(f"Unsupported type: {type(raw_content)}")
-=======
-        # A linting error is thrown here because it does not think this line is
-        # reachable due to typing, but mypy is wrong so we ignore the lint
-        # error.
-        if isinstance(raw_content, int):  # type: ignore
-            raw_content = str(raw_content)  # type: ignore
-        if isinstance(raw_content, float):  # type: ignore
-            raw_content = str(raw_content)  # type: ignore
-        if isinstance(raw_content, str):
-            raw_content = [raw_content]
->>>>>>> 33ccb6ad
         result = []
         for raw_part in raw_content:
             part = _convert_to_prompt(raw_part)
