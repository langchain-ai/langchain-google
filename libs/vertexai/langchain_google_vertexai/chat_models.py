"""Wrapper around Google VertexAI chat-based models."""

from __future__ import annotations  # noqa

import json
import logging
from dataclasses import dataclass, field
from operator import itemgetter
import uuid
from typing import (
    Any,
    AsyncIterator,
    Callable,
    Dict,
    Iterator,
    List,
    Optional,
    Sequence,
    Type,
    Union,
    cast,
    Literal,
    TypedDict,
    overload,
)

import proto  # type: ignore[import-untyped]
from google.cloud.aiplatform import telemetry

from langchain_core.callbacks import (
    AsyncCallbackManagerForLLMRun,
    CallbackManagerForLLMRun,
)
from langchain_core.language_models import LanguageModelInput
from langchain_core.language_models.chat_models import (
    BaseChatModel,
    LangSmithParams,
    generate_from_stream,
)
from langchain_core.messages import (
    AIMessage,
    AIMessageChunk,
    BaseMessage,
    FunctionMessage,
    HumanMessage,
    InvalidToolCall,
    SystemMessage,
    ToolCall,
    ToolCallChunk,
    ToolMessage,
)
from langchain_core.messages.ai import UsageMetadata
from langchain_core.output_parsers.base import OutputParserLike
from langchain_core.output_parsers.openai_tools import (
    JsonOutputToolsParser,
    PydanticToolsParser,
)
from langchain_core.output_parsers.openai_tools import parse_tool_calls
from langchain_core.outputs import ChatGeneration, ChatGenerationChunk, ChatResult
from langchain_core.pydantic_v1 import BaseModel, root_validator, Field
from langchain_core.runnables import Runnable, RunnablePassthrough, RunnableGenerator
from vertexai.generative_models import (  # type: ignore
    Tool as VertexTool,
)
from vertexai.generative_models._generative_models import (  # type: ignore
    ToolConfig,
    SafetySettingsType,
    GenerationConfigType,
    GenerationResponse,
    _convert_schema_dict_to_gapic,
)
from vertexai.language_models import (  # type: ignore
    ChatMessage,
    ChatModel,
    ChatSession,
    CodeChatModel,
    CodeChatSession,
    InputOutputTextPair,
)
from vertexai.preview.language_models import (  # type: ignore
    ChatModel as PreviewChatModel,
)
from vertexai.preview.language_models import (
    CodeChatModel as PreviewCodeChatModel,
)

from google.cloud.aiplatform_v1beta1.types import (
    Blob,
    Candidate,
    Part,
    HarmCategory,
    Content,
    FileData,
    FunctionCall,
    FunctionResponse,
    GenerateContentRequest,
    GenerationConfig,
    SafetySetting,
    Tool as GapicTool,
    ToolConfig as GapicToolConfig,
    VideoMetadata,
)
from langchain_google_vertexai._base import _VertexAICommon, GoogleModelFamily
from langchain_google_vertexai._image_utils import ImageBytesLoader
from langchain_google_vertexai._utils import (
    create_retry_decorator,
    get_generation_info,
    _format_model_name,
    is_gemini_model,
)
from langchain_google_vertexai.functions_utils import (
    _format_tool_config,
    _ToolConfigDict,
    _tool_choice_to_tool_config,
    _ToolChoiceType,
    _ToolsType,
    _format_to_gapic_tool,
    _ToolType,
)

logger = logging.getLogger(__name__)


_allowed_params = [
    "temperature",
    "top_k",
    "top_p",
    "response_mime_type",
    "response_schema",
    "temperature",
    "max_output_tokens",
    "presence_penalty",
    "frequency_penalty",
    "candidate_count",
]
_allowed_params_prediction_service = ["request", "timeout", "metadata"]


@dataclass
class _ChatHistory:
    """Represents a context and a history of messages."""

    history: List[ChatMessage] = field(default_factory=list)
    context: Optional[str] = None


class _GeminiGenerateContentKwargs(TypedDict):
    generation_config: Optional[GenerationConfigType]
    safety_settings: Optional[SafetySettingsType]
    tools: Optional[List[VertexTool]]
    tool_config: Optional[ToolConfig]


def _parse_chat_history(history: List[BaseMessage]) -> _ChatHistory:
    """Parse a sequence of messages into history.

    Args:
        history: The list of messages to re-create the history of the chat.
    Returns:
        A parsed chat history.
    Raises:
        ValueError: If a sequence of message has a SystemMessage not at the
        first place.
    """

    vertex_messages, context = [], None
    for i, message in enumerate(history):
        content = cast(str, message.content)
        if i == 0 and isinstance(message, SystemMessage):
            context = content
        elif isinstance(message, AIMessage):
            vertex_message = ChatMessage(content=message.content, author="bot")
            vertex_messages.append(vertex_message)
        elif isinstance(message, HumanMessage):
            vertex_message = ChatMessage(content=message.content, author="user")
            vertex_messages.append(vertex_message)
        else:
            raise ValueError(
                f"Unexpected message with type {type(message)} at the position {i}."
            )
    chat_history = _ChatHistory(context=context, history=vertex_messages)
    return chat_history


def _parse_chat_history_gemini(
    history: List[BaseMessage],
    project: Optional[str] = None,
    convert_system_message_to_human: Optional[bool] = False,
) -> tuple[Content | None, list[Content]]:
    def _convert_to_prompt(part: Union[str, Dict]) -> Optional[Part]:
        if isinstance(part, str):
            return Part(text=part)

        if not isinstance(part, Dict):
            raise ValueError(
                f"Message's content is expected to be a dict, got {type(part)}!"
            )
        if part["type"] == "text":
            return Part(text=part["text"])
        if part["type"] == "tool_use":
            if part.get("text"):
                return Part(text=part["text"])
            else:
                return None
        if part["type"] == "image_url":
            path = part["image_url"]["url"]
            return ImageBytesLoader(project=project).load_gapic_part(path)

        # Handle media type like LangChain.js
        # https://github.com/langchain-ai/langchainjs/blob/e536593e2585f1dd7b0afc187de4d07cb40689ba/libs/langchain-google-common/src/utils/gemini.ts#L93-L106
        if part["type"] == "media":
            if "mime_type" not in part:
                raise ValueError(f"Missing mime_type in media part: {part}")
            mime_type = part["mime_type"]
            proto_part = Part()

            if "data" in part:
                proto_part.inline_data = Blob(data=part["data"], mime_type=mime_type)
            elif "file_uri" in part:
                proto_part.file_data = FileData(
                    file_uri=part["file_uri"], mime_type=mime_type
                )
            else:
                raise ValueError(
                    f"Media part must have either data or file_uri: {part}"
                )

            if "video_metadata" in part:
                metadata = VideoMetadata(part["video_metadata"])
                proto_part.video_metadata = metadata
            return proto_part

        raise ValueError("Only text, image_url, and media types are supported!")

    def _convert_to_parts(message: BaseMessage) -> List[Part]:
        raw_content = message.content
        if isinstance(raw_content, str):
            raw_content = [raw_content]
        result = []
        for raw_part in raw_content:
            part = _convert_to_prompt(raw_part)
            if part:
                result.append(part)
        return result

    vertex_messages: List[Content] = []
    system_parts: List[Part] | None = None
    system_instruction = None

    # the last AI Message before a sequence of tool calls
    prev_ai_message: Optional[AIMessage] = None

    for i, message in enumerate(history):
        if isinstance(message, SystemMessage):
            prev_ai_message = None
            if i != 0:
                raise ValueError("SystemMessage should be the first in the history.")
            if system_instruction is not None:
                raise ValueError(
                    "Detected more than one SystemMessage in the list of messages."
                    "Gemini APIs support the insertion of only one SystemMessage."
                )
            if convert_system_message_to_human:
                logger.warning(
                    "gemini models released from April 2024 support"
                    "SystemMessages natively. For best performances,"
                    "when working with these models,"
                    "set convert_system_message_to_human to False"
                )
                system_parts = _convert_to_parts(message)
                continue
            system_instruction = Content(role="user", parts=_convert_to_parts(message))
        elif isinstance(message, HumanMessage):
            prev_ai_message = None
            role = "user"
            parts = _convert_to_parts(message)
            if system_parts is not None:
                if i != 1:
                    raise ValueError(
                        "System message should be immediately followed by HumanMessage"
                    )
                parts = system_parts + parts
                system_parts = None
            vertex_messages.append(Content(role=role, parts=parts))
        elif isinstance(message, AIMessage):
            prev_ai_message = message
            role = "model"

            parts = []
            if message.content:
                parts = _convert_to_parts(message)

            for tc in message.tool_calls:
                function_call = FunctionCall(
                    {
                        "name": tc["name"],
                        "args": tc["args"],
                    }
                )
                parts.append(Part(function_call=function_call))

            prev_content = vertex_messages[-1]
            prev_content_is_model = prev_content and prev_content.role == "model"
            if prev_content_is_model:
                prev_parts = list(prev_content.parts)
                prev_parts.extend(parts)
                vertex_messages[-1] = Content(role=role, parts=prev_parts)
                continue

            vertex_messages.append(Content(role=role, parts=parts))
        elif isinstance(message, FunctionMessage):
            prev_ai_message = None
            role = "function"

            part = Part(
                function_response=FunctionResponse(
                    name=message.name, response={"content": message.content}
                )
            )
            parts = [part]

            prev_content = vertex_messages[-1]
            prev_content_is_function = prev_content and prev_content.role == "function"

            if prev_content_is_function:
                prev_parts = list(prev_content.parts)
                prev_parts.extend(parts)
                # replacing last message
                vertex_messages[-1] = Content(role=role, parts=prev_parts)
                continue

            vertex_messages.append(Content(role=role, parts=parts))
        elif isinstance(message, ToolMessage):
            role = "function"

            # message.name can be null for ToolMessage
            name = message.name
            if name is None:
                if prev_ai_message:
                    tool_call_id = message.tool_call_id
                    tool_call: ToolCall | None = next(
                        (
                            t
                            for t in prev_ai_message.tool_calls
                            if t["id"] == tool_call_id
                        ),
                        None,
                    )

                    if tool_call is None:
                        raise ValueError(
                            (
                                "Message name is empty and can't find"
                                + f"corresponding tool call for id: '${tool_call_id}'"
                            )
                        )
                    name = tool_call["name"]

            def _parse_content(raw_content: str | Dict[Any, Any]) -> Dict[Any, Any]:
                if isinstance(raw_content, dict):
                    return raw_content
                if isinstance(raw_content, str):
                    try:
                        content = json.loads(raw_content)
                        # json.loads("2") returns 2 since it's a valid json
                        if isinstance(content, dict):
                            return content
                    except json.JSONDecodeError:
                        pass
                return {"content": raw_content}

            if isinstance(message.content, list):
                parsed_content = [_parse_content(c) for c in message.content]
                if len(parsed_content) > 1:
                    merged_content: Dict[Any, Any] = {}
                    for content_piece in parsed_content:
                        for key, value in content_piece.items():
                            if key not in merged_content:
                                merged_content[key] = []
                            merged_content[key].append(value)
                    logger.warning(
                        "Expected content to be a str, got a list with > 1 element."
                        "Merging values together"
                    )
                    content = {k: "".join(v) for k, v in merged_content.items()}
                else:
                    content = parsed_content[0]
            else:
                content = _parse_content(message.content)

            part = Part(
                function_response=FunctionResponse(
                    name=name,
                    response=content,
                )
            )
            parts = [part]

            prev_content = vertex_messages[-1]
            prev_content_is_function = prev_content and prev_content.role == "function"

            if prev_content_is_function:
                prev_parts = list(prev_content.parts)
                prev_parts.extend(parts)
                # replacing last message
                vertex_messages[-1] = Content(role=role, parts=prev_parts)
                continue

            vertex_messages.append(Content(role=role, parts=parts))
        else:
            raise ValueError(
                f"Unexpected message with type {type(message)} at the position {i}."
            )
    return system_instruction, vertex_messages


def _parse_examples(examples: List[BaseMessage]) -> List[InputOutputTextPair]:
    if len(examples) % 2 != 0:
        raise ValueError(
            f"Expect examples to have an even amount of messages, got {len(examples)}."
        )
    example_pairs = []
    input_text = None
    for i, example in enumerate(examples):
        if i % 2 == 0:
            if not isinstance(example, HumanMessage):
                raise ValueError(
                    f"Expected the first message in a part to be from human, got "
                    f"{type(example)} for the {i}th message."
                )
            input_text = example.content
        if i % 2 == 1:
            if not isinstance(example, AIMessage):
                raise ValueError(
                    f"Expected the second message in a part to be from AI, got "
                    f"{type(example)} for the {i}th message."
                )
            pair = InputOutputTextPair(
                input_text=input_text, output_text=example.content
            )
            example_pairs.append(pair)
    return example_pairs


def _get_question(messages: List[BaseMessage]) -> HumanMessage:
    """Get the human message at the end of a list of input messages to a chat model."""
    if not messages:
        raise ValueError("You should provide at least one message to start the chat!")
    question = messages[-1]
    if not isinstance(question, HumanMessage):
        raise ValueError(
            f"Last message in the list should be from human, got {question.type}."
        )
    return question


@overload
def _parse_response_candidate(
    response_candidate: "Candidate", streaming: Literal[False] = False
) -> AIMessage:
    ...


@overload
def _parse_response_candidate(
    response_candidate: "Candidate", streaming: Literal[True]
) -> AIMessageChunk:
    ...


def _parse_response_candidate(
    response_candidate: "Candidate", streaming: bool = False
) -> AIMessage:
    content: Union[None, str, List[str]] = None
    additional_kwargs = {}
    tool_calls = []
    invalid_tool_calls = []
    tool_call_chunks = []

    for part in response_candidate.content.parts:
        try:
            text: Optional[str] = part.text
        except AttributeError:
            text = None

        if text:
            if not content:
                content = text
            elif isinstance(content, str):
                content = [content, text]
            elif isinstance(content, list):
                content.append(text)
            else:
                raise Exception("Unexpected content type")

        if part.function_call:
            if "function_call" in additional_kwargs:
                logger.warning(
                    (
                        "This model can reply with multiple "
                        "function calls in one response. "
                        "Please don't rely on `additional_kwargs.function_call` "
                        "as only the last one will be saved."
                        "Use `tool_calls` instead."
                    )
                )
            function_call = {"name": part.function_call.name}
            # dump to match other function calling llm for now
            function_call_args_dict = proto.Message.to_dict(part.function_call)["args"]
            function_call["arguments"] = json.dumps(
                {k: function_call_args_dict[k] for k in function_call_args_dict}
            )
            additional_kwargs["function_call"] = function_call

            if streaming:
                index = function_call.get("index")
                tool_call_chunks.append(
                    ToolCallChunk(
                        name=function_call.get("name"),
                        args=function_call.get("arguments"),
                        id=function_call.get("id", str(uuid.uuid4())),
                        index=int(index) if index else None,
                    )
                )
            else:
                try:
                    tool_calls_dicts = parse_tool_calls(
                        [{"function": function_call}],
                        return_id=False,
                    )
                    tool_calls.extend(
                        [
                            ToolCall(
                                name=tool_call["name"],
                                args=tool_call["args"],
                                id=tool_call.get("id", str(uuid.uuid4())),
                            )
                            for tool_call in tool_calls_dicts
                        ]
                    )
                except Exception as e:
                    invalid_tool_calls.append(
                        InvalidToolCall(
                            name=function_call.get("name"),
                            args=function_call.get("arguments"),
                            id=function_call.get("id", str(uuid.uuid4())),
                            error=str(e),
                        )
                    )
    if content is None:
        content = ""

    if streaming:
        return AIMessageChunk(
            content=cast(Union[str, List[Union[str, Dict[Any, Any]]]], content),
            additional_kwargs=additional_kwargs,
            tool_call_chunks=tool_call_chunks,
        )

    return AIMessage(
        content=cast(Union[str, List[Union[str, Dict[Any, Any]]]], content),
        tool_calls=tool_calls,
        additional_kwargs=additional_kwargs,
        invalid_tool_calls=invalid_tool_calls,
    )


def _completion_with_retry(
    generation_method: Callable,
    *,
    max_retries: int,
    run_manager: Optional[CallbackManagerForLLMRun] = None,
    **kwargs: Any,
) -> Any:
    """Use tenacity to retry the completion call."""
    retry_decorator = create_retry_decorator(
        max_retries=max_retries, run_manager=run_manager
    )

    @retry_decorator
    def _completion_with_retry_inner(generation_method: Callable, **kwargs: Any) -> Any:
        return generation_method(**kwargs)

    params = (
        {k: v for k, v in kwargs.items() if k in _allowed_params_prediction_service}
        if kwargs.get("is_gemini")
        else kwargs
    )
    return _completion_with_retry_inner(
        generation_method,
        **params,
    )


async def _acompletion_with_retry(
    generation_method: Callable,
    *,
    max_retries: int,
    run_manager: Optional[CallbackManagerForLLMRun] = None,
    **kwargs: Any,
) -> Any:
    """Use tenacity to retry the completion call."""
    retry_decorator = create_retry_decorator(
        max_retries=max_retries, run_manager=run_manager
    )

    @retry_decorator
    async def _completion_with_retry_inner(
        generation_method: Callable, **kwargs: Any
    ) -> Any:
        return await generation_method(**kwargs)

    params = (
        {k: v for k, v in kwargs.items() if k in _allowed_params_prediction_service}
        if kwargs.get("is_gemini")
        else kwargs
    )
    return await _completion_with_retry_inner(
        generation_method,
        **params,
    )


class ChatVertexAI(_VertexAICommon, BaseChatModel):
    """Google Cloud Vertex AI chat model integration.

    Setup:
        You must have the langchain-google-vertexai Python package installed
        .. code-block:: bash

            pip install -U langchain-google-vertexai

        And either:
            - Have credentials configured for your environment (gcloud, workload identity, etc...)
            - Store the path to a service account JSON file as the GOOGLE_APPLICATION_CREDENTIALS environment variable

        This codebase uses the google.auth library which first looks for the application
        credentials variable mentioned above, and then looks for system-level auth.

        For more information, see:
        https://cloud.google.com/docs/authentication/application-default-credentials#GAC
        and https://googleapis.dev/python/google-auth/latest/reference/google.auth.html#module-google.auth.

    Key init args — completion params:
        model: str
            Name of ChatVertexAI model to use. e.g. "gemini-1.5-flash-001",
            "gemini-1.5-pro-001", etc.
        temperature: Optional[float]
            Sampling temperature.
        max_tokens: Optional[int]
            Max number of tokens to generate.
        stop: Optional[List[str]]
            Default stop sequences.
        safety_settings: Optional[Dict[vertexai.generative_models.HarmCategory, vertexai.generative_models.HarmBlockThreshold]]
            The default safety settings to use for all generations.

    Key init args — client params:
        max_retries: int
            Max number of retries.
        credentials: Optional[google.auth.credentials.Credentials]
            The default custom credentials to use when making API calls. If not
            provided, credentials will be ascertained from the environment.
        project: Optional[str]
            The default GCP project to use when making Vertex API calls.
        location: str = "us-central1"
            The default location to use when making API calls.
        request_parallelism: int = 5
            The amount of parallelism allowed for requests issued to VertexAI models.
            Default is 5.
        base_url: Optional[str]
            Base URL for API requests.

    See full list of supported init args and their descriptions in the params section.

    Instantiate:
        .. code-block:: python

            from langchain_google_vertexai import ChatVertexAI

            llm = ChatVertexAI(
                model="gemini-1.5-flash-001",
                temperature=0,
                max_tokens=None,
                max_retries=6,
                stop=None,
                # other params...
            )

    Invoke:
        .. code-block:: python

            messages = [
                ("system", "You are a helpful translator. Translate the user sentence to French."),
                ("human", "I love programming."),
            ]
            llm.invoke(messages)

        .. code-block:: python

            AIMessage(content="J'adore programmer. \n", response_metadata={'is_blocked': False, 'safety_ratings': [{'category': 'HARM_CATEGORY_HATE_SPEECH', 'probability_label': 'NEGLIGIBLE', 'blocked': False}, {'category': 'HARM_CATEGORY_DANGEROUS_CONTENT', 'probability_label': 'NEGLIGIBLE', 'blocked': False}, {'category': 'HARM_CATEGORY_HARASSMENT', 'probability_label': 'NEGLIGIBLE', 'blocked': False}, {'category': 'HARM_CATEGORY_SEXUALLY_EXPLICIT', 'probability_label': 'NEGLIGIBLE', 'blocked': False}], 'citation_metadata': None, 'usage_metadata': {'prompt_token_count': 17, 'candidates_token_count': 7, 'total_token_count': 24}}, id='run-925ce305-2268-44c4-875f-dde9128520ad-0')

    Stream:
        .. code-block:: python

            for chunk in llm.stream(messages):
                print(chunk)

        .. code-block:: python

            AIMessageChunk(content='J', response_metadata={'is_blocked': False, 'safety_ratings': [], 'citation_metadata': None}, id='run-9df01d73-84d9-42db-9d6b-b1466a019e89')
            AIMessageChunk(content="'adore programmer. \n", response_metadata={'is_blocked': False, 'safety_ratings': [{'category': 'HARM_CATEGORY_HATE_SPEECH', 'probability_label': 'NEGLIGIBLE', 'blocked': False}, {'category': 'HARM_CATEGORY_DANGEROUS_CONTENT', 'probability_label': 'NEGLIGIBLE', 'blocked': False}, {'category': 'HARM_CATEGORY_HARASSMENT', 'probability_label': 'NEGLIGIBLE', 'blocked': False}, {'category': 'HARM_CATEGORY_SEXUALLY_EXPLICIT', 'probability_label': 'NEGLIGIBLE', 'blocked': False}], 'citation_metadata': None}, id='run-9df01d73-84d9-42db-9d6b-b1466a019e89')
            AIMessageChunk(content='', response_metadata={'is_blocked': False, 'safety_ratings': [], 'citation_metadata': None, 'usage_metadata': {'prompt_token_count': 17, 'candidates_token_count': 7, 'total_token_count': 24}}, id='run-9df01d73-84d9-42db-9d6b-b1466a019e89')

        .. code-block:: python

            stream = llm.stream(messages)
            full = next(stream)
            for chunk in stream:
                full += chunk
            full

        .. code-block:: python

            AIMessageChunk(content="J'adore programmer. \n", response_metadata={'is_blocked': False, 'safety_ratings': [{'category': 'HARM_CATEGORY_HATE_SPEECH', 'probability_label': 'NEGLIGIBLE', 'blocked': False}, {'category': 'HARM_CATEGORY_DANGEROUS_CONTENT', 'probability_label': 'NEGLIGIBLE', 'blocked': False}, {'category': 'HARM_CATEGORY_HARASSMENT', 'probability_label': 'NEGLIGIBLE', 'blocked': False}, {'category': 'HARM_CATEGORY_SEXUALLY_EXPLICIT', 'probability_label': 'NEGLIGIBLE', 'blocked': False}], 'citation_metadata': None, 'usage_metadata': {'prompt_token_count': 17, 'candidates_token_count': 7, 'total_token_count': 24}}, id='run-b7f7492c-4cb5-42d0-8fc3-dce9b293b0fb')

    Async:
        .. code-block:: python

            await llm.ainvoke(messages)

            # stream:
            # async for chunk in (await llm.astream(messages))

            # batch:
            # await llm.abatch([messages])

        .. code-block:: python

            AIMessage(content="J'adore programmer. \n", response_metadata={'is_blocked': False, 'safety_ratings': [{'category': 'HARM_CATEGORY_HATE_SPEECH', 'probability_label': 'NEGLIGIBLE', 'blocked': False}, {'category': 'HARM_CATEGORY_DANGEROUS_CONTENT', 'probability_label': 'NEGLIGIBLE', 'blocked': False}, {'category': 'HARM_CATEGORY_HARASSMENT', 'probability_label': 'NEGLIGIBLE', 'blocked': False}, {'category': 'HARM_CATEGORY_SEXUALLY_EXPLICIT', 'probability_label': 'NEGLIGIBLE', 'blocked': False}], 'citation_metadata': None, 'usage_metadata': {'prompt_token_count': 17, 'candidates_token_count': 7, 'total_token_count': 24}}, id='run-925ce305-2268-44c4-875f-dde9128520ad-0')

    Tool calling:
        .. code-block:: python

            from langchain_core.pydantic_v1 import BaseModel, Field

            class GetWeather(BaseModel):
                '''Get the current weather in a given location'''

                location: str = Field(..., description="The city and state, e.g. San Francisco, CA")

            class GetPopulation(BaseModel):
                '''Get the current population in a given location'''

                location: str = Field(..., description="The city and state, e.g. San Francisco, CA")

            llm_with_tools = llm.bind_tools([GetWeather, GetPopulation])
            ai_msg = llm_with_tools.invoke("Which city is hotter today and which is bigger: LA or NY?")
            ai_msg.tool_calls

        .. code-block:: python

            [{'name': 'GetWeather',
              'args': {'location': 'Los Angeles, CA'},
              'id': '2a2401fa-40db-470d-83ce-4e52de910d9e'},
             {'name': 'GetWeather',
              'args': {'location': 'New York City, NY'},
              'id': '96761deb-ab7f-4ef9-b4b4-6d44562fc46e'},
             {'name': 'GetPopulation',
              'args': {'location': 'Los Angeles, CA'},
              'id': '9147d532-abee-43a2-adb5-12f164300484'},
             {'name': 'GetPopulation',
              'args': {'location': 'New York City, NY'},
              'id': 'c43374ea-bde5-49ca-8487-5b83ebeea1e6'}]

        See ``ChatVertexAI.bind_tools()`` method for more.

    Structured output:
        .. code-block:: python

            from typing import Optional

            from langchain_core.pydantic_v1 import BaseModel, Field

            class Joke(BaseModel):
                '''Joke to tell user.'''

                setup: str = Field(description="The setup of the joke")
                punchline: str = Field(description="The punchline to the joke")
                rating: Optional[int] = Field(description="How funny the joke is, from 1 to 10")

            structured_llm = llm.with_structured_output(Joke)
            structured_llm.invoke("Tell me a joke about cats")

        .. code-block:: python

            Joke(setup='What do you call a cat that loves to bowl?', punchline='An alley cat!', rating=None)

        See ``ChatVertexAI.with_structured_output()`` for more.

    Image input:
        .. code-block:: python

            import base64
            import httpx
            from langchain_core.messages import HumanMessage

            image_url = "https://upload.wikimedia.org/wikipedia/commons/thumb/d/dd/Gfp-wisconsin-madison-the-nature-boardwalk.jpg/2560px-Gfp-wisconsin-madison-the-nature-boardwalk.jpg"
            image_data = base64.b64encode(httpx.get(image_url).content).decode("utf-8")
            message = HumanMessage(
                content=[
                    {"type": "text", "text": "describe the weather in this image"},
                    {
                        "type": "image_url",
                        "image_url": {"url": f"data:image/jpeg;base64,{image_data}"},
                    },
                ],
            )
            ai_msg = llm.invoke([message])
            ai_msg.content

        .. code-block:: python

            'The weather in this image appears to be sunny and pleasant. The sky is a bright blue with scattered white clouds, suggesting a clear and mild day. The lush green grass indicates recent rainfall or sufficient moisture. The absence of strong shadows suggests that the sun is high in the sky, possibly late afternoon. Overall, the image conveys a sense of tranquility and warmth, characteristic of a beautiful summer day. \n'

        You can also point to GCS files which is faster / more efficient because bytes are transferred back and forth.

        .. code-block:: python

            llm.invoke(
                [
                    HumanMessage(
                        [
                            "What's in the image?",
                            {
                                "type": "media",
                                "file_uri": "gs://cloud-samples-data/generative-ai/image/scones.jpg",
                                "mime_type": "image/jpeg",
                            },
                        ]
                    )
                ]
            ).content

        .. code-block:: python

            'The image is of five blueberry scones arranged on a piece of baking paper. \n\nHere is a list of what is in the picture:\n* **Five blueberry scones:** They are scattered across the parchment paper, dusted with powdered sugar.  \n* **Two cups of coffee:**  Two white cups with saucers. One appears full, the other partially drunk.\n* **A bowl of blueberries:** A brown bowl is filled with fresh blueberries, placed near the scones.\n* **A spoon:**  A silver spoon with the words "Let\'s Jam" rests on the paper.\n* **Pink peonies:** Several pink peonies lie beside the scones, adding a touch of color.\n* **Baking paper:** The scones, cups, bowl, and spoon are arranged on a piece of white baking paper, splattered with purple.  The paper is crinkled and sits on a dark surface. \n\nThe image has a rustic and delicious feel, suggesting a cozy and enjoyable breakfast or brunch setting. \n'

    Video input:
        **NOTE**: Currently only supported for ``gemini-...-vision`` models.

        .. code-block:: python

            llm = ChatVertexAI(model="gemini-1.0-pro-vision")

            llm.invoke(
                [
                    HumanMessage(
                        [
                            "What's in the video?",
                            {
                                "type": "media",
                                "file_uri": "gs://cloud-samples-data/video/animals.mp4",
                                "mime_type": "video/mp4",
                            },
                        ]
                    )
                ]
            ).content

        .. code-block:: python

             'The video is about a new feature in Google Photos called "Zoomable Selfies". The feature allows users to take selfies with animals at the zoo. The video shows several examples of people taking selfies with animals, including a tiger, an elephant, and a sea otter. The video also shows how the feature works. Users simply need to open the Google Photos app and select the "Zoomable Selfies" option. Then, they need to choose an animal from the list of available animals. The app will then guide the user through the process of taking the selfie.'

    Audio input:
        .. code-block:: python

            from langchain_core.messages import HumanMessage

            llm = ChatVertexAI(model="gemini-1.5-flash-001")

            llm.invoke(
                [
                    HumanMessage(
                        [
                            "What's this audio about?",
                            {
                                "type": "media",
                                "file_uri": "gs://cloud-samples-data/generative-ai/audio/pixel.mp3",
                                "mime_type": "audio/mpeg",
                            },
                        ]
                    )
                ]
            ).content

        .. code-block:: python

            "This audio is an interview with two product managers from Google who work on Pixel feature drops. They discuss how feature drops are important for showcasing how Google devices are constantly improving and getting better. They also discuss some of the highlights of the January feature drop and the new features coming in the March drop for Pixel phones and Pixel watches. The interview concludes with discussion of how user feedback is extremely important to them in deciding which features to include in the feature drops. "

    Token usage:
        .. code-block:: python

            ai_msg = llm.invoke(messages)
            ai_msg.usage_metadata

        .. code-block:: python

            {'input_tokens': 17, 'output_tokens': 7, 'total_tokens': 24}

    Response metadata
        .. code-block:: python

            ai_msg = llm.invoke(messages)
            ai_msg.response_metadata

        .. code-block:: python

            {'is_blocked': False,
             'safety_ratings': [{'category': 'HARM_CATEGORY_HATE_SPEECH',
               'probability_label': 'NEGLIGIBLE',
               'blocked': False},
              {'category': 'HARM_CATEGORY_DANGEROUS_CONTENT',
               'probability_label': 'NEGLIGIBLE',
               'blocked': False},
              {'category': 'HARM_CATEGORY_HARASSMENT',
               'probability_label': 'NEGLIGIBLE',
               'blocked': False},
              {'category': 'HARM_CATEGORY_SEXUALLY_EXPLICIT',
               'probability_label': 'NEGLIGIBLE',
               'blocked': False}],
             'usage_metadata': {'prompt_token_count': 17,
              'candidates_token_count': 7,
              'total_token_count': 24}}

    Safety settings
        .. code-block:: python

            from langchain_google_vertexai import HarmBlockThreshold, HarmCategory

            llm = ChatVertexAI(
                model="gemini-1.5-pro",
                safety_settings={
                    HarmCategory.HARM_CATEGORY_HATE_SPEECH: HarmBlockThreshold.BLOCK_LOW_AND_ABOVE,
                    HarmCategory.HARM_CATEGORY_DANGEROUS_CONTENT: HarmBlockThreshold.BLOCK_MEDIUM_AND_ABOVE,
                    HarmCategory.HARM_CATEGORY_HARASSMENT: HarmBlockThreshold.BLOCK_LOW_AND_ABOVE,
                    HarmCategory.HARM_CATEGORY_SEXUALLY_EXPLICIT: HarmBlockThreshold.BLOCK_ONLY_HIGH,
                },
            )

            llm.invoke(messages).response_metadata

        .. code-block:: python

            {'is_blocked': False,
             'safety_ratings': [{'category': 'HARM_CATEGORY_HATE_SPEECH',
               'probability_label': 'NEGLIGIBLE',
               'blocked': False},
              {'category': 'HARM_CATEGORY_DANGEROUS_CONTENT',
               'probability_label': 'NEGLIGIBLE',
               'blocked': False},
              {'category': 'HARM_CATEGORY_HARASSMENT',
               'probability_label': 'NEGLIGIBLE',
               'blocked': False},
              {'category': 'HARM_CATEGORY_SEXUALLY_EXPLICIT',
               'probability_label': 'NEGLIGIBLE',
               'blocked': False}],
             'usage_metadata': {'prompt_token_count': 17,
              'candidates_token_count': 7,
              'total_token_count': 24}}

    """  # noqa: E501

    model_name: str = Field(default="chat-bison", alias="model")
    "Underlying model name."
    examples: Optional[List[BaseMessage]] = None
    convert_system_message_to_human: bool = False
    """[Deprecated] Since new Gemini models support setting a System Message,
    setting this parameter to True is discouraged.
    """
    response_mime_type: Optional[str] = None
    """Optional. Output response mimetype of the generated candidate text. Only
        supported in Gemini 1.5 and later models. Supported mimetype:
            * "text/plain": (default) Text output.
            * "application/json": JSON response in the candidates.
       The model also needs to be prompted to output the appropriate response
       type, otherwise the behavior is undefined. This is a preview feature.
    """

    response_schema: Optional[Dict[str, Any]] = None
    """ Optional. Enforce an schema to the output. Only works when `response_mime_type`
        is set to `application/json`.
        The format of the dictionary should follow Open API schema.
    """

    def __init__(self, *, model_name: Optional[str] = None, **kwargs: Any) -> None:
        """Needed for mypy typing to recognize model_name as a valid arg."""
        if model_name:
            kwargs["model_name"] = model_name
        super().__init__(**kwargs)

    class Config:
        """Configuration for this pydantic object."""

        allow_population_by_field_name = True
        arbitrary_types_allowed = True

    @classmethod
    def is_lc_serializable(self) -> bool:
        return True

    @classmethod
    def get_lc_namespace(cls) -> List[str]:
        """Get the namespace of the langchain object."""
        return ["langchain", "chat_models", "vertexai"]

    @root_validator()
    def validate_environment(cls, values: Dict) -> Dict:
        """Validate that the python package exists in environment."""
        safety_settings = values.get("safety_settings")
        tuned_model_name = values.get("tuned_model_name")
        values["model_family"] = GoogleModelFamily(values["model_name"])

        if values.get("full_model_name") is not None:
            pass
        elif values.get("tuned_model_name") is not None:
            values["full_model_name"] = _format_model_name(
                values["tuned_model_name"],
                location=values["location"],
                project=values["project"],
            )
        else:
            values["full_model_name"] = _format_model_name(
                values["model_name"],
                location=values["location"],
                project=values["project"],
            )

        if safety_settings and not is_gemini_model(values["model_family"]):
            raise ValueError("Safety settings are only supported for Gemini models")

        if tuned_model_name:
            generative_model_name = values["tuned_model_name"]
        else:
            generative_model_name = values["model_name"]

        if not is_gemini_model(values["model_family"]):
            cls._init_vertexai(values)
            if values["model_family"] == GoogleModelFamily.CODEY:
                model_cls = CodeChatModel
                model_cls_preview = PreviewCodeChatModel
            else:
                model_cls = ChatModel
                model_cls_preview = PreviewChatModel
            values["client"] = model_cls.from_pretrained(generative_model_name)
            values["client_preview"] = model_cls_preview.from_pretrained(
                generative_model_name
            )
        return values

    @property
    def _is_gemini_advanced(self) -> bool:
        return self.model_family == GoogleModelFamily.GEMINI_ADVANCED

    @property
    def _default_params(self) -> Dict[str, Any]:
        updated_params = super()._default_params

        if self.response_mime_type is not None:
            updated_params["response_mime_type"] = self.response_mime_type

        if self.response_schema is not None:
            if self.response_mime_type != "application/json":
                error_message = (
                    "`response_schema` is only supported when "
                    "`response_mime_type` is set to `application/json`."
                )
                raise ValueError(error_message)

            gapic_response_schema = _convert_schema_dict_to_gapic(self.response_schema)
            updated_params["response_schema"] = gapic_response_schema

        return updated_params

    def _get_ls_params(
        self, stop: Optional[List[str]] = None, **kwargs: Any
    ) -> LangSmithParams:
        """Get standard params for tracing."""
        params = self._prepare_params(stop=stop, **kwargs)
        ls_params = LangSmithParams(
            ls_provider="google_vertexai",
            ls_model_name=self.model_name,
            ls_model_type="chat",
            ls_temperature=params.get("temperature", self.temperature),
        )
        if ls_max_tokens := params.get("max_output_tokens", self.max_output_tokens):
            ls_params["ls_max_tokens"] = ls_max_tokens
        if ls_stop := stop or params.get("stop", None) or self.stop:
            ls_params["ls_stop"] = ls_stop
        return ls_params

    def _generate(
        self,
        messages: List[BaseMessage],
        stop: Optional[List[str]] = None,
        run_manager: Optional[CallbackManagerForLLMRun] = None,
        stream: Optional[bool] = None,
        **kwargs: Any,
    ) -> ChatResult:
        """Generate next turn in the conversation.

        Args:
            messages: The history of the conversation as a list of messages. Code chat
                does not support context.
            stop: The list of stop words (optional).
            run_manager: The CallbackManager for LLM run, it's not used at the moment.
            stream: Whether to use the streaming endpoint.

        Returns:
            The ChatResult that contains outputs generated by the model.

        Raises:
            ValueError: if the last message in the list is not from human.
        """
        if stream is True or (stream is None and self.streaming):
            stream_iter = self._stream(
                messages, stop=stop, run_manager=run_manager, **kwargs
            )
            return generate_from_stream(stream_iter)
        if not self._is_gemini_model:
            return self._generate_non_gemini(messages, stop=stop, **kwargs)
        return self._generate_gemini(
            messages=messages,
            stop=stop,
            run_manager=run_manager,
            is_gemini=True,
            **kwargs,
        )

    def _generation_config_gemini(
        self,
        stop: Optional[List[str]] = None,
        stream: bool = False,
        **kwargs,
    ) -> GenerationConfig:
        """Prepares GenerationConfig part of the request.

        https://cloud.google.com/vertex-ai/docs/reference/rpc/google.cloud.aiplatform.v1beta1#generationconfig
        """
        return GenerationConfig(
            **self._prepare_params(
                stop=stop,
                stream=stream,
                **{k: v for k, v in kwargs.items() if k in _allowed_params},
            )
        )

    def _safety_settings_gemini(
        self, safety_settings: Optional[SafetySettingsType]
    ) -> Optional[Sequence[SafetySetting]]:
        """Prepares SafetySetting part of the request.

        https://cloud.google.com/vertex-ai/docs/reference/rpc/google.cloud.aiplatform.v1beta1#safetysetting
        """
        if safety_settings is None:
            if self.safety_settings:
                return self._safety_settings_gemini(self.safety_settings)
            return None
        if isinstance(safety_settings, list):
            return safety_settings
        if isinstance(safety_settings, dict):
            formatted_safety_settings = []
            for category, threshold in safety_settings.items():
                if isinstance(category, str):
                    category = HarmCategory[category]  # type: ignore[misc]
                if isinstance(threshold, str):
                    threshold = SafetySetting.HarmBlockThreshold[threshold]  # type: ignore[misc]

                formatted_safety_settings.append(
                    SafetySetting(
                        category=HarmCategory(category),
                        threshold=SafetySetting.HarmBlockThreshold(threshold),
                    )
                )
            return formatted_safety_settings
        raise ValueError("safety_settings should be either")

    def _prepare_request_gemini(
        self,
        messages: List[BaseMessage],
        stop: Optional[List[str]] = None,
        stream: bool = False,
        tools: Optional[_ToolsType] = None,
        functions: Optional[_ToolsType] = None,
        tool_config: Optional[Union[_ToolConfigDict, ToolConfig]] = None,
        safety_settings: Optional[SafetySettingsType] = None,
        **kwargs,
    ) -> GenerateContentRequest:
        system_instruction, contents = _parse_chat_history_gemini(messages)
        formatted_tools = self._tools_gemini(tools=tools, functions=functions)
        tool_config = self._tool_config_gemini(tool_config=tool_config)
        return GenerateContentRequest(
            contents=contents,
            system_instruction=system_instruction,
            tools=formatted_tools,
            tool_config=tool_config,
            safety_settings=self._safety_settings_gemini(safety_settings),
            generation_config=self._generation_config_gemini(
                stream=stream, stop=stop, **kwargs
            ),
            model=self.full_model_name,
        )

    def _generate_gemini(
        self,
        messages: List[BaseMessage],
        stop: Optional[List[str]] = None,
        run_manager: Optional[CallbackManagerForLLMRun] = None,
        **kwargs: Any,
    ) -> ChatResult:
        request = self._prepare_request_gemini(messages=messages, stop=stop, **kwargs)
        response = _completion_with_retry(
            self.prediction_client.generate_content,
            max_retries=self.max_retries,
            request=request,
            metadata=self.default_metadata,
            **kwargs,
        )
        return self._gemini_response_to_chat_result(response)

    async def _agenerate_gemini(
        self,
        messages: List[BaseMessage],
        stop: Optional[List[str]] = None,
        run_manager: Optional[AsyncCallbackManagerForLLMRun] = None,
        **kwargs: Any,
    ) -> ChatResult:
        response = await _acompletion_with_retry(
            self.async_prediction_client.generate_content,
            max_retries=self.max_retries,
            request=self._prepare_request_gemini(
                messages=messages, stop=stop, **kwargs
            ),
            is_gemini=True,
            metadata=self.default_metadata,
            **kwargs,
        )
        return self._gemini_response_to_chat_result(response)

    def get_num_tokens(self, text: str) -> int:
        """Get the number of tokens present in the text."""
        if self._is_gemini_model:
            # https://cloud.google.com/vertex-ai/docs/reference/rpc/google.cloud.aiplatform.v1beta1#counttokensrequest
            _, contents = _parse_chat_history_gemini([HumanMessage(content=text)])
            response = self.prediction_client.count_tokens(
                {
                    "endpoint": self.full_model_name,
                    "model": self.full_model_name,
                    "contents": contents,
                }
            )
            return response.total_tokens
        else:
            return super().get_num_tokens(text=text)

    def _tools_gemini(
        self,
        tools: Optional[_ToolsType] = None,
        functions: Optional[_ToolsType] = None,
    ) -> Optional[Sequence[GapicTool]]:
        if tools and functions:
            logger.warning(
                "Binding tools and functions together is not supported.",
                "Only tools will be used",
            )
        if tools:
            return [_format_to_gapic_tool(tools)]
        if functions:
            return [_format_to_gapic_tool(functions)]
        return None

    def _tool_config_gemini(
        self, tool_config: Optional[Union[_ToolConfigDict, ToolConfig]] = None
    ) -> Optional[GapicToolConfig]:
        if tool_config and not isinstance(tool_config, ToolConfig):
            return _format_tool_config(cast(_ToolConfigDict, tool_config))
        return None

    def _generate_non_gemini(
        self,
        messages: List[BaseMessage],
        stop: Optional[List[str]] = None,
        **kwargs: Any,
    ) -> ChatResult:
        kwargs.pop("safety_settings", None)
        params = self._prepare_params(stop=stop, stream=False, **kwargs)
        question = _get_question(messages)
        history = _parse_chat_history(messages[:-1])
        examples = kwargs.get("examples") or self.examples
        msg_params = {}
        if "candidate_count" in params:
            msg_params["candidate_count"] = params.pop("candidate_count")
        if examples:
            params["examples"] = _parse_examples(examples)
        with telemetry.tool_context_manager(self._user_agent):
            chat = self._start_chat(history, **params)
            response = _completion_with_retry(
                chat.send_message,
                max_retries=self.max_retries,
                message=question.content,
                **msg_params,
            )
        usage_metadata = response.raw_prediction_response.metadata
        lc_usage = _get_usage_metadata_non_gemini(usage_metadata)
        generations = [
            ChatGeneration(
                message=AIMessage(content=candidate.text, usage_metadata=lc_usage),
                generation_info=get_generation_info(
                    candidate,
                    self._is_gemini_model,
                    usage_metadata=usage_metadata,
                ),
            )
            for candidate in response.candidates
        ]
        return ChatResult(generations=generations)

    async def _agenerate(
        self,
        messages: List[BaseMessage],
        stop: Optional[List[str]] = None,
        run_manager: Optional[AsyncCallbackManagerForLLMRun] = None,
        **kwargs: Any,
    ) -> ChatResult:
        """Asynchronously generate next turn in the conversation.

        Args:
            messages: The history of the conversation as a list of messages. Code chat
                does not support context.
            stop: The list of stop words (optional).
            run_manager: The CallbackManager for LLM run, it's not used at the moment.

        Returns:
            The ChatResult that contains outputs generated by the model.

        Raises:
            ValueError: if the last message in the list is not from human.
        """
        if "stream" in kwargs:
            kwargs.pop("stream")
            logger.warning("ChatVertexAI does not currently support async streaming.")

        if not self._is_gemini_model:
            return await self._agenerate_non_gemini(messages, stop=stop, **kwargs)

        return await self._agenerate_gemini(
            messages=messages,
            stop=stop,
            run_manager=run_manager,
            **kwargs,
        )

    async def _agenerate_non_gemini(
        self,
        messages: List[BaseMessage],
        stop: Optional[List[str]] = None,
        **kwargs: Any,
    ) -> ChatResult:
        kwargs.pop("safety_settings", None)
        params = self._prepare_params(stop=stop, stream=False, **kwargs)
        question = _get_question(messages)
        history = _parse_chat_history(messages[:-1])
        examples = kwargs.get("examples") or self.examples
        msg_params = {}
        if "candidate_count" in params:
            msg_params["candidate_count"] = params.pop("candidate_count")
        if examples:
            params["examples"] = _parse_examples(examples)
        with telemetry.tool_context_manager(self._user_agent):
            chat = self._start_chat(history, **params)
            response = await _acompletion_with_retry(
                chat.send_message_async,
                message=question.content,
                max_retries=self.max_retries,
                **msg_params,
            )
        usage_metadata = response.raw_prediction_response.metadata
        lc_usage = _get_usage_metadata_non_gemini(usage_metadata)
        generations = [
            ChatGeneration(
                message=AIMessage(content=candidate.text, usage_metadata=lc_usage),
                generation_info=get_generation_info(
                    candidate,
                    self._is_gemini_model,
                    usage_metadata=usage_metadata,
                ),
            )
            for candidate in response.candidates
        ]
        return ChatResult(generations=generations)

    def _stream(
        self,
        messages: List[BaseMessage],
        stop: Optional[List[str]] = None,
        run_manager: Optional[CallbackManagerForLLMRun] = None,
        **kwargs: Any,
    ) -> Iterator[ChatGenerationChunk]:
        if not self._is_gemini_model:
            yield from self._stream_non_gemini(
                messages, stop=stop, run_manager=run_manager, **kwargs
            )
            return
        yield from self._stream_gemini(
            messages=messages, stop=stop, run_manager=run_manager, **kwargs
        )
        return

    def _stream_gemini(
        self,
        messages: List[BaseMessage],
        stop: Optional[List[str]] = None,
        run_manager: Optional[CallbackManagerForLLMRun] = None,
        **kwargs: Any,
    ) -> Iterator[ChatGenerationChunk]:
        request = self._prepare_request_gemini(messages=messages, stop=stop, **kwargs)
        response_iter = _completion_with_retry(
            self.prediction_client.stream_generate_content,
            max_retries=self.max_retries,
            request=request,
            is_gemini=True,
            metadata=self.default_metadata,
            **kwargs,
        )
        for response_chunk in response_iter:
            chunk = self._gemini_chunk_to_generation_chunk(response_chunk)
            if run_manager and isinstance(chunk.message.content, str):
                run_manager.on_llm_new_token(chunk.message.content)
            yield chunk

    def _stream_non_gemini(
        self,
        messages: List[BaseMessage],
        stop: Optional[List[str]] = None,
        run_manager: Optional[CallbackManagerForLLMRun] = None,
        **kwargs: Any,
    ) -> Iterator[ChatGenerationChunk]:
        params = self._prepare_params(stop=stop, stream=True, **kwargs)
        question = _get_question(messages)
        history = _parse_chat_history(messages[:-1])
        examples = kwargs.get("examples", None)
        if examples:
            params["examples"] = _parse_examples(examples)
        with telemetry.tool_context_manager(self._user_agent):
            chat = self._start_chat(history, **params)
            responses = chat.send_message_streaming(question.content, **params)
            for response in responses:
                if run_manager:
                    run_manager.on_llm_new_token(response.text)
                yield ChatGenerationChunk(
                    message=AIMessageChunk(content=response.text),
                    generation_info=get_generation_info(
                        response,
                        self._is_gemini_model,
                        usage_metadata=response.raw_prediction_response.metadata,
                    ),
                )

    async def _astream(
        self,
        messages: List[BaseMessage],
        stop: Optional[List[str]] = None,
        run_manager: Optional[AsyncCallbackManagerForLLMRun] = None,
        **kwargs: Any,
    ) -> AsyncIterator[ChatGenerationChunk]:
        if not self._is_gemini_model:
            raise NotImplementedError()
        request = self._prepare_request_gemini(messages=messages, stop=stop, **kwargs)

        response_iter = _acompletion_with_retry(
            self.async_prediction_client.stream_generate_content,
            max_retries=self.max_retries,
            request=request,
            is_gemini=True,
            **kwargs,
        )
        async for response_chunk in await response_iter:
            chunk = self._gemini_chunk_to_generation_chunk(response_chunk)
            if run_manager and isinstance(chunk.message.content, str):
                await run_manager.on_llm_new_token(chunk.message.content)
            yield chunk

    def with_structured_output(
        self,
        schema: Union[Dict, Type[BaseModel]],
        *,
        include_raw: bool = False,
        **kwargs: Any,
    ) -> Runnable[LanguageModelInput, Union[Dict, BaseModel]]:
        """Model wrapper that returns outputs formatted to match the given schema.

        .. versionchanged:: 1.1.0

            Return type corrected in version 1.1.0. Previously if a dict schema
            was provided then the output had the form
            ``[{"args": {}, "name": "schema_name"}]`` where the output was a list with
            a single dict and the "args" of the one dict corresponded to the schema.
            As of `1.1.0` this has been fixed so that the schema (the value
            corresponding to the old "args" key) is returned directly.

        Args:
            schema: The output schema as a dict or a Pydantic class. If a Pydantic class
                then the model output will be an object of that class. If a dict then
                the model output will be a dict. With a Pydantic class the returned
                attributes will be validated, whereas with a dict they will not be. If
                `method` is "function_calling" and `schema` is a dict, then the dict
                must match the OpenAI function-calling spec.
            include_raw: If False then only the parsed structured output is returned. If
                an error occurs during model output parsing it will be raised. If True
                then both the raw model response (a BaseMessage) and the parsed model
                response will be returned. If an error occurs during output parsing it
                will be caught and returned as well. The final output is always a dict
                with keys "raw", "parsed", and "parsing_error".

        Returns:
            A Runnable that takes any ChatModel input. If include_raw is True then a
            dict with keys — raw: BaseMessage, parsed: Optional[_DictOrPydantic],
            parsing_error: Optional[BaseException]. If include_raw is False then just
            _DictOrPydantic is returned, where _DictOrPydantic depends on the schema.
            If schema is a Pydantic class then _DictOrPydantic is the Pydantic class.
            If schema is a dict then _DictOrPydantic is a dict.

        Example: Pydantic schema, exclude raw:
            .. code-block:: python

                from langchain_core.pydantic_v1 import BaseModel
                from langchain_google_vertexai import ChatVertexAI

                class AnswerWithJustification(BaseModel):
                    '''An answer to the user question along with justification for the answer.'''
                    answer: str
                    justification: str

                llm = ChatVertexAI(model_name="gemini-pro", temperature=0)
                structured_llm = llm.with_structured_output(AnswerWithJustification)

                structured_llm.invoke("What weighs more a pound of bricks or a pound of feathers")
                # -> AnswerWithJustification(
                #     answer='They weigh the same.', justification='A pound is a pound.'
                # )

        Example: Pydantic schema, include raw:
            .. code-block:: python

                from langchain_core.pydantic_v1 import BaseModel
                from langchain_google_vertexai import ChatVertexAI

                class AnswerWithJustification(BaseModel):
                    '''An answer to the user question along with justification for the answer.'''
                    answer: str
                    justification: str

                llm = ChatVertexAI(model_name="gemini-pro", temperature=0)
                structured_llm = llm.with_structured_output(AnswerWithJustification, include_raw=True)

                structured_llm.invoke("What weighs more a pound of bricks or a pound of feathers")
                # -> {
                #     'raw': AIMessage(content='', additional_kwargs={'tool_calls': [{'id': 'call_Ao02pnFYXD6GN1yzc0uXPsvF', 'function': {'arguments': '{"answer":"They weigh the same.","justification":"Both a pound of bricks and a pound of feathers weigh one pound. The weight is the same, but the volume or density of the objects may differ."}', 'name': 'AnswerWithJustification'}, 'type': 'function'}]}),
                #     'parsed': AnswerWithJustification(answer='They weigh the same.', justification='Both a pound of bricks and a pound of feathers weigh one pound. The weight is the same, but the volume or density of the objects may differ.'),
                #     'parsing_error': None
                # }

        Example: Dict schema, exclude raw:
            .. code-block:: python

                from langchain_core.pydantic_v1 import BaseModel
                from langchain_core.utils.function_calling import convert_to_openai_function
                from langchain_google_vertexai import ChatVertexAI

                class AnswerWithJustification(BaseModel):
                    '''An answer to the user question along with justification for the answer.'''
                    answer: str
                    justification: str

                dict_schema = convert_to_openai_function(AnswerWithJustification)
                llm = ChatVertexAI(model_name="gemini-pro", temperature=0)
                structured_llm = llm.with_structured_output(dict_schema)

                structured_llm.invoke("What weighs more a pound of bricks or a pound of feathers")
                # -> {
                #     'answer': 'They weigh the same',
                #     'justification': 'Both a pound of bricks and a pound of feathers weigh one pound. The weight is the same, but the volume and density of the two substances differ.'
                # }

        """  # noqa: E501
        if kwargs:
            raise ValueError(f"Received unsupported arguments {kwargs}")
        if isinstance(schema, type) and issubclass(schema, BaseModel):
            parser: OutputParserLike = PydanticToolsParser(
                tools=[schema], first_tool_only=True
            )
        else:
<<<<<<< HEAD
            parser = JsonOutputToolsParser()
        tool_choice = _get_tool_name(schema) if self._is_gemini_advanced else None
        llm = self.bind_tools([schema], tool_choice=tool_choice)
=======
            parser = JsonOutputToolsParser(first_tool_only=True) | RunnableGenerator(
                _yield_args
            )
        llm = self.bind_tools([schema], tool_choice=self._is_gemini_advanced)
>>>>>>> 4f3c985c
        if include_raw:
            parser_with_fallback = RunnablePassthrough.assign(
                parsed=itemgetter("raw") | parser, parsing_error=lambda _: None
            ).with_fallbacks(
                [RunnablePassthrough.assign(parsed=lambda _: None)],
                exception_key="parsing_error",
            )
            return {"raw": llm} | parser_with_fallback
        else:
            return llm | parser

    def bind_tools(
        self,
        tools: _ToolsType,
        tool_config: Optional[_ToolConfigDict] = None,
        *,
        tool_choice: Optional[Union[_ToolChoiceType, bool]] = None,
        **kwargs: Any,
    ) -> Runnable[LanguageModelInput, BaseMessage]:
        """Bind tool-like objects to this chat model.

        Assumes model is compatible with Vertex tool-calling API.

        Args:
            tools: A list of tool definitions to bind to this chat model.
                Can be a pydantic model, callable, or BaseTool. Pydantic
                models, callables, and BaseTools will be automatically converted to
                their schema dictionary representation.
            **kwargs: Any additional parameters to pass to the
                :class:`~langchain.runnable.Runnable` constructor.
        """
        if tool_choice and tool_config:
            raise ValueError(
                "Must specify at most one of tool_choice and tool_config, received "
                f"both:\n\n{tool_choice=}\n\n{tool_config=}"
            )
        vertexai_tool = _format_to_gapic_tool(tools)
        if tool_choice:
            all_names = [f.name for f in vertexai_tool.function_declarations]
            tool_config = _tool_choice_to_tool_config(tool_choice, all_names)
        # Bind dicts for easier serialization/deserialization.
        return self.bind(tools=[vertexai_tool], tool_config=tool_config, **kwargs)

    def _start_chat(
        self, history: _ChatHistory, **kwargs: Any
    ) -> Union[ChatSession, CodeChatSession]:
        if self.model_family == GoogleModelFamily.CODEY:
            return self.client.start_chat(
                context=history.context, message_history=history.history, **kwargs
            )
        else:
            return self.client.start_chat(message_history=history.history, **kwargs)

    def _gemini_response_to_chat_result(
        self, response: GenerationResponse
    ) -> ChatResult:
        generations = []
        usage = proto.Message.to_dict(response.usage_metadata)
        lc_usage = _get_usage_metadata_gemini(usage)
        for candidate in response.candidates:
            info = get_generation_info(candidate, is_gemini=True, usage_metadata=usage)
            message = _parse_response_candidate(candidate)
            if isinstance(message, AIMessage):
                message.usage_metadata = lc_usage
            generations.append(ChatGeneration(message=message, generation_info=info))
        if not response.candidates:
            message = AIMessage(content="")
            if usage:
                generation_info = {"usage_metadata": usage}
                message.usage_metadata = lc_usage
            else:
                generation_info = {}
            generations.append(
                ChatGeneration(message=message, generation_info=generation_info)
            )
        return ChatResult(generations=generations)

    def _gemini_chunk_to_generation_chunk(
        self, response_chunk: GenerationResponse
    ) -> ChatGenerationChunk:
        # return an empty completion message if there's no candidates
        usage_metadata = proto.Message.to_dict(response_chunk.usage_metadata)

        # Gather langchain (standard) usage metadata
        lc_usage = _get_usage_metadata_gemini(usage_metadata)
        if not response_chunk.candidates:
            message = AIMessageChunk(content="")
            if lc_usage:
                message.usage_metadata = lc_usage
            if usage_metadata:
                generation_info = {"usage_metadata": usage_metadata}
            else:
                generation_info = {}
        else:
            top_candidate = response_chunk.candidates[0]
            message = _parse_response_candidate(top_candidate, streaming=True)
            if lc_usage:
                message.usage_metadata = lc_usage
            generation_info = get_generation_info(
                top_candidate,
                is_gemini=True,
                usage_metadata=usage_metadata,
            )
            # is_blocked is part of "safety_ratings" list
            # but if it's True/False then chunks can't be marged
            generation_info.pop("is_blocked", None)
            # remove 0 so that chunks can be merged
            generation_info["usage_metadata"] = {
                k: v for k, v in generation_info["usage_metadata"].items() if v
            }
        return ChatGenerationChunk(
            message=message,
            generation_info=generation_info,
        )


def _yield_args(tool_call_chunks: Iterator[dict]) -> Iterator[dict]:
    for tc in tool_call_chunks:
        yield tc["args"]


def _get_usage_metadata_gemini(raw_metadata: dict) -> Optional[UsageMetadata]:
    """Get UsageMetadata from raw response metadata."""
    input_tokens = raw_metadata.get("prompt_token_count", 0)
    output_tokens = raw_metadata.get("candidates_token_count", 0)
    total_tokens = raw_metadata.get("total_token_count", 0)
    if all(count == 0 for count in [input_tokens, output_tokens, total_tokens]):
        return None
    else:
        return UsageMetadata(
            input_tokens=input_tokens,
            output_tokens=output_tokens,
            total_tokens=total_tokens,
        )


def _get_usage_metadata_non_gemini(raw_metadata: dict) -> Optional[UsageMetadata]:
    """Get UsageMetadata from raw response metadata."""
    token_usage = raw_metadata.get("tokenMetadata", {})
    input_tokens = token_usage.get("inputTokenCount", {}).get("totalTokens", 0)
    output_tokens = token_usage.get("outputTokenCount", {}).get("totalTokens", 0)
    if input_tokens == 0 and output_tokens == 0:
        return None
    else:
        return UsageMetadata(
            input_tokens=input_tokens,
            output_tokens=output_tokens,
            total_tokens=input_tokens + output_tokens,
        )


def _get_tool_name(tool: _ToolType) -> str:
    vertexai_tool = _format_to_gapic_tool([tool])
    return [f.name for f in vertexai_tool.function_declarations][0]<|MERGE_RESOLUTION|>--- conflicted
+++ resolved
@@ -1599,16 +1599,11 @@
                 tools=[schema], first_tool_only=True
             )
         else:
-<<<<<<< HEAD
-            parser = JsonOutputToolsParser()
+            parser = JsonOutputToolsParser(first_tool_only=True) | RunnableGenerator(
+                _yield_args
+            )
         tool_choice = _get_tool_name(schema) if self._is_gemini_advanced else None
         llm = self.bind_tools([schema], tool_choice=tool_choice)
-=======
-            parser = JsonOutputToolsParser(first_tool_only=True) | RunnableGenerator(
-                _yield_args
-            )
-        llm = self.bind_tools([schema], tool_choice=self._is_gemini_advanced)
->>>>>>> 4f3c985c
         if include_raw:
             parser_with_fallback = RunnablePassthrough.assign(
                 parsed=itemgetter("raw") | parser, parsing_error=lambda _: None
