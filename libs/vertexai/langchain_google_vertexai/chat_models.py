--- conflicted
+++ resolved
@@ -30,12 +30,9 @@
     HumanMessage,
     InvalidToolCall,
     SystemMessage,
-<<<<<<< HEAD
     ToolCall,
     ToolCallChunk,
-=======
     ToolMessage,
->>>>>>> 8cac88a7
 )
 from langchain_core.output_parsers.base import OutputParserLike
 from langchain_core.output_parsers.openai_functions import (
@@ -276,11 +273,6 @@
     return question
 
 
-<<<<<<< HEAD
-def _parse_response_candidate(
-    response_candidate: "Candidate", streaming: bool = False
-) -> AIMessage:
-=======
 def _get_client_with_sys_instruction(
     client: GenerativeModel,
     system_instruction: Content,
@@ -296,8 +288,9 @@
     return client
 
 
-def _parse_response_candidate(response_candidate: "Candidate") -> AIMessage:
->>>>>>> 8cac88a7
+def _parse_response_candidate(
+    response_candidate: "Candidate", streaming: bool = False
+) -> AIMessage:
     try:
         content = response_candidate.text
     except AttributeError:
