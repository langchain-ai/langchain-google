--- conflicted
+++ resolved
@@ -17,11 +17,7 @@
 )
 
 import google.cloud.aiplatform_v1beta1.types as gapic
-<<<<<<< HEAD
-import vertexai.generative_models as vertexai
-=======
 import vertexai.generative_models as vertexai  # TODO: migrate to google-genai
->>>>>>> 9ea5b893
 from google.cloud.aiplatform_v1beta1.types import (
     ToolConfig as GapicToolConfig,
 )
