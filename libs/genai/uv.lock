--- conflicted
+++ resolved
@@ -1,5 +1,6 @@
 version = 1
 revision = 3
+requires-python = ">=3.10"
 requires-python = ">=3.10"
 resolution-markers = [
     "python_full_version >= '3.13' and platform_python_implementation == 'PyPy'",
@@ -8,6 +9,8 @@
     "python_full_version >= '3.11' and python_full_version < '3.13' and platform_python_implementation != 'PyPy'",
     "python_full_version < '3.11' and platform_python_implementation == 'PyPy'",
     "python_full_version < '3.11' and platform_python_implementation != 'PyPy'",
+    "python_full_version < '3.11' and platform_python_implementation == 'PyPy'",
+    "python_full_version < '3.11' and platform_python_implementation != 'PyPy'",
 ]
 
 [[package]]
@@ -57,6 +60,7 @@
 version = "2.0.0"
 source = { registry = "https://pypi.org/simple" }
 dependencies = [
+    { name = "pycparser", marker = "implementation_name != 'PyPy'" },
     { name = "pycparser", marker = "implementation_name != 'PyPy'" },
 ]
 sdist = { url = "https://files.pythonhosted.org/packages/eb/56/b1ba7935a17738ae8453301356628e8147c79dbb825bcbc73dc7401f9846/cffi-2.0.0.tar.gz", hash = "sha256:44d1b5909021139fe36001ae048dbdde8214afa20200eda0f64c068cac5d5529", size = 523588, upload-time = "2025-09-08T23:24:04.541Z" }
@@ -481,6 +485,8 @@
     { name = "freezegun" },
     { name = "langchain-tests" },
     { name = "numpy", version = "2.2.6", source = { registry = "https://pypi.org/simple" }, marker = "python_full_version < '3.11'" },
+    { name = "langchain-tests" },
+    { name = "numpy", version = "2.2.6", source = { registry = "https://pypi.org/simple" }, marker = "python_full_version < '3.11'" },
     { name = "numpy", version = "2.3.3", source = { registry = "https://pypi.org/simple" }, marker = "python_full_version >= '3.11'" },
     { name = "pytest" },
     { name = "pytest-asyncio" },
@@ -496,9 +502,12 @@
 typing = [
     { name = "mypy" },
     { name = "numpy", version = "2.2.6", source = { registry = "https://pypi.org/simple" }, marker = "python_full_version < '3.11'" },
+    { name = "numpy", version = "2.2.6", source = { registry = "https://pypi.org/simple" }, marker = "python_full_version < '3.11'" },
     { name = "numpy", version = "2.3.3", source = { registry = "https://pypi.org/simple" }, marker = "python_full_version >= '3.11'" },
     { name = "types-google-cloud-ndb" },
     { name = "types-protobuf" },
+    { name = "types-requests", version = "2.31.0.6", source = { registry = "https://pypi.org/simple" }, marker = "platform_python_implementation == 'PyPy'" },
+    { name = "types-requests", version = "2.32.4.20250913", source = { registry = "https://pypi.org/simple" }, marker = "platform_python_implementation != 'PyPy'" },
     { name = "types-requests", version = "2.31.0.6", source = { registry = "https://pypi.org/simple" }, marker = "platform_python_implementation == 'PyPy'" },
     { name = "types-requests", version = "2.32.4.20250913", source = { registry = "https://pypi.org/simple" }, marker = "platform_python_implementation != 'PyPy'" },
 ]
@@ -538,11 +547,7 @@
 
 [[package]]
 name = "langchain-tests"
-<<<<<<< HEAD
 version = "1.0.0a1"
-=======
-version = "0.3.21"
->>>>>>> 8b8e18e5
 source = { registry = "https://pypi.org/simple" }
 dependencies = [
     { name = "httpx" },
@@ -587,6 +592,7 @@
 source = { registry = "https://pypi.org/simple" }
 dependencies = [
     { name = "mdurl" },
+    { name = "mdurl" },
 ]
 sdist = { url = "https://files.pythonhosted.org/packages/5b/f5/4ec618ed16cc4f8fb3b701563655a69816155e79e24a17b651541804721d/markdown_it_py-4.0.0.tar.gz", hash = "sha256:cb0a2b4aa34f932c007117b194e945bd74e0ec24133ceb5bac59009cda1cb9f3", size = 73070, upload-time = "2025-08-11T12:57:52.854Z" }
 wheels = [
@@ -607,6 +613,7 @@
 version = "6.6.4"
 source = { registry = "https://pypi.org/simple" }
 dependencies = [
+    { name = "typing-extensions", marker = "python_full_version < '3.11'" },
     { name = "typing-extensions", marker = "python_full_version < '3.11'" },
 ]
 sdist = { url = "https://files.pythonhosted.org/packages/69/7f/0652e6ed47ab288e3756ea9c0df8b14950781184d4bd7883f4d87dd41245/multidict-6.6.4.tar.gz", hash = "sha256:d2d4e4787672911b48350df02ed3fa3fffdc2f2e8ca06dd6afdf34189b76a9dd", size = 101843, upload-time = "2025-08-11T12:08:48.217Z" }
@@ -765,6 +772,8 @@
 resolution-markers = [
     "python_full_version < '3.11' and platform_python_implementation == 'PyPy'",
     "python_full_version < '3.11' and platform_python_implementation != 'PyPy'",
+    "python_full_version < '3.11' and platform_python_implementation == 'PyPy'",
+    "python_full_version < '3.11' and platform_python_implementation != 'PyPy'",
 ]
 sdist = { url = "https://files.pythonhosted.org/packages/76/21/7d2a95e4bba9dc13d043ee156a356c0a8f0c6309dff6b21b4d71a073b8a8/numpy-2.2.6.tar.gz", hash = "sha256:e29554e2bef54a90aa5cc07da6ce955accb83f21ab5de01a62c8478897b264fd", size = 20276440, upload-time = "2025-05-17T22:38:04.611Z" }
 wheels = [
@@ -1317,6 +1326,8 @@
 dependencies = [
     { name = "py-cpuinfo" },
     { name = "pytest" },
+    { name = "py-cpuinfo" },
+    { name = "pytest" },
 ]
 sdist = { url = "https://files.pythonhosted.org/packages/39/d0/a8bd08d641b393db3be3819b03e2d9bb8760ca8479080a26a5f6e540e99c/pytest-benchmark-5.1.0.tar.gz", hash = "sha256:9ea661cdc292e8231f7cd4c10b0319e56a2118e2c09d9f50e1b3d150d2aca105", size = 337810, upload-time = "2024-10-30T11:51:48.521Z" }
 wheels = [
@@ -1328,6 +1339,9 @@
 version = "4.0.0"
 source = { registry = "https://pypi.org/simple" }
 dependencies = [
+    { name = "cffi" },
+    { name = "pytest" },
+    { name = "rich" },
     { name = "cffi" },
     { name = "pytest" },
     { name = "rich" },
@@ -1362,6 +1376,8 @@
 version = "0.13.4"
 source = { registry = "https://pypi.org/simple" }
 dependencies = [
+    { name = "pytest" },
+    { name = "vcrpy" },
     { name = "pytest" },
     { name = "vcrpy" },
 ]
@@ -1473,6 +1489,8 @@
     { name = "idna" },
     { name = "urllib3", version = "1.26.20", source = { registry = "https://pypi.org/simple" }, marker = "platform_python_implementation == 'PyPy'" },
     { name = "urllib3", version = "2.5.0", source = { registry = "https://pypi.org/simple" }, marker = "platform_python_implementation != 'PyPy'" },
+    { name = "urllib3", version = "1.26.20", source = { registry = "https://pypi.org/simple" }, marker = "platform_python_implementation == 'PyPy'" },
+    { name = "urllib3", version = "2.5.0", source = { registry = "https://pypi.org/simple" }, marker = "platform_python_implementation != 'PyPy'" },
 ]
 sdist = { url = "https://files.pythonhosted.org/packages/c9/74/b3ff8e6c8446842c3f5c837e9c3dfcfe2018ea6ecef224c710c85ef728f4/requests-2.32.5.tar.gz", hash = "sha256:dbba0bac56e100853db0ea71b82b4dfd5fe2bf6d3754a8893c3af500cec7d7cf", size = 134517, upload-time = "2025-08-18T20:46:02.573Z" }
 wheels = [
@@ -1496,6 +1514,8 @@
 version = "14.1.0"
 source = { registry = "https://pypi.org/simple" }
 dependencies = [
+    { name = "markdown-it-py" },
+    { name = "pygments" },
     { name = "markdown-it-py" },
     { name = "pygments" },
 ]
@@ -1657,6 +1677,23 @@
 
 [[package]]
 name = "types-requests"
+version = "2.31.0.6"
+source = { registry = "https://pypi.org/simple" }
+resolution-markers = [
+    "python_full_version >= '3.13' and platform_python_implementation == 'PyPy'",
+    "python_full_version >= '3.11' and python_full_version < '3.13' and platform_python_implementation == 'PyPy'",
+    "python_full_version < '3.11' and platform_python_implementation == 'PyPy'",
+]
+dependencies = [
+    { name = "types-urllib3", marker = "platform_python_implementation == 'PyPy'" },
+]
+sdist = { url = "https://files.pythonhosted.org/packages/f9/b8/c1e8d39996b4929b918aba10dba5de07a8b3f4c8487bb61bb79882544e69/types-requests-2.31.0.6.tar.gz", hash = "sha256:cd74ce3b53c461f1228a9b783929ac73a666658f223e28ed29753771477b3bd0", size = 15535, upload-time = "2023-09-27T06:19:38.443Z" }
+wheels = [
+    { url = "https://files.pythonhosted.org/packages/5c/a1/6f8dc74d9069e790d604ddae70cb46dcbac668f1bb08136e7b0f2f5cd3bf/types_requests-2.31.0.6-py3-none-any.whl", hash = "sha256:a2db9cb228a81da8348b49ad6db3f5519452dd20a9c1e1a868c83c5fe88fd1a9", size = 14516, upload-time = "2023-09-27T06:19:36.373Z" },
+]
+
+[[package]]
+name = "types-requests"
 version = "2.32.4.20250913"
 source = { registry = "https://pypi.org/simple" }
 resolution-markers = [
@@ -1664,12 +1701,27 @@
     "python_full_version >= '3.11' and python_full_version < '3.13' and platform_python_implementation != 'PyPy'",
     "python_full_version < '3.11' and platform_python_implementation != 'PyPy'",
 ]
+resolution-markers = [
+    "python_full_version >= '3.13' and platform_python_implementation != 'PyPy'",
+    "python_full_version >= '3.11' and python_full_version < '3.13' and platform_python_implementation != 'PyPy'",
+    "python_full_version < '3.11' and platform_python_implementation != 'PyPy'",
+]
 dependencies = [
     { name = "urllib3", version = "2.5.0", source = { registry = "https://pypi.org/simple" }, marker = "platform_python_implementation != 'PyPy'" },
+    { name = "urllib3", version = "2.5.0", source = { registry = "https://pypi.org/simple" }, marker = "platform_python_implementation != 'PyPy'" },
 ]
 sdist = { url = "https://files.pythonhosted.org/packages/36/27/489922f4505975b11de2b5ad07b4fe1dca0bca9be81a703f26c5f3acfce5/types_requests-2.32.4.20250913.tar.gz", hash = "sha256:abd6d4f9ce3a9383f269775a9835a4c24e5cd6b9f647d64f88aa4613c33def5d", size = 23113, upload-time = "2025-09-13T02:40:02.309Z" }
 wheels = [
     { url = "https://files.pythonhosted.org/packages/2a/20/9a227ea57c1285986c4cf78400d0a91615d25b24e257fd9e2969606bdfae/types_requests-2.32.4.20250913-py3-none-any.whl", hash = "sha256:78c9c1fffebbe0fa487a418e0fa5252017e9c60d1a2da394077f1780f655d7e1", size = 20658, upload-time = "2025-09-13T02:40:01.115Z" },
+]
+
+[[package]]
+name = "types-urllib3"
+version = "1.26.25.14"
+source = { registry = "https://pypi.org/simple" }
+sdist = { url = "https://files.pythonhosted.org/packages/73/de/b9d7a68ad39092368fb21dd6194b362b98a1daeea5dcfef5e1adb5031c7e/types-urllib3-1.26.25.14.tar.gz", hash = "sha256:229b7f577c951b8c1b92c1bc2b2fdb0b49847bd2af6d1cc2a2e3dd340f3bda8f", size = 11239, upload-time = "2023-07-20T15:19:31.307Z" }
+wheels = [
+    { url = "https://files.pythonhosted.org/packages/11/7b/3fc711b2efea5e85a7a0bbfe269ea944aa767bbba5ec52f9ee45d362ccf3/types_urllib3-1.26.25.14-py3-none-any.whl", hash = "sha256:9683bbb7fb72e32bfe9d2be6e04875fbe1b3eeec3cbb4ea231435aa7fd6b4f0e", size = 15377, upload-time = "2023-07-20T15:19:30.379Z" },
 ]
 
 [[package]]
@@ -1718,6 +1770,20 @@
 
 [[package]]
 name = "urllib3"
+version = "1.26.20"
+source = { registry = "https://pypi.org/simple" }
+resolution-markers = [
+    "python_full_version >= '3.13' and platform_python_implementation == 'PyPy'",
+    "python_full_version >= '3.11' and python_full_version < '3.13' and platform_python_implementation == 'PyPy'",
+    "python_full_version < '3.11' and platform_python_implementation == 'PyPy'",
+]
+sdist = { url = "https://files.pythonhosted.org/packages/e4/e8/6ff5e6bc22095cfc59b6ea711b687e2b7ed4bdb373f7eeec370a97d7392f/urllib3-1.26.20.tar.gz", hash = "sha256:40c2dc0c681e47eb8f90e7e27bf6ff7df2e677421fd46756da1161c39ca70d32", size = 307380, upload-time = "2024-08-29T15:43:11.37Z" }
+wheels = [
+    { url = "https://files.pythonhosted.org/packages/33/cf/8435d5a7159e2a9c83a95896ed596f68cf798005fe107cc655b5c5c14704/urllib3-1.26.20-py2.py3-none-any.whl", hash = "sha256:0ed14ccfbf1c30a9072c7ca157e4319b70d65f623e91e7b32fadb2853431016e", size = 144225, upload-time = "2024-08-29T15:43:08.921Z" },
+]
+
+[[package]]
+name = "urllib3"
 version = "2.5.0"
 source = { registry = "https://pypi.org/simple" }
 resolution-markers = [
@@ -1725,6 +1791,11 @@
     "python_full_version >= '3.11' and python_full_version < '3.13' and platform_python_implementation != 'PyPy'",
     "python_full_version < '3.11' and platform_python_implementation != 'PyPy'",
 ]
+resolution-markers = [
+    "python_full_version >= '3.13' and platform_python_implementation != 'PyPy'",
+    "python_full_version >= '3.11' and python_full_version < '3.13' and platform_python_implementation != 'PyPy'",
+    "python_full_version < '3.11' and platform_python_implementation != 'PyPy'",
+]
 sdist = { url = "https://files.pythonhosted.org/packages/15/22/9ee70a2574a4f4599c47dd506532914ce044817c7752a79b6a51286319bc/urllib3-2.5.0.tar.gz", hash = "sha256:3fc47733c7e419d4bc3f6b3dc2b4f890bb743906a30d56ba4a5bfa4bbff92760", size = 393185, upload-time = "2025-06-18T14:07:41.644Z" }
 wheels = [
     { url = "https://files.pythonhosted.org/packages/a7/c2/fe1e52489ae3122415c51f387e221dd0773709bad6c6cdaa599e8a2c5185/urllib3-2.5.0-py3-none-any.whl", hash = "sha256:e6b01673c0fa6a13e374b50871808eb3bf7046c4b125b216f6bf1cc604cff0dc", size = 129795, upload-time = "2025-06-18T14:07:40.39Z" },
@@ -1735,6 +1806,11 @@
 version = "7.0.0"
 source = { registry = "https://pypi.org/simple" }
 dependencies = [
+    { name = "pyyaml" },
+    { name = "urllib3", version = "1.26.20", source = { registry = "https://pypi.org/simple" }, marker = "platform_python_implementation == 'PyPy'" },
+    { name = "urllib3", version = "2.5.0", source = { registry = "https://pypi.org/simple" }, marker = "platform_python_implementation != 'PyPy'" },
+    { name = "wrapt" },
+    { name = "yarl" },
     { name = "pyyaml" },
     { name = "urllib3", version = "1.26.20", source = { registry = "https://pypi.org/simple" }, marker = "platform_python_implementation == 'PyPy'" },
     { name = "urllib3", version = "2.5.0", source = { registry = "https://pypi.org/simple" }, marker = "platform_python_implementation != 'PyPy'" },
@@ -1852,6 +1928,9 @@
 version = "1.20.1"
 source = { registry = "https://pypi.org/simple" }
 dependencies = [
+    { name = "idna" },
+    { name = "multidict" },
+    { name = "propcache" },
     { name = "idna" },
     { name = "multidict" },
     { name = "propcache" },
