[build-system]
requires = ["pdm-backend"]
build-backend = "pdm.backend"

[project]
name = "langchain-google-genai"
version = "2.1.12"
description = "An integration package connecting Google's genai package and LangChain"
authors = []
license = {text = "MIT"}
requires-python = ">=3.10"
readme = "README.md"
repository = "https://github.com/langchain-ai/langchain-google"

dependencies = [
<<<<<<< HEAD
    "langchain-core>=1.0.0a2",
=======
    "langchain-core>=1.0.0a3",
>>>>>>> 888036de
    "google-ai-generativelanguage>=0.7,<1",
    "pydantic>=2,<3",
    "filetype>=1.2,<2",
]

[project.urls]
"Source Code" = "https://github.com/langchain-ai/langchain-google/tree/main/libs/genai"
"Release Notes" = "https://github.com/langchain-ai/langchain-google/releases"
repository = "https://github.com/langchain-ai/langchain-google"

[dependency-groups]
lint = ["ruff<0.13,>=0.12.2"]
typing = [
    "mypy<1.19,>=1.18.1",
    "types-requests>=2.31,<3",
    "types-google-cloud-ndb>=2.2.0.1,<3",
    "types-protobuf>=4.24.0.20240302,<5",
    # TODO "types-filetype>=1.2,<2",
    # TODO "types-proto-plus>=1.22,<2",
    "numpy>=1.26.2",
]
test = [
    "pytest>=8.4,<9",
    "freezegun>=1.5,<2",
    "pytest-mock>=3.14,<4",
    "syrupy>=4.9,<5",
    "pytest-watcher>=0.4,<1",
    "pytest-asyncio>=0.21,<1",
    "pytest-retry>=1.7,<2",
    "pytest-socket>=0.7,<1",
    "numpy>=1.26.4; python_version<'3.13'",
    "numpy>=2.1.0; python_version>='3.13'",
    "langchain-tests>=1.0.0a1",
]

test_integration = [
    "pytest>=8.4,<9",
]

dev = []

[tool.ruff]
target-version = "py39"
fix = true

[tool.ruff.format]
docstring-code-format = true

[tool.ruff.lint]
# TODO select = [ "ALL",]
select = [
    "E", # pycodestyle
    "F", # pyflakes
    "I", # isort
]
ignore = [
    "C90",     # McCabe complexity
    "COM812",  # Messes with the formatter
    "CPY",     # No copyright
    "FIX002",  # Line contains TODO
    "ISC001",  # Messes with the formatter
    "PERF203", # Rarely useful
    "PLR09",   # Too many something (arg, statements, etc)
    "RUF012",  # Doesn't play well with Pydantic
    "TC001",   # Doesn't play well with Pydantic
    "TC002",   # Doesn't play well with Pydantic
    "TC003",   # Doesn't play well with Pydantic
    "TD002",   # Missing author in TODO
    "TD003",   # Missing issue link in TODO

    # 3.9 needs
    "UP007",
    "UP006",
    "UP038",
    "UP045",
    "FA100",

    # TODO rules
    "ANN401",  # No Any types
    "BLE",     # Blind exceptions
    "DOC",     # Docstrings (preview)
    "ERA",     # No commented-out code
    "PLR2004", # Comparison to magic number
]
unfixable = [
    "B028",    # People should intentionally tune the stacklevel
    "PLW1510", # People should intentionally set the check argument
]

pydocstyle.convention = "google"
pydocstyle.ignore-var-parameters = true

[tool.ruff.lint.per-file-ignores]
"tests/**" = [ "D1", "S", "SLF", "ARG001", "PGH003", "PT011"]
"scripts/**" = [ "INP", "S",]

[tool.mypy]
plugins = ["pydantic.mypy"]
strict = true
disallow_untyped_defs = true

# TODO: activate for 'strict' checking
disallow_any_generics = false
warn_return_any = false

[tool.coverage.run]
omit = ["tests/*"]

[tool.pytest.ini_options]
# --strict-markers will raise errors on unknown marks.
# https://docs.pytest.org/en/7.1.x/how-to/mark.html#raising-errors-on-unknown-marks
#
# https://docs.pytest.org/en/7.1.x/reference/reference.html
# --strict-config       any warnings encountered while parsing the `pytest`
#                       section of the configuration file raise errors.
#
# https://github.com/tophat/syrupy
# --snapshot-warn-unused    Prints a warning on unused snapshots rather than fail the test suite.
#addopts = "--snapshot-warn-unused --strict-markers --strict-config --durations=5"
# Registering custom markers.
# https://docs.pytest.org/en/7.1.x/example/markers.html#registering-markers
markers = [
    "requires: mark tests as requiring a specific library",
    "asyncio: mark tests as requiring asyncio",
    "compile: mark placeholder test used to compile integration tests without running them",
]
asyncio_mode = "auto"<|MERGE_RESOLUTION|>--- conflicted
+++ resolved
@@ -13,11 +13,7 @@
 repository = "https://github.com/langchain-ai/langchain-google"
 
 dependencies = [
-<<<<<<< HEAD
-    "langchain-core>=1.0.0a2",
-=======
     "langchain-core>=1.0.0a3",
->>>>>>> 888036de
     "google-ai-generativelanguage>=0.7,<1",
     "pydantic>=2,<3",
     "filetype>=1.2,<2",
