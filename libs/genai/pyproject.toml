[build-system]
requires = ["hatchling"]
build-backend = "hatchling.build"

[project]
name = "langchain-google-genai"
description = "An integration package connecting Google's genai package and LangChain"
license = {text = "MIT"}
readme = "README.md"
authors = []

version = "3.2.0"
requires-python = ">=3.10.0,<4.0.0"
dependencies = [
<<<<<<< HEAD
    "langchain-core>=1.0.0,<2.0.0",
    "google-ai-generativelanguage>=0.7.0,<1.0.0",
    "google-genai>=1.49.0,<2.0.0",
=======
    "langchain-core>=1.1.0,<2.0.0",
    "google-ai-generativelanguage>=0.9.0,<1.0.0",
>>>>>>> 865d5163
    "pydantic>=2.0.0,<3.0.0",
    "filetype>=1.2.0,<2.0.0",
]

[project.urls]
Homepage = "https://docs.langchain.com/oss/python/integrations/providers/google"
Documentation = "https://reference.langchain.com/python/integrations/langchain_google_genai/"
Source = "https://github.com/langchain-ai/langchain-google/tree/master/libs/genai"
Changelog = "https://github.com/langchain-ai/langchain-google/releases?q=%22genai%22"
Twitter = "https://x.com/LangChainAI"
Slack = "https://www.langchain.com/join-community"
Reddit = "https://www.reddit.com/r/LangChain/"

[dependency-groups]
lint = ["ruff>=0.13.1,<0.14.0"]
typing = [
    "mypy>=1.18.1,<1.19.0",
    "types-requests>=2.31.0,<3.0.0",
    "types-google-cloud-ndb>=2.2.0.1,<3.0.0.0",
    "types-protobuf>=4.24.0.20240302,<5.0.0.0",
    # TODO "types-filetype>=1.2,<2",
    # TODO "types-proto-plus>=1.22,<2",
    "numpy>=1.26.2",
]
test = [
    "pytest>=8.4.0,<9.0.0",
    "freezegun>=1.5.0,<2.0.0",
    "pytest-mock>=3.14.0,<4.0.0",
    "syrupy>=4.9.0,<5.0.0",
    "pytest-watcher>=0.4.0,<1.0.0",
    "pytest-asyncio>=0.21.0,<1.0.0",
    "pytest-retry>=1.7.0,<2.0.0",
    "pytest-socket>=0.7.0,<1.0.0",
    "numpy>=1.26.4; python_version<'3.13'",
    "numpy>=2.1.0; python_version>='3.13'",
    "langchain-tests>=1.0.0,<2.0.0",
]
test_integration = [
    "pytest>=8.4.0,<9.0.0",
]

[tool.ruff]
fix = true

[tool.ruff.format]
docstring-code-format = true

[tool.ruff.lint]
select = [ "ALL",]
ignore = [
    "C90",     # McCabe complexity
    "COM812",  # Messes with the formatter
    "CPY",     # No copyright
    "FIX002",  # Line contains TODO
    "ISC001",  # Messes with the formatter
    "PERF203", # Rarely useful
    "PLR09",   # Too many something (arg, statements, etc)
    "RUF012",  # Doesn't play well with Pydantic
    "TC001",   # Doesn't play well with Pydantic
    "TC002",   # Doesn't play well with Pydantic
    "TC003",   # Doesn't play well with Pydantic
    "TD002",   # Missing author in TODO
    "TD003",   # Missing issue link in TODO

    # TODO rules
    "ANN401",  # No Any types
    "BLE",     # Blind exceptions
    "DOC",     # Docstrings (preview)
    "ERA",     # No commented-out code
    "PLR2004", # Comparison to magic number
    "PLC0415", # Import top level
    "SIM117",  # Single with statement
    "FBT",     # Bool stuff
    "PT",
    "ARG",     # Argument related
    "SLF",     # Self
    "D",       # Docstring related
    "G",
    "S",
    "A",
    "N",
    "TRY",
    "B",
    "PGH",
    "SIM",
    "ASYNC",
    "PTH",
    "DTZ",
    "PYI",
    "PLW",
]
unfixable = [
    "B028",    # People should intentionally tune the stacklevel
    "PLW1510", # People should intentionally set the check argument
]

pydocstyle.convention = "google"
pydocstyle.ignore-var-parameters = true

[tool.ruff.lint.per-file-ignores]
"tests/**" = [ "D1", "S", "SLF", "ARG001", "PGH003", "PT011"]
"scripts/**" = [ "INP", "S",]

[tool.mypy]
plugins = ["pydantic.mypy"]
strict = true
disallow_untyped_defs = true

# TODO: activate for 'strict' checking
disallow_any_generics = false
warn_return_any = false

[tool.coverage.run]
omit = ["tests/*"]

[tool.pytest.ini_options]
# --strict-markers will raise errors on unknown marks.
# https://docs.pytest.org/en/7.1.x/how-to/mark.html#raising-errors-on-unknown-marks
#
# https://docs.pytest.org/en/7.1.x/reference/reference.html
# --strict-config       any warnings encountered while parsing the `pytest`
#                       section of the configuration file raise errors.
#
# https://github.com/tophat/syrupy
# --snapshot-warn-unused    Prints a warning on unused snapshots rather than fail the test suite.
#addopts = "--snapshot-warn-unused --strict-markers --strict-config --durations=5"
# Registering custom markers.
# https://docs.pytest.org/en/7.1.x/example/markers.html#registering-markers
markers = [
    "requires: mark tests as requiring a specific library",
    "asyncio: mark tests as requiring asyncio",
    "compile: mark placeholder test used to compile integration tests without running them",
]
asyncio_mode = "auto"<|MERGE_RESOLUTION|>--- conflicted
+++ resolved
@@ -12,14 +12,9 @@
 version = "3.2.0"
 requires-python = ">=3.10.0,<4.0.0"
 dependencies = [
-<<<<<<< HEAD
-    "langchain-core>=1.0.0,<2.0.0",
-    "google-ai-generativelanguage>=0.7.0,<1.0.0",
-    "google-genai>=1.49.0,<2.0.0",
-=======
     "langchain-core>=1.1.0,<2.0.0",
     "google-ai-generativelanguage>=0.9.0,<1.0.0",
->>>>>>> 865d5163
+    "google-genai>=1.49.0,<2.0.0",
     "pydantic>=2.0.0,<3.0.0",
     "filetype>=1.2.0,<2.0.0",
 ]
