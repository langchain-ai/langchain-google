--- conflicted
+++ resolved
@@ -17,13 +17,13 @@
 
 View the [documentation](https://docs.langchain.com/oss/python/integrations/providers/google) for more details.
 
-<<<<<<< HEAD
+This package provides access to Google Gemini's chat, vision, embeddings, and other capabilities within the LangChain ecosystem.
+
 ## Table of Contents
 
 - [langchain-google-genai](#langchain-google-genai)
   - [Table of Contents](#table-of-contents)
   - [Overview](#overview)
-  - [Installation](#installation)
   - [Quickstart](#quickstart)
   - [Chat Models](#chat-models)
     - [Multimodal Inputs](#multimodal-inputs)
@@ -35,9 +35,6 @@
   - [Embeddings](#embeddings)
   - [Semantic Retrieval (RAG)](#semantic-retrieval-rag)
   - [Resources](#resources)
-=======
-This package provides access to Google Gemini's chat, vision, embeddings, and other capabilities within the LangChain ecosystem.
->>>>>>> 3b2d58dd
 
 ---
 
