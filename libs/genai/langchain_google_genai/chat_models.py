from __future__ import annotations

import asyncio
import base64
import json
import logging
import os
import uuid
import warnings
from io import BytesIO
from operator import itemgetter
from typing import (
    Any,
    AsyncIterator,
    Callable,
    Dict,
    Iterator,
    List,
    Mapping,
    Optional,
    Sequence,
    Tuple,
    Type,
    Union,
    cast,
)
from urllib.parse import urlparse

import google.api_core

# TODO: remove ignore once the google package is published with types
import proto  # type: ignore[import]
import requests
from google.ai.generativelanguage_v1beta.types import (
    Blob,
    Candidate,
    Content,
    FileData,
    FunctionCall,
    FunctionResponse,
    GenerateContentRequest,
    GenerateContentResponse,
    GenerationConfig,
    Part,
    SafetySetting,
    ToolConfig,
    VideoMetadata,
)
from google.generativeai.types import Tool as GoogleTool  # type: ignore[import]
from google.generativeai.types.content_types import (  # type: ignore[import]
    FunctionDeclarationType,
    ToolDict,
)
from langchain_core.callbacks.manager import (
    AsyncCallbackManagerForLLMRun,
    CallbackManagerForLLMRun,
)
from langchain_core.language_models import LanguageModelInput
from langchain_core.language_models.chat_models import BaseChatModel, LangSmithParams
from langchain_core.messages import (
    AIMessage,
    AIMessageChunk,
    BaseMessage,
    FunctionMessage,
    HumanMessage,
    SystemMessage,
    ToolMessage,
)
from langchain_core.messages.ai import UsageMetadata
from langchain_core.messages.tool import invalid_tool_call, tool_call, tool_call_chunk
from langchain_core.output_parsers.base import OutputParserLike
from langchain_core.output_parsers.openai_tools import (
    JsonOutputToolsParser,
    PydanticToolsParser,
    parse_tool_calls,
)
from langchain_core.outputs import ChatGeneration, ChatGenerationChunk, ChatResult
from langchain_core.pydantic_v1 import BaseModel, Field, SecretStr, root_validator
from langchain_core.runnables import Runnable, RunnablePassthrough
from langchain_core.utils import secret_from_env
from langchain_core.utils.pydantic import is_basemodel_subclass
from tenacity import (
    before_sleep_log,
    retry,
    retry_if_exception_type,
    stop_after_attempt,
    wait_exponential,
)

from langchain_google_genai._common import (
    GoogleGenerativeAIError,
    SafetySettingDict,
    get_client_info,
)
from langchain_google_genai._function_utils import (
    _tool_choice_to_tool_config,
    _ToolChoiceType,
    _ToolConfigDict,
    convert_to_genai_function_declarations,
    tool_to_dict,
)
from langchain_google_genai._image_utils import ImageBytesLoader
from langchain_google_genai.llms import _BaseGoogleGenerativeAI

from . import _genai_extension as genaix

IMAGE_TYPES: Tuple = ()
try:
    import PIL
    from PIL.Image import Image

    IMAGE_TYPES = IMAGE_TYPES + (Image,)
except ImportError:
    PIL = None  # type: ignore
    Image = None  # type: ignore

logger = logging.getLogger(__name__)


class ChatGoogleGenerativeAIError(GoogleGenerativeAIError):
    """
    Custom exception class for errors associated with the `Google GenAI` API.

    This exception is raised when there are specific issues related to the
    Google genai API usage in the ChatGoogleGenerativeAI class, such as unsupported
    message types or roles.
    """


def _create_retry_decorator() -> Callable[[Any], Any]:
    """
    Creates and returns a preconfigured tenacity retry decorator.

    The retry decorator is configured to handle specific Google API exceptions
    such as ResourceExhausted and ServiceUnavailable. It uses an exponential
    backoff strategy for retries.

    Returns:
        Callable[[Any], Any]: A retry decorator configured for handling specific
        Google API exceptions.
    """
    multiplier = 2
    min_seconds = 1
    max_seconds = 60
    max_retries = 2

    return retry(
        reraise=True,
        stop=stop_after_attempt(max_retries),
        wait=wait_exponential(multiplier=multiplier, min=min_seconds, max=max_seconds),
        retry=(
            retry_if_exception_type(google.api_core.exceptions.ResourceExhausted)
            | retry_if_exception_type(google.api_core.exceptions.ServiceUnavailable)
            | retry_if_exception_type(google.api_core.exceptions.GoogleAPIError)
        ),
        before_sleep=before_sleep_log(logger, logging.WARNING),
    )


def _chat_with_retry(generation_method: Callable, **kwargs: Any) -> Any:
    """
    Executes a chat generation method with retry logic using tenacity.

    This function is a wrapper that applies a retry mechanism to a provided
    chat generation function. It is useful for handling intermittent issues
    like network errors or temporary service unavailability.

    Args:
        generation_method (Callable): The chat generation method to be executed.
        **kwargs (Any): Additional keyword arguments to pass to the generation method.

    Returns:
        Any: The result from the chat generation method.
    """
    retry_decorator = _create_retry_decorator()

    @retry_decorator
    def _chat_with_retry(**kwargs: Any) -> Any:
        try:
            return generation_method(**kwargs)
        # Do not retry for these errors.
        except google.api_core.exceptions.FailedPrecondition as exc:
            if "location is not supported" in exc.message:
                error_msg = (
                    "Your location is not supported by google-generativeai "
                    "at the moment. Try to use ChatVertexAI LLM from "
                    "langchain_google_vertexai."
                )
                raise ValueError(error_msg)

        except google.api_core.exceptions.InvalidArgument as e:
            raise ChatGoogleGenerativeAIError(
                f"Invalid argument provided to Gemini: {e}"
            ) from e
        except Exception as e:
            raise e

    return _chat_with_retry(**kwargs)


async def _achat_with_retry(generation_method: Callable, **kwargs: Any) -> Any:
    """
    Executes a chat generation method with retry logic using tenacity.

    This function is a wrapper that applies a retry mechanism to a provided
    chat generation function. It is useful for handling intermittent issues
    like network errors or temporary service unavailability.

    Args:
        generation_method (Callable): The chat generation method to be executed.
        **kwargs (Any): Additional keyword arguments to pass to the generation method.

    Returns:
        Any: The result from the chat generation method.
    """
    retry_decorator = _create_retry_decorator()
    from google.api_core.exceptions import InvalidArgument  # type: ignore

    @retry_decorator
    async def _achat_with_retry(**kwargs: Any) -> Any:
        try:
            return await generation_method(**kwargs)
        except InvalidArgument as e:
            # Do not retry for these errors.
            raise ChatGoogleGenerativeAIError(
                f"Invalid argument provided to Gemini: {e}"
            ) from e
        except Exception as e:
            raise e

    return await _achat_with_retry(**kwargs)


def _is_openai_parts_format(part: dict) -> bool:
    return "type" in part


def _is_vision_model(model: str) -> bool:
    return "vision" in model


def _is_url(s: str) -> bool:
    try:
        result = urlparse(s)
        return all([result.scheme, result.netloc])
    except Exception as e:
        logger.debug(f"Unable to parse URL: {e}")
        return False


def _is_b64(s: str) -> bool:
    return s.startswith("data:image")


def _load_image_from_gcs(path: str, project: Optional[str] = None) -> Image:
    try:
        from google.cloud import storage  # type: ignore[attr-defined]
    except ImportError:
        raise ImportError(
            "google-cloud-storage is required to load images from GCS."
            " Install it with `pip install google-cloud-storage`"
        )
    if PIL is None:
        raise ImportError(
            "PIL is required to load images. Please install it "
            "with `pip install pillow`"
        )

    gcs_client = storage.Client(project=project)
    pieces = path.split("/")
    blobs = list(gcs_client.list_blobs(pieces[2], prefix="/".join(pieces[3:])))
    if len(blobs) > 1:
        raise ValueError(f"Found more than one candidate for {path}!")
    img_bytes = blobs[0].download_as_bytes()
    return PIL.Image.open(BytesIO(img_bytes))


def _url_to_pil(image_source: str) -> Image:
    if PIL is None:
        raise ImportError(
            "PIL is required to load images. Please install it "
            "with `pip install pillow`"
        )
    try:
        if isinstance(image_source, IMAGE_TYPES):
            return image_source  # type: ignore[return-value]
        elif _is_url(image_source):
            if image_source.startswith("gs://"):
                return _load_image_from_gcs(image_source)
            response = requests.get(image_source)
            response.raise_for_status()
            return PIL.Image.open(BytesIO(response.content))
        elif _is_b64(image_source):
            _, encoded = image_source.split(",", 1)
            data = base64.b64decode(encoded)
            return PIL.Image.open(BytesIO(data))
        elif os.path.exists(image_source):
            return PIL.Image.open(image_source)
        else:
            raise ValueError(
                "The provided string is not a valid URL, base64, or file path."
            )
    except Exception as e:
        raise ValueError(f"Unable to process the provided image source: {e}")


def _convert_to_parts(
    raw_content: Union[str, Sequence[Union[str, dict]]],
) -> List[Part]:
    """Converts a list of LangChain messages into a google parts."""
    parts = []
    content = [raw_content] if isinstance(raw_content, str) else raw_content
    image_loader = ImageBytesLoader()
    for part in content:
        if isinstance(part, str):
            parts.append(Part(text=part))
        elif isinstance(part, Mapping):
            # OpenAI Format
            if _is_openai_parts_format(part):
                if part["type"] == "text":
                    parts.append(Part(text=part["text"]))
                elif part["type"] == "image_url":
                    img_url = part["image_url"]
                    if isinstance(img_url, dict):
                        if "url" not in img_url:
                            raise ValueError(
                                f"Unrecognized message image format: {img_url}"
                            )
                        img_url = img_url["url"]
                    parts.append(image_loader.load_part(img_url))
                # Handle media type like LangChain.js
                # https://github.com/langchain-ai/langchainjs/blob/e536593e2585f1dd7b0afc187de4d07cb40689ba/libs/langchain-google-common/src/utils/gemini.ts#L93-L106
                elif part["type"] == "media":
                    if "mime_type" not in part:
                        raise ValueError(f"Missing mime_type in media part: {part}")
                    mime_type = part["mime_type"]
                    media_part = Part()

                    if "data" in part:
                        media_part.inline_data = Blob(
                            data=part["data"], mime_type=mime_type
                        )
                    elif "file_uri" in part:
                        media_part.file_data = FileData(
                            file_uri=part["file_uri"], mime_type=mime_type
                        )
                    else:
                        raise ValueError(
                            f"Media part must have either data or file_uri: {part}"
                        )
                    if "video_metadata" in part:
                        metadata = VideoMetadata(part["video_metadata"])
                        media_part.video_metadata = metadata
                    parts.append(media_part)
                else:
                    raise ValueError(
                        f"Unrecognized message part type: {part['type']}. Only text, "
                        f"image_url, and media types are supported."
                    )
            else:
                # Yolo
                logger.warning(
                    "Unrecognized message part format. Assuming it's a text part."
                )
                parts.append(Part(text=str(part)))
        else:
            # TODO: Maybe some of Google's native stuff
            # would hit this branch.
            raise ChatGoogleGenerativeAIError(
                "Gemini only supports text and inline_data parts."
            )
    return parts


def _parse_chat_history(
    input_messages: Sequence[BaseMessage], convert_system_message_to_human: bool = False
) -> Tuple[Optional[Content], List[Content]]:
    messages: List[Content] = []

    if convert_system_message_to_human:
        warnings.warn("Convert_system_message_to_human will be deprecated!")

    system_instruction: Optional[Content] = None
    for i, message in enumerate(input_messages):
        if i == 0 and isinstance(message, SystemMessage):
            system_instruction = Content(parts=_convert_to_parts(message.content))
            continue
        elif isinstance(message, AIMessage):
            role = "model"
            raw_function_call = message.additional_kwargs.get("function_call")
            if raw_function_call:
                function_call = FunctionCall(
                    {
                        "name": raw_function_call["name"],
                        "args": json.loads(raw_function_call["arguments"]),
                    }
                )
                parts = [Part(function_call=function_call)]
            else:
                parts = _convert_to_parts(message.content)
        elif isinstance(message, HumanMessage):
            role = "user"
            parts = _convert_to_parts(message.content)
            if i == 1 and convert_system_message_to_human and system_instruction:
                parts = [p for p in system_instruction.parts] + parts
                system_instruction = None
        elif isinstance(message, FunctionMessage):
            role = "user"
            response: Any
            if not isinstance(message.content, str):
                response = message.content
            else:
                try:
                    response = json.loads(message.content)
                except json.JSONDecodeError:
                    response = message.content  # leave as str representation
            parts = [
                Part(
                    function_response=FunctionResponse(
                        name=message.name,
                        response=(
                            {"output": response}
                            if not isinstance(response, dict)
                            else response
                        ),
                    )
                )
            ]
        elif isinstance(message, ToolMessage):
            role = "user"
            prev_message: Optional[BaseMessage] = (
                input_messages[i - 1] if i > 0 else None
            )
            if (
                prev_message
                and isinstance(prev_message, AIMessage)
                and prev_message.tool_calls
            ):
                # message.name can be null for ToolMessage
                name: str = prev_message.tool_calls[0]["name"]
            else:
                name = message.name  # type: ignore
            tool_response: Any
            if not isinstance(message.content, str):
                tool_response = message.content
            else:
                try:
                    tool_response = json.loads(message.content)
                except json.JSONDecodeError:
                    tool_response = message.content  # leave as str representation
            parts = [
                Part(
                    function_response=FunctionResponse(
                        name=name,
                        response=(
                            {"output": tool_response}
                            if not isinstance(tool_response, dict)
                            else tool_response
                        ),
                    )
                )
            ]
        else:
            raise ValueError(
                f"Unexpected message with type {type(message)} at the position {i}."
            )

        messages.append(Content(role=role, parts=parts))
    return system_instruction, messages


def _parse_response_candidate(
    response_candidate: Candidate, streaming: bool = False
) -> AIMessage:
    content: Union[None, str, List[str]] = None
    additional_kwargs = {}
    tool_calls = []
    invalid_tool_calls = []
    tool_call_chunks = []

    for part in response_candidate.content.parts:
        try:
            text: Optional[str] = part.text
        except AttributeError:
            text = None

        if text is not None:
            if not content:
                content = text
            elif isinstance(content, str) and text:
                content = [content, text]
            elif isinstance(content, list) and text:
                content.append(text)
            elif text:
                raise Exception("Unexpected content type")

        if part.function_call:
            function_call = {"name": part.function_call.name}
            # dump to match other function calling llm for now
            function_call_args_dict = proto.Message.to_dict(part.function_call)["args"]
            function_call["arguments"] = json.dumps(
                {k: function_call_args_dict[k] for k in function_call_args_dict}
            )
            additional_kwargs["function_call"] = function_call

            if streaming:
                tool_call_chunks.append(
                    tool_call_chunk(
                        name=function_call.get("name"),
                        args=function_call.get("arguments"),
                        id=function_call.get("id", str(uuid.uuid4())),
                        index=function_call.get("index"),  # type: ignore
                    )
                )
            else:
                try:
                    tool_call_dict = parse_tool_calls(
                        [{"function": function_call}],
                        return_id=False,
                    )[0]
                except Exception as e:
                    invalid_tool_calls.append(
                        invalid_tool_call(
                            name=function_call.get("name"),
                            args=function_call.get("arguments"),
                            id=function_call.get("id", str(uuid.uuid4())),
                            error=str(e),
                        )
                    )
                else:
                    tool_calls.append(
                        tool_call(
                            name=tool_call_dict["name"],
                            args=tool_call_dict["args"],
                            id=tool_call_dict.get("id", str(uuid.uuid4())),
                        )
                    )
    if content is None:
        content = ""

    if streaming:
        return AIMessageChunk(
            content=cast(Union[str, List[Union[str, Dict[Any, Any]]]], content),
            additional_kwargs=additional_kwargs,
            tool_call_chunks=tool_call_chunks,
        )

    return AIMessage(
        content=cast(Union[str, List[Union[str, Dict[Any, Any]]]], content),
        additional_kwargs=additional_kwargs,
        tool_calls=tool_calls,
        invalid_tool_calls=invalid_tool_calls,
    )


def _response_to_result(
    response: GenerateContentResponse,
    stream: bool = False,
) -> ChatResult:
    """Converts a PaLM API response into a LangChain ChatResult."""
    llm_output = {"prompt_feedback": proto.Message.to_dict(response.prompt_feedback)}

    # Get usage metadata
    try:
        input_tokens = response.usage_metadata.prompt_token_count
        output_tokens = response.usage_metadata.candidates_token_count
        total_tokens = response.usage_metadata.total_token_count
        if input_tokens + output_tokens + total_tokens > 0:
            lc_usage = UsageMetadata(
                input_tokens=input_tokens,
                output_tokens=output_tokens,
                total_tokens=total_tokens,
            )
        else:
            lc_usage = None
    except AttributeError:
        lc_usage = None

    generations: List[ChatGeneration] = []

    for candidate in response.candidates:
        generation_info = {}
        if candidate.finish_reason:
            generation_info["finish_reason"] = candidate.finish_reason.name
        generation_info["safety_ratings"] = [
            proto.Message.to_dict(safety_rating, use_integers_for_enums=False)
            for safety_rating in candidate.safety_ratings
        ]
        message = _parse_response_candidate(candidate, streaming=stream)
        message.usage_metadata = lc_usage
        generations.append(
            (ChatGenerationChunk if stream else ChatGeneration)(
                message=message,
                generation_info=generation_info,
            )
        )
    if not response.candidates:
        # Likely a "prompt feedback" violation (e.g., toxic input)
        # Raising an error would be different than how OpenAI handles it,
        # so we'll just log a warning and continue with an empty message.
        logger.warning(
            "Gemini produced an empty response. Continuing with empty message\n"
            f"Feedback: {response.prompt_feedback}"
        )
        generations = [
            (ChatGenerationChunk if stream else ChatGeneration)(
                message=(AIMessageChunk if stream else AIMessage)(content=""),
                generation_info={},
            )
        ]
    return ChatResult(generations=generations, llm_output=llm_output)


def _is_event_loop_running() -> bool:
    try:
        asyncio.get_running_loop()
        return True
    except RuntimeError:
        return False


class ChatGoogleGenerativeAI(_BaseGoogleGenerativeAI, BaseChatModel):
    """`Google AI` chat models integration.

    Instantiation:
        To use, you must have either:

            1. The ``GOOGLE_API_KEY``` environment variable set with your API key, or
            2. Pass your API key using the google_api_key kwarg to the ChatGoogle
               constructor.

        .. code-block:: python

            from langchain_google_genai import ChatGoogleGenerativeAI

            llm = ChatGoogleGenerativeAI(model="gemini-1.5-pro")
            llm.invoke("Write me a ballad about LangChain")

    Invoke:
        .. code-block:: python

            messages = [
                ("system", "Translate the user sentence to French."),
                ("human", "I love programming."),
            ]
            llm.invoke(messages)

        .. code-block:: python

            AIMessage(
                content="J'adore programmer. \\n",
                response_metadata={'prompt_feedback': {'block_reason': 0, 'safety_ratings': []}, 'finish_reason': 'STOP', 'safety_ratings': [{'category': 'HARM_CATEGORY_SEXUALLY_EXPLICIT', 'probability': 'NEGLIGIBLE', 'blocked': False}, {'category': 'HARM_CATEGORY_HATE_SPEECH', 'probability': 'NEGLIGIBLE', 'blocked': False}, {'category': 'HARM_CATEGORY_HARASSMENT', 'probability': 'NEGLIGIBLE', 'blocked': False}, {'category': 'HARM_CATEGORY_DANGEROUS_CONTENT', 'probability': 'NEGLIGIBLE', 'blocked': False}]},
                id='run-56cecc34-2e54-4b52-a974-337e47008ad2-0',
                usage_metadata={'input_tokens': 18, 'output_tokens': 5, 'total_tokens': 23}
            )

    Stream:
        .. code-block:: python

            for chunk in llm.stream(messages):
                print(chunk)

        .. code-block:: python

            AIMessageChunk(content='J', response_metadata={'finish_reason': 'STOP', 'safety_ratings': []}, id='run-e905f4f4-58cb-4a10-a960-448a2bb649e3', usage_metadata={'input_tokens': 18, 'output_tokens': 1, 'total_tokens': 19})
            AIMessageChunk(content="'adore programmer. \n", response_metadata={'finish_reason': 'STOP', 'safety_ratings': [{'category': 'HARM_CATEGORY_SEXUALLY_EXPLICIT', 'probability': 'NEGLIGIBLE', 'blocked': False}, {'category': 'HARM_CATEGORY_HATE_SPEECH', 'probability': 'NEGLIGIBLE', 'blocked': False}, {'category': 'HARM_CATEGORY_HARASSMENT', 'probability': 'NEGLIGIBLE', 'blocked': False}, {'category': 'HARM_CATEGORY_DANGEROUS_CONTENT', 'probability': 'NEGLIGIBLE', 'blocked': False}]}, id='run-e905f4f4-58cb-4a10-a960-448a2bb649e3', usage_metadata={'input_tokens': 18, 'output_tokens': 5, 'total_tokens': 23})

        .. code-block:: python

            stream = llm.stream(messages)
            full = next(stream)
            for chunk in stream:
                full += chunk
            full

        .. code-block:: python

            AIMessageChunk(
                content="J'adore programmer. \\n",
                response_metadata={'finish_reason': 'STOPSTOP', 'safety_ratings': [{'category': 'HARM_CATEGORY_SEXUALLY_EXPLICIT', 'probability': 'NEGLIGIBLE', 'blocked': False}, {'category': 'HARM_CATEGORY_HATE_SPEECH', 'probability': 'NEGLIGIBLE', 'blocked': False}, {'category': 'HARM_CATEGORY_HARASSMENT', 'probability': 'NEGLIGIBLE', 'blocked': False}, {'category': 'HARM_CATEGORY_DANGEROUS_CONTENT', 'probability': 'NEGLIGIBLE', 'blocked': False}]},
                id='run-3ce13a42-cd30-4ad7-a684-f1f0b37cdeec',
                usage_metadata={'input_tokens': 36, 'output_tokens': 6, 'total_tokens': 42}
            )

    Async:
        .. code-block:: python

            await llm.ainvoke(messages)

            # stream:
            # async for chunk in (await llm.astream(messages))

            # batch:
            # await llm.abatch([messages])

    Tool calling:
        .. code-block:: python

            from langchain_core.pydantic_v1 import BaseModel, Field


            class GetWeather(BaseModel):
                '''Get the current weather in a given location'''

                location: str = Field(
                    ..., description="The city and state, e.g. San Francisco, CA"
                )


            class GetPopulation(BaseModel):
                '''Get the current population in a given location'''

                location: str = Field(
                    ..., description="The city and state, e.g. San Francisco, CA"
                )


            llm_with_tools = llm.bind_tools([GetWeather, GetPopulation])
            ai_msg = llm_with_tools.invoke(
                "Which city is hotter today and which is bigger: LA or NY?"
            )
            ai_msg.tool_calls

        .. code-block:: python

            [{'name': 'GetWeather',
              'args': {'location': 'Los Angeles, CA'},
              'id': 'c186c99f-f137-4d52-947f-9e3deabba6f6'},
             {'name': 'GetWeather',
              'args': {'location': 'New York City, NY'},
              'id': 'cebd4a5d-e800-4fa5-babd-4aa286af4f31'},
             {'name': 'GetPopulation',
              'args': {'location': 'Los Angeles, CA'},
              'id': '4f92d897-f5e4-4d34-a3bc-93062c92591e'},
             {'name': 'GetPopulation',
              'args': {'location': 'New York City, NY'},
              'id': '634582de-5186-4e4b-968b-f192f0a93678'}]

    Structured output:
        .. code-block:: python

            from typing import Optional

            from langchain_core.pydantic_v1 import BaseModel, Field


            class Joke(BaseModel):
                '''Joke to tell user.'''

                setup: str = Field(description="The setup of the joke")
                punchline: str = Field(description="The punchline to the joke")
                rating: Optional[int] = Field(description="How funny the joke is, from 1 to 10")


            structured_llm = llm.with_structured_output(Joke)
            structured_llm.invoke("Tell me a joke about cats")

        .. code-block:: python

            Joke(
                setup='Why are cats so good at video games?',
                punchline='They have nine lives on the internet',
                rating=None
            )

    Image input:
        .. code-block:: python

            import base64
            import httpx
            from langchain_core.messages import HumanMessage

            image_url = "https://upload.wikimedia.org/wikipedia/commons/thumb/d/dd/Gfp-wisconsin-madison-the-nature-boardwalk.jpg/2560px-Gfp-wisconsin-madison-the-nature-boardwalk.jpg"
            image_data = base64.b64encode(httpx.get(image_url).content).decode("utf-8")
            message = HumanMessage(
                content=[
                    {"type": "text", "text": "describe the weather in this image"},
                    {
                        "type": "image_url",
                        "image_url": {"url": f"data:image/jpeg;base64,{image_data}"},
                    },
                ]
            )
            ai_msg = llm.invoke([message])
            ai_msg.content

        .. code-block:: python

            'The weather in this image appears to be sunny and pleasant. The sky is a bright blue with scattered white clouds, suggesting fair weather. The lush green grass and trees indicate a warm and possibly slightly breezy day. There are no signs of rain or storms. \n'

    Token usage:
        .. code-block:: python

            ai_msg = llm.invoke(messages)
            ai_msg.usage_metadata

        .. code-block:: python

            {'input_tokens': 18, 'output_tokens': 5, 'total_tokens': 23}


        Response metadata
        .. code-block:: python

            ai_msg = llm.invoke(messages)
            ai_msg.response_metadata

        .. code-block:: python

            {
                'prompt_feedback': {'block_reason': 0, 'safety_ratings': []},
                'finish_reason': 'STOP',
                'safety_ratings': [{'category': 'HARM_CATEGORY_SEXUALLY_EXPLICIT', 'probability': 'NEGLIGIBLE', 'blocked': False}, {'category': 'HARM_CATEGORY_HATE_SPEECH', 'probability': 'NEGLIGIBLE', 'blocked': False}, {'category': 'HARM_CATEGORY_HARASSMENT', 'probability': 'NEGLIGIBLE', 'blocked': False}, {'category': 'HARM_CATEGORY_DANGEROUS_CONTENT', 'probability': 'NEGLIGIBLE', 'blocked': False}]
            }

    """  # noqa: E501

    client: Any = Field(default=None, exclude=True)  #: :meta private:
    async_client: Any = Field(default=None, exclude=True)  #: :meta private:
<<<<<<< HEAD
    google_api_key: Optional[SecretStr] = Field(default=None, alias="api_key")
    """Google AI API key.

=======
    google_api_key: Optional[SecretStr] = Field(
        alias="api_key", default_factory=secret_from_env("GOOGLE_API_KEY", default=None)
    )
    """Google AI API key. 
        
>>>>>>> 4a57c4bb
    If not specified will be read from env var ``GOOGLE_API_KEY``."""
    default_metadata: Sequence[Tuple[str, str]] = Field(
        default_factory=list
    )  #: :meta private:

    convert_system_message_to_human: bool = False
    """Whether to merge any leading SystemMessage into the following HumanMessage.

    Gemini does not support system messages; any unsupported messages will
    raise an error."""

    class Config:
        allow_population_by_field_name = True

    @property
    def lc_secrets(self) -> Dict[str, str]:
        return {"google_api_key": "GOOGLE_API_KEY"}

    @property
    def _llm_type(self) -> str:
        return "chat-google-generative-ai"

    @classmethod
    def is_lc_serializable(self) -> bool:
        return True

    @root_validator(pre=False, skip_on_failure=True)
    def validate_environment(cls, values: Dict) -> Dict:
        """Validates params and passes them to google-generativeai package."""
        if (
            values.get("temperature") is not None
            and not 0 <= values["temperature"] <= 1
        ):
            raise ValueError("temperature must be in the range [0.0, 1.0]")

        if values.get("top_p") is not None and not 0 <= values["top_p"] <= 1:
            raise ValueError("top_p must be in the range [0.0, 1.0]")

        if values.get("top_k") is not None and values["top_k"] <= 0:
            raise ValueError("top_k must be positive")

        if not values["model"].startswith("models/"):
            values["model"] = f"models/{values['model']}"

        additional_headers = values.get("additional_headers") or {}
        values["default_metadata"] = tuple(additional_headers.items())
        client_info = get_client_info("ChatGoogleGenerativeAI")
        google_api_key = None
        if not values.get("credentials"):
            google_api_key = values.get("google_api_key")
            if isinstance(google_api_key, SecretStr):
                google_api_key = google_api_key.get_secret_value()
        transport: Optional[str] = values.get("transport")
        values["client"] = genaix.build_generative_service(
            credentials=values.get("credentials"),
            api_key=google_api_key,
            client_info=client_info,
            client_options=values.get("client_options"),
            transport=transport,
        )

        # NOTE: genaix.build_generative_async_service requires
        # a running event loop, which causes an error
        # when initialized inside a ThreadPoolExecutor.
        # this check ensures that async client is only initialized
        # within an asyncio event loop to avoid the error
        if _is_event_loop_running():
            values["async_client"] = genaix.build_generative_async_service(
                credentials=values.get("credentials"),
                api_key=google_api_key,
                client_info=client_info,
                client_options=values.get("client_options"),
                transport=transport,
            )
        else:
            values["async_client"] = None

        return values

    @property
    def _identifying_params(self) -> Dict[str, Any]:
        """Get the identifying parameters."""
        return {
            "model": self.model,
            "temperature": self.temperature,
            "top_k": self.top_k,
            "n": self.n,
            "safety_settings": self.safety_settings,
        }

    def _get_ls_params(
        self, stop: Optional[List[str]] = None, **kwargs: Any
    ) -> LangSmithParams:
        """Get standard params for tracing."""
        params = self._get_invocation_params(stop=stop, **kwargs)
        ls_params = LangSmithParams(
            ls_provider="google_genai",
            ls_model_name=self.model,
            ls_model_type="chat",
            ls_temperature=params.get("temperature", self.temperature),
        )
        if ls_max_tokens := params.get("max_output_tokens", self.max_output_tokens):
            ls_params["ls_max_tokens"] = ls_max_tokens
        if ls_stop := stop or params.get("stop", None):
            ls_params["ls_stop"] = ls_stop
        return ls_params

    def _prepare_params(
        self,
        stop: Optional[List[str]],
        generation_config: Optional[Dict[str, Any]] = None,
    ) -> GenerationConfig:
        gen_config = {
            k: v
            for k, v in {
                "candidate_count": self.n,
                "temperature": self.temperature,
                "stop_sequences": stop,
                "max_output_tokens": self.max_output_tokens,
                "top_k": self.top_k,
                "top_p": self.top_p,
            }.items()
            if v is not None
        }
        if generation_config:
            gen_config = {**gen_config, **generation_config}
        return GenerationConfig(**gen_config)

    def _generate(
        self,
        messages: List[BaseMessage],
        stop: Optional[List[str]] = None,
        run_manager: Optional[CallbackManagerForLLMRun] = None,
        *,
        tools: Optional[Sequence[Union[ToolDict, GoogleTool]]] = None,
        functions: Optional[Sequence[FunctionDeclarationType]] = None,
        safety_settings: Optional[SafetySettingDict] = None,
        tool_config: Optional[Union[Dict, _ToolConfigDict]] = None,
        generation_config: Optional[Dict[str, Any]] = None,
        **kwargs: Any,
    ) -> ChatResult:
        request = self._prepare_request(
            messages,
            stop=stop,
            tools=tools,
            functions=functions,
            safety_settings=safety_settings,
            tool_config=tool_config,
            generation_config=generation_config,
        )
        response: GenerateContentResponse = _chat_with_retry(
            request=request,
            **kwargs,
            generation_method=self.client.generate_content,
            metadata=self.default_metadata,
        )
        return _response_to_result(response)

    async def _agenerate(
        self,
        messages: List[BaseMessage],
        stop: Optional[List[str]] = None,
        run_manager: Optional[AsyncCallbackManagerForLLMRun] = None,
        *,
        tools: Optional[Sequence[Union[ToolDict, GoogleTool]]] = None,
        functions: Optional[Sequence[FunctionDeclarationType]] = None,
        safety_settings: Optional[SafetySettingDict] = None,
        tool_config: Optional[Union[Dict, _ToolConfigDict]] = None,
        generation_config: Optional[Dict[str, Any]] = None,
        **kwargs: Any,
    ) -> ChatResult:
        if not self.async_client:
            updated_kwargs = {
                **kwargs,
                **{
                    "tools": tools,
                    "functions": functions,
                    "safety_settings": safety_settings,
                    "tool_config": tool_config,
                    "generation_config": generation_config,
                },
            }
            return await super()._agenerate(
                messages, stop, run_manager, **updated_kwargs
            )

        request = self._prepare_request(
            messages,
            stop=stop,
            tools=tools,
            functions=functions,
            safety_settings=safety_settings,
            tool_config=tool_config,
            generation_config=generation_config,
        )
        response: GenerateContentResponse = await _achat_with_retry(
            request=request,
            **kwargs,
            generation_method=self.async_client.generate_content,
            metadata=self.default_metadata,
        )
        return _response_to_result(response)

    def _stream(
        self,
        messages: List[BaseMessage],
        stop: Optional[List[str]] = None,
        run_manager: Optional[CallbackManagerForLLMRun] = None,
        *,
        tools: Optional[Sequence[Union[ToolDict, GoogleTool]]] = None,
        functions: Optional[Sequence[FunctionDeclarationType]] = None,
        safety_settings: Optional[SafetySettingDict] = None,
        tool_config: Optional[Union[Dict, _ToolConfigDict]] = None,
        generation_config: Optional[Dict[str, Any]] = None,
        **kwargs: Any,
    ) -> Iterator[ChatGenerationChunk]:
        request = self._prepare_request(
            messages,
            stop=stop,
            tools=tools,
            functions=functions,
            safety_settings=safety_settings,
            tool_config=tool_config,
            generation_config=generation_config,
        )
        response: GenerateContentResponse = _chat_with_retry(
            request=request,
            generation_method=self.client.stream_generate_content,
            **kwargs,
            metadata=self.default_metadata,
        )
        for chunk in response:
            _chat_result = _response_to_result(chunk, stream=True)
            gen = cast(ChatGenerationChunk, _chat_result.generations[0])

            if run_manager:
                run_manager.on_llm_new_token(gen.text)
            yield gen

    async def _astream(
        self,
        messages: List[BaseMessage],
        stop: Optional[List[str]] = None,
        run_manager: Optional[AsyncCallbackManagerForLLMRun] = None,
        *,
        tools: Optional[Sequence[Union[ToolDict, GoogleTool]]] = None,
        functions: Optional[Sequence[FunctionDeclarationType]] = None,
        safety_settings: Optional[SafetySettingDict] = None,
        tool_config: Optional[Union[Dict, _ToolConfigDict]] = None,
        generation_config: Optional[Dict[str, Any]] = None,
        **kwargs: Any,
    ) -> AsyncIterator[ChatGenerationChunk]:
        if not self.async_client:
            updated_kwargs = {
                **kwargs,
                **{
                    "tools": tools,
                    "functions": functions,
                    "safety_settings": safety_settings,
                    "tool_config": tool_config,
                    "generation_config": generation_config,
                },
            }
            async for value in super()._astream(
                messages, stop, run_manager, **updated_kwargs
            ):
                yield value
        else:
            request = self._prepare_request(
                messages,
                stop=stop,
                tools=tools,
                functions=functions,
                safety_settings=safety_settings,
                tool_config=tool_config,
                generation_config=generation_config,
            )
            async for chunk in await _achat_with_retry(
                request=request,
                generation_method=self.async_client.stream_generate_content,
                **kwargs,
                metadata=self.default_metadata,
            ):
                _chat_result = _response_to_result(chunk, stream=True)
                gen = cast(ChatGenerationChunk, _chat_result.generations[0])

                if run_manager:
                    await run_manager.on_llm_new_token(gen.text)
                yield gen

    def _prepare_request(
        self,
        messages: List[BaseMessage],
        *,
        stop: Optional[List[str]] = None,
        tools: Optional[Sequence[Union[ToolDict, GoogleTool]]] = None,
        functions: Optional[Sequence[FunctionDeclarationType]] = None,
        safety_settings: Optional[SafetySettingDict] = None,
        tool_config: Optional[Union[Dict, _ToolConfigDict]] = None,
        generation_config: Optional[Dict[str, Any]] = None,
    ) -> Tuple[GenerateContentRequest, Dict[str, Any]]:
        formatted_tools = None
        if tools:
            formatted_tools = [convert_to_genai_function_declarations(tools)]
        elif functions:
            formatted_tools = [convert_to_genai_function_declarations(functions)]

        system_instruction, history = _parse_chat_history(
            messages,
            convert_system_message_to_human=self.convert_system_message_to_human,
        )
        formatted_tool_config = None
        if tool_config:
            formatted_tool_config = ToolConfig(
                function_calling_config=tool_config["function_calling_config"]
            )
        formatted_safety_settings = []
        if safety_settings:
            formatted_safety_settings = [
                SafetySetting(category=c, threshold=t)
                for c, t in safety_settings.items()
            ]
        request = GenerateContentRequest(
            model=self.model,
            contents=history,
            tools=formatted_tools,
            tool_config=formatted_tool_config,
            safety_settings=formatted_safety_settings,
            generation_config=self._prepare_params(
                stop, generation_config=generation_config
            ),
        )
        if system_instruction:
            request.system_instruction = system_instruction

        return request

    def get_num_tokens(self, text: str) -> int:
        """Get the number of tokens present in the text.

        Useful for checking if an input will fit in a model's context window.

        Args:
            text: The string input to tokenize.

        Returns:
            The integer number of tokens in the text.
        """
        result = self.client.count_tokens(
            model=self.model, contents=[Content(parts=[Part(text=text)])]
        )
        return result.total_tokens

    def with_structured_output(
        self,
        schema: Union[Dict, Type[BaseModel]],
        *,
        include_raw: bool = False,
        **kwargs: Any,
    ) -> Runnable[LanguageModelInput, Union[Dict, BaseModel]]:
        if kwargs:
            raise ValueError(f"Received unsupported arguments {kwargs}")
        if isinstance(schema, type) and is_basemodel_subclass(schema):
            parser: OutputParserLike = PydanticToolsParser(
                tools=[schema], first_tool_only=True
            )
        else:
            parser = JsonOutputToolsParser()
        tool_choice = _get_tool_name(schema) if self._supports_tool_choice else None
        llm = self.bind_tools([schema], tool_choice=tool_choice)
        if include_raw:
            parser_with_fallback = RunnablePassthrough.assign(
                parsed=itemgetter("raw") | parser, parsing_error=lambda _: None
            ).with_fallbacks(
                [RunnablePassthrough.assign(parsed=lambda _: None)],
                exception_key="parsing_error",
            )
            return {"raw": llm} | parser_with_fallback
        else:
            return llm | parser

    def bind_tools(
        self,
        tools: Sequence[Union[ToolDict, GoogleTool]],
        tool_config: Optional[Union[Dict, _ToolConfigDict]] = None,
        *,
        tool_choice: Optional[Union[_ToolChoiceType, bool]] = None,
        **kwargs: Any,
    ) -> Runnable[LanguageModelInput, BaseMessage]:
        """Bind tool-like objects to this chat model.

        Assumes model is compatible with google-generativeAI tool-calling API.

        Args:
            tools: A list of tool definitions to bind to this chat model.
                Can be a pydantic model, callable, or BaseTool. Pydantic
                models, callables, and BaseTools will be automatically converted to
                their schema dictionary representation.
            **kwargs: Any additional parameters to pass to the
                :class:`~langchain.runnable.Runnable` constructor.
        """
        if tool_choice and tool_config:
            raise ValueError(
                "Must specify at most one of tool_choice and tool_config, received "
                f"both:\n\n{tool_choice=}\n\n{tool_config=}"
            )
        # Bind dicts for easier serialization/deserialization.
        genai_tools = [tool_to_dict(convert_to_genai_function_declarations(tools))]
        if tool_choice:
            all_names = [
                f["name"]  # type: ignore[index]
                for t in genai_tools
                for f in t["function_declarations"]
            ]
            tool_config = _tool_choice_to_tool_config(tool_choice, all_names)
        return self.bind(tools=genai_tools, tool_config=tool_config, **kwargs)

    @property
    def _supports_tool_choice(self) -> bool:
        return "gemini-1.5-pro" in self.model


def _get_tool_name(
    tool: Union[ToolDict, GoogleTool],
) -> str:
    genai_tool = tool_to_dict(convert_to_genai_function_declarations([tool]))
    return [f["name"] for f in genai_tool["function_declarations"]][0]  # type: ignore[index]<|MERGE_RESOLUTION|>--- conflicted
+++ resolved
@@ -817,17 +817,10 @@
 
     client: Any = Field(default=None, exclude=True)  #: :meta private:
     async_client: Any = Field(default=None, exclude=True)  #: :meta private:
-<<<<<<< HEAD
-    google_api_key: Optional[SecretStr] = Field(default=None, alias="api_key")
-    """Google AI API key.
-
-=======
     google_api_key: Optional[SecretStr] = Field(
         alias="api_key", default_factory=secret_from_env("GOOGLE_API_KEY", default=None)
     )
-    """Google AI API key. 
-        
->>>>>>> 4a57c4bb
+    """Google AI API key.         
     If not specified will be read from env var ``GOOGLE_API_KEY``."""
     default_metadata: Sequence[Tuple[str, str]] = Field(
         default_factory=list
