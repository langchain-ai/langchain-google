--- conflicted
+++ resolved
@@ -907,16 +907,11 @@
             if thought_sig:
                 thinking_message["signature"] = thought_sig
             content = _append_to_content(content, thinking_message)
-<<<<<<< HEAD
-        elif text is not None and text.strip() and not has_function_call:
-            # Check if this text Part has a signature attached
-=======
         elif (
             (text is not None and text)  # text part with non-empty string
             or ("text" in part and thought_sig)  # text part with thought signature
         ):
             text_block: dict[str, Any] = {"type": "text", "text": text or ""}
->>>>>>> 93bd5e69
             if thought_sig:
                 text_block["extras"] = {"signature": thought_sig}
             if thought_sig or _is_gemini_3_or_later(model_name or ""):
@@ -1052,7 +1047,6 @@
                 content = _append_to_content(content, sig_block)
 
     if content is None:
-<<<<<<< HEAD
         content = ""
 
     if (
@@ -1066,12 +1060,10 @@
             preserving_proto_field_name=True,
         )
 
-=======
-        if _is_gemini_3_or_later(model_name or ""):
-            content = []
-        else:
-            content = ""
->>>>>>> 93bd5e69
+    if _is_gemini_3_or_later(model_name or ""):
+        content = []
+    else:
+        content = ""
     if isinstance(content, list) and any(
         isinstance(item, dict) and "executable_code" in item for item in content
     ):
@@ -2131,11 +2123,8 @@
             "media_resolution": self.media_resolution,
             "thinking_budget": self.thinking_budget,
             "include_thoughts": self.include_thoughts,
-<<<<<<< HEAD
             "logprobs": self.logprobs,
-=======
             "thinking_level": self.thinking_level,
->>>>>>> 93bd5e69
         }
 
     def invoke(
