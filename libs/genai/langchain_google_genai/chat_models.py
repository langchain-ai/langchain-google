--- conflicted
+++ resolved
@@ -252,16 +252,12 @@
     Returns:
         Any: The result from the chat generation method.
     """
-<<<<<<< HEAD
     retry_decorator = _create_retry_decorator(
         max_retries=kwargs.get("max_retries", 6),
         wait_exponential_multiplier=kwargs.get("wait_exponential_multiplier", 2.0),
         wait_exponential_min=kwargs.get("wait_exponential_min", 1.0),
         wait_exponential_max=kwargs.get("wait_exponential_max", 60.0),
     )
-=======
-    retry_decorator = _create_retry_decorator()
->>>>>>> ae597a53
 
     @retry_decorator
     async def _achat_with_retry(**kwargs: Any) -> Any:
