from __future__ import annotations

import asyncio
import base64
import io
import json
import logging
import mimetypes
import time
import uuid
import warnings
import wave
from collections.abc import AsyncIterator, Callable, Iterator, Mapping, Sequence
from difflib import get_close_matches
from operator import itemgetter
from typing import (
    Any,
    Literal,
    cast,
)

import filetype  # type: ignore[import-untyped]
import proto  # type: ignore[import-untyped]
from google.ai.generativelanguage_v1beta import (
    GenerativeServiceAsyncClient as v1betaGenerativeServiceAsyncClient,
)
from google.ai.generativelanguage_v1beta.types import (
    Blob,
    Candidate,
    CodeExecution,
    CodeExecutionResult,
    Content,
    ExecutableCode,
    FileData,
    FunctionCall,
    FunctionDeclaration,
    FunctionResponse,
    GenerateContentRequest,
    GenerateContentResponse,
    GenerationConfig,
    Part,
    SafetySetting,
    ToolConfig,
    VideoMetadata,
)
from google.ai.generativelanguage_v1beta.types import Tool as GoogleTool
from google.api_core.exceptions import (
    FailedPrecondition,
    GoogleAPIError,
    InvalidArgument,
    ResourceExhausted,
    ServiceUnavailable,
)
from langchain_core.callbacks.manager import (
    AsyncCallbackManagerForLLMRun,
    CallbackManagerForLLMRun,
)
from langchain_core.language_models import (
    LangSmithParams,
    LanguageModelInput,
    is_openai_data_block,
)
from langchain_core.language_models.chat_models import BaseChatModel
from langchain_core.messages import (
    AIMessage,
    AIMessageChunk,
    BaseMessage,
    FunctionMessage,
    HumanMessage,
    SystemMessage,
    ToolMessage,
    is_data_content_block,
)
from langchain_core.messages import content as types
from langchain_core.messages.ai import UsageMetadata, add_usage, subtract_usage
from langchain_core.messages.tool import invalid_tool_call, tool_call, tool_call_chunk
from langchain_core.output_parsers import JsonOutputParser, PydanticOutputParser
from langchain_core.output_parsers.base import OutputParserLike
from langchain_core.output_parsers.openai_tools import (
    JsonOutputKeyToolsParser,
    PydanticToolsParser,
    parse_tool_calls,
)
from langchain_core.outputs import ChatGeneration, ChatGenerationChunk, ChatResult
from langchain_core.runnables import Runnable, RunnableConfig, RunnablePassthrough
from langchain_core.tools import BaseTool
from langchain_core.utils import get_pydantic_field_names
from langchain_core.utils.function_calling import (
    convert_to_json_schema,
    convert_to_openai_tool,
)
from langchain_core.utils.pydantic import is_basemodel_subclass
from langchain_core.utils.utils import _build_model_kwargs
from pydantic import BaseModel, ConfigDict, Field, SecretStr, model_validator
from pydantic.v1 import BaseModel as BaseModelV1
from tenacity import (
    before_sleep_log,
    retry,
    retry_if_exception_type,
    stop_after_attempt,
    wait_exponential,
)
from typing_extensions import Self, is_typeddict

from langchain_google_genai._common import (
    GoogleGenerativeAIError,
    SafetySettingDict,
    _BaseGoogleGenerativeAI,
    get_client_info,
)
from langchain_google_genai._compat import (
    _convert_from_v1_to_generativelanguage_v1beta,
)
from langchain_google_genai._function_utils import (
    _tool_choice_to_tool_config,
    _ToolChoiceType,
    _ToolConfigDict,
    _ToolDict,
    convert_to_genai_function_declarations,
    is_basemodel_subclass_safe,
    tool_to_dict,
)
from langchain_google_genai._image_utils import (
    ImageBytesLoader,
    image_bytes_to_b64_string,
)

from . import _genai_extension as genaix

logger = logging.getLogger(__name__)

_allowed_params_prediction_service = ["request", "timeout", "metadata", "labels"]

_FunctionDeclarationType = FunctionDeclaration | dict[str, Any] | Callable[..., Any]


_FUNCTION_CALL_THOUGHT_SIGNATURES_MAP_KEY = (
    "__gemini_function_call_thought_signatures__"
)


def _bytes_to_base64(data: bytes) -> str:
    return base64.b64encode(data).decode("utf-8")


def _base64_to_bytes(input_str: str) -> bytes:
    return base64.b64decode(input_str.encode("utf-8"))


class ChatGoogleGenerativeAIError(GoogleGenerativeAIError):
    """Custom exception class for errors associated with the `Google GenAI` API.

    This exception is raised when there are specific issues related to the Google GenAI
    API usage in the `ChatGoogleGenerativeAI` class, such as unsupported message types
    or roles.
    """


def _create_retry_decorator(
    max_retries: int = 6,
    wait_exponential_multiplier: float = 2.0,
    wait_exponential_min: float = 1.0,
    wait_exponential_max: float = 60.0,
) -> Callable[[Any], Any]:
    """Creates and returns a preconfigured tenacity retry decorator.

    The retry decorator is configured to handle specific Google API exceptions such as
    `ResourceExhausted` and `ServiceUnavailable`. It uses an exponential backoff
    strategy for retries.

    Returns:
        A retry decorator configured for handling specific Google API exceptions.
    """
    return retry(
        reraise=True,
        stop=stop_after_attempt(max_retries),
        wait=wait_exponential(
            multiplier=wait_exponential_multiplier,
            min=wait_exponential_min,
            max=wait_exponential_max,
        ),
        retry=(
            retry_if_exception_type(ResourceExhausted)
            | retry_if_exception_type(ServiceUnavailable)
            | retry_if_exception_type(GoogleAPIError)
        ),
        before_sleep=before_sleep_log(logger, logging.WARNING),
    )


def _chat_with_retry(generation_method: Callable, **kwargs: Any) -> Any:
    """Executes a chat generation method with retry logic using tenacity.

    This function is a wrapper that applies a retry mechanism to a provided chat
    generation function. It is useful for handling intermittent issues like network
    errors or temporary service unavailability.

    Args:
        generation_method: The chat generation method to be executed.
        **kwargs: Additional keyword arguments to pass to the generation method.

    Returns:
        Any: The result from the chat generation method.
    """
    retry_decorator = _create_retry_decorator(
        max_retries=kwargs.get("max_retries", 6),
        wait_exponential_multiplier=kwargs.get("wait_exponential_multiplier", 2.0),
        wait_exponential_min=kwargs.get("wait_exponential_min", 1.0),
        wait_exponential_max=kwargs.get("wait_exponential_max", 60.0),
    )

    @retry_decorator
    def _chat_with_retry(**kwargs: Any) -> Any:
        try:
            return generation_method(**kwargs)
        except FailedPrecondition as exc:
            if "location is not supported" in exc.message:
                error_msg = (
                    "Your location is not supported by google-generativeai "
                    "at the moment. Try to use ChatVertexAI LLM from "
                    "langchain_google_vertexai."
                )
                raise ValueError(error_msg)

        except InvalidArgument as e:
            msg = f"Invalid argument provided to Gemini: {e}"
            raise ChatGoogleGenerativeAIError(msg) from e
        except ResourceExhausted as e:
            # Handle quota-exceeded error with recommended retry delay
            if hasattr(e, "retry_after") and getattr(e, "retry_after", 0) < kwargs.get(
                "wait_exponential_max", 60.0
            ):
                time.sleep(e.retry_after)
            raise
        except Exception:
            raise

    params = {
        k: v for k, v in kwargs.items() if k in _allowed_params_prediction_service
    }
    return _chat_with_retry(**params)


async def _achat_with_retry(generation_method: Callable, **kwargs: Any) -> Any:
    """Executes a chat generation method with retry logic using tenacity.

    This function is a wrapper that applies a retry mechanism to a provided chat
    generation function. It is useful for handling intermittent issues like network
    errors or temporary service unavailability.

    Args:
        generation_method: The chat generation method to be executed.
        **kwargs: Additional keyword arguments to pass to the generation method.

    Returns:
        Any: The result from the chat generation method.
    """
    retry_decorator = _create_retry_decorator(
        max_retries=kwargs.get("max_retries", 6),
        wait_exponential_multiplier=kwargs.get("wait_exponential_multiplier", 2.0),
        wait_exponential_min=kwargs.get("wait_exponential_min", 1.0),
        wait_exponential_max=kwargs.get("wait_exponential_max", 60.0),
    )

    @retry_decorator
    async def _achat_with_retry(**kwargs: Any) -> Any:
        try:
            return await generation_method(**kwargs)
        except InvalidArgument as e:
            # Do not retry for these errors.
            msg = f"Invalid argument provided to Gemini: {e}"
            raise ChatGoogleGenerativeAIError(msg) from e
        except ResourceExhausted as e:
            # Handle quota-exceeded error with recommended retry delay
            if hasattr(e, "retry_after") and getattr(e, "retry_after", 0) < kwargs.get(
                "wait_exponential_max", 60.0
            ):
                time.sleep(e.retry_after)
            raise
        except Exception:
            raise

    params = {
        k: v for k, v in kwargs.items() if k in _allowed_params_prediction_service
    }
    return await _achat_with_retry(**params)


def _convert_to_parts(
    raw_content: str | Sequence[str | dict],
) -> list[Part]:
    """Converts LangChain message content into `generativelanguage_v1beta` parts.

    Used when preparing Human, System and AI messages for sending to the API.

    Handles both legacy (pre-v1) dict-based content blocks and v1 `ContentBlock`
    objects.
    """
    content = [raw_content] if isinstance(raw_content, str) else raw_content
    image_loader = ImageBytesLoader()

    parts = []
    # Iterate over each item in the content list, constructing a list of Parts
    for part in content:
        if isinstance(part, str):
            parts.append(Part(text=part))
        elif isinstance(part, Mapping):
            if "type" in part:
                if part["type"] == "text":
                    # Either old dict-style CC text block or new TextContentBlock
                    # Check if there's a signature attached to this text block
                    thought_sig = None
                    if "extras" in part and isinstance(part["extras"], dict):
                        sig = part["extras"].get("signature")
                        if sig and isinstance(sig, str):
                            # Decode base64-encoded signature back to bytes
                            thought_sig = base64.b64decode(sig)
                    if thought_sig:
                        parts.append(
                            Part(text=part["text"], thought_signature=thought_sig)
                        )
                    else:
                        parts.append(Part(text=part["text"]))
                elif is_data_content_block(part):
                    # Handle both legacy LC blocks (with `source_type`) and blocks >= v1

                    if "source_type" in part:
                        # Catch legacy v0 formats
                        # Safe since v1 content blocks don't have `source_type` key
                        if part["source_type"] == "url":
                            bytes_ = image_loader._bytes_from_url(part["url"])
                        elif part["source_type"] == "base64":
                            bytes_ = base64.b64decode(part["data"])
                        else:
                            # Unable to support IDContentBlock
                            msg = "source_type must be url or base64."
                            raise ValueError(msg)
                    elif "url" in part:
                        # v1 multimodal block w/ URL
                        bytes_ = image_loader._bytes_from_url(part["url"])
                    elif "base64" in part:
                        # v1 multimodal block w/ base64
                        bytes_ = base64.b64decode(part["base64"])
                    else:
                        msg = (
                            "Data content block must contain 'url', 'base64', or "
                            "'data' field."
                        )
                        raise ValueError(msg)
                    inline_data: dict = {"data": bytes_}
                    if "mime_type" in part:
                        inline_data["mime_type"] = part["mime_type"]
                    else:
                        # Guess MIME type based on data field if not provided
                        source = cast(
                            "str",
                            part.get("url") or part.get("base64") or part.get("data"),
                        )
                        mime_type, _ = mimetypes.guess_type(source)
                        if not mime_type:
                            # Last resort - try to guess based on file bytes
                            kind = filetype.guess(bytes_)
                            if kind:
                                mime_type = kind.mime
                        if mime_type:
                            inline_data["mime_type"] = mime_type
                    parts.append(Part(inline_data=inline_data))
                elif part["type"] == "image_url":
                    # Chat Completions image format
                    img_url = part["image_url"]
                    if isinstance(img_url, dict):
                        if "url" not in img_url:
                            msg = f"Unrecognized message image format: {img_url}"
                            raise ValueError(msg)
                        img_url = img_url["url"]
                    parts.append(image_loader.load_part(img_url))
                elif part["type"] == "media":
                    # Handle `media` following pattern established in LangChain.js
                    # https://github.com/langchain-ai/langchainjs/blob/e536593e2585f1dd7b0afc187de4d07cb40689ba/libs/langchain-google-common/src/utils/gemini.ts#L93-L106
                    if "mime_type" not in part:
                        msg = f"Missing mime_type in media part: {part}"
                        raise ValueError(msg)
                    mime_type = part["mime_type"]
                    media_part = Part()

                    if "data" in part:
                        # Embedded media
                        media_part.inline_data = Blob(
                            data=part["data"], mime_type=mime_type
                        )
                    elif "file_uri" in part:
                        # Referenced files (e.g. stored in GCS)
                        media_part.file_data = FileData(
                            file_uri=part["file_uri"], mime_type=mime_type
                        )
                    else:
                        msg = f"Media part must have either data or file_uri: {part}"
                        raise ValueError(msg)
                    if "video_metadata" in part:
                        metadata = VideoMetadata(part["video_metadata"])
                        media_part.video_metadata = metadata
                    parts.append(media_part)
                elif part["type"] == "thinking":
                    # Pre-existing thinking block format that we continue to store as
                    thought_sig = None
                    if "signature" in part:
                        sig = part["signature"]
                        if sig and isinstance(sig, str):
                            # Decode base64-encoded signature back to bytes
                            thought_sig = base64.b64decode(sig)
                    parts.append(
                        Part(
                            text=part["thinking"],
                            thought=True,
                            thought_signature=thought_sig,
                        )
                    )
                elif part["type"] == "reasoning":
                    # ReasoningContentBlock (when output_version = "v1")
                    extras = part.get("extras", {}) or {}
                    sig = extras.get("signature")
                    thought_sig = None
                    if sig and isinstance(sig, str):
                        # Decode base64-encoded signature back to bytes
                        thought_sig = base64.b64decode(sig)
                    parts.append(
                        Part(
                            text=part["reasoning"],
                            thought=True,
                            thought_signature=thought_sig,
                        )
                    )
                elif part["type"] == "server_tool_call":
                    if part.get("name") == "code_interpreter":
                        args = part.get("args", {})
                        code = args.get("code", "")
                        language = args.get("language", "python")
                        executable_code_part = Part(
                            executable_code=ExecutableCode(language=language, code=code)
                        )
                        parts.append(executable_code_part)
                    else:
                        warnings.warn(
                            f"Server tool call with name '{part.get('name')}' is not "
                            "currently supported by Google GenAI. Only "
                            "'code_interpreter' is supported.",
                            stacklevel=2,
                        )
                elif part["type"] == "executable_code":
                    # Legacy executable_code format (backward compat)
                    if "executable_code" not in part or "language" not in part:
                        msg = (
                            "Executable code part must have 'code' and 'language' "
                            f"keys, got {part}"
                        )
                        raise ValueError(msg)
                    executable_code_part = Part(
                        executable_code=ExecutableCode(
                            language=part["language"], code=part["executable_code"]
                        )
                    )
                    parts.append(executable_code_part)
                elif part["type"] == "server_tool_result":
                    output = part.get("output", "")
                    status = part.get("status", "success")
                    # Map status to outcome: success → 1 (OUTCOME_OK), error → 2
                    outcome = 1 if status == "success" else 2
                    # Check extras for original outcome if available
                    if "extras" in part and "outcome" in part["extras"]:
                        outcome = part["extras"]["outcome"]
                    code_execution_result_part = Part(
                        code_execution_result=CodeExecutionResult(
                            output=str(output), outcome=outcome
                        )
                    )
                    parts.append(code_execution_result_part)
                elif part["type"] == "code_execution_result":
                    # Legacy code_execution_result format (backward compat)
                    if "code_execution_result" not in part:
                        msg = (
                            "Code execution result part must have "
                            f"'code_execution_result', got {part}"
                        )
                        raise ValueError(msg)
                    if "outcome" in part:
                        outcome = part["outcome"]
                    else:
                        # Backward compatibility
                        outcome = 1  # Default to success if not specified
                    code_execution_result_part = Part(
                        code_execution_result=CodeExecutionResult(
                            output=part["code_execution_result"], outcome=outcome
                        )
                    )
                    parts.append(code_execution_result_part)
                else:
                    msg = f"Unrecognized message part type: {part['type']}."
                    raise ValueError(msg)
            else:
                # Yolo. The input message content doesn't have a `type` key
                logger.warning(
                    "Unrecognized message part format. Assuming it's a text part."
                )
                parts.append(Part(text=str(part)))
        else:
            msg = "Unknown error occurred while converting LC message content to parts."
            raise ChatGoogleGenerativeAIError(msg)
    return parts


def _convert_tool_message_to_parts(
    message: ToolMessage | FunctionMessage, name: str | None = None
) -> list[Part]:
    """Converts a tool or function message to a Google `Part`."""
    # Legacy agent stores tool name in message.additional_kwargs instead of message.name
    name = message.name or name or message.additional_kwargs.get("name")
    response: Any
    parts: list[Part] = []
    if isinstance(message.content, list):
        media_blocks = []
        other_blocks = []
        for block in message.content:
            if isinstance(block, dict) and (
                is_data_content_block(block) or is_openai_data_block(block)
            ):
                media_blocks.append(block)
            else:
                other_blocks.append(block)
        parts.extend(_convert_to_parts(media_blocks))
        response = other_blocks

    elif not isinstance(message.content, str):
        response = message.content
    else:
        try:
            response = json.loads(message.content)
        except json.JSONDecodeError:
            response = message.content  # leave as str representation
    part = Part(
        function_response=FunctionResponse(
            name=name,
            response=(
                {"output": response} if not isinstance(response, dict) else response
            ),
        )
    )
    parts.append(part)
    return parts


def _get_ai_message_tool_messages_parts(
    tool_messages: Sequence[ToolMessage], ai_message: AIMessage
) -> list[Part]:
    """Conversion.

    Finds relevant tool messages for the AI message and converts them to a single list
    of `Part`s.
    """
    # We are interested only in the tool messages that are part of the AI message
    tool_calls_ids = {tool_call["id"]: tool_call for tool_call in ai_message.tool_calls}
    parts = []
    for _i, message in enumerate(tool_messages):
        if not tool_calls_ids:
            break
        if message.tool_call_id in tool_calls_ids:
            tool_call = tool_calls_ids[message.tool_call_id]
            message_parts = _convert_tool_message_to_parts(
                message, name=tool_call.get("name")
            )
            parts.extend(message_parts)
            # remove the id from the dict, so that we do not iterate over it again
            tool_calls_ids.pop(message.tool_call_id)
    return parts


def _parse_chat_history(
    input_messages: Sequence[BaseMessage], convert_system_message_to_human: bool = False
) -> tuple[Content | None, list[Content]]:
    """Parses sequence of `BaseMessage` into system instruction and formatted messages.

    Args:
        input_messages: Sequence of `BaseMessage` objects representing the chat history.
        convert_system_message_to_human: Whether to convert the first system message
            into a `HumanMessage`. Deprecated, use system instructions instead.

    Returns:
        A tuple containing:

            - An optional `google.ai.generativelanguage_v1beta.types.Content`
                representing the system instruction (if any).
            - A list of `google.ai.generativelanguage_v1beta.types.Content` representing
                the formatted messages.
    """
    if convert_system_message_to_human:
        warnings.warn(
            "The 'convert_system_message_to_human' parameter is deprecated and will be "
            "removed in a future version. Use system instructions instead.",
            DeprecationWarning,
            stacklevel=2,
        )
    input_messages = list(input_messages)  # Make a mutable copy

    # Case where content was serialized to v1 format
    for idx, message in enumerate(input_messages):
        if (
            isinstance(message, AIMessage)
            and message.response_metadata.get("output_version") == "v1"
        ):
            # Unpack known v1 content to v1beta format for the request
            #
            # Old content types and any previously serialized messages passed back in to
            # history will skip this, but hit and processed in `_convert_to_parts`
            input_messages[idx] = message.model_copy(
                update={
                    "content": _convert_from_v1_to_generativelanguage_v1beta(
                        cast("list[types.ContentBlock]", message.content),
                        message.response_metadata.get("model_provider"),
                    )
                }
            )

    formatted_messages: list[Content] = []

    system_instruction: Content | None = None
    messages_without_tool_messages = [
        message for message in input_messages if not isinstance(message, ToolMessage)
    ]
    tool_messages = [
        message for message in input_messages if isinstance(message, ToolMessage)
    ]
    for i, message in enumerate(messages_without_tool_messages):
        if isinstance(message, SystemMessage):
            system_parts = _convert_to_parts(message.content)
            if i == 0:
                system_instruction = Content(parts=system_parts)
            elif system_instruction is not None:
                system_instruction.parts.extend(system_parts)
            else:
                pass
            continue
        if isinstance(message, AIMessage):
            role = "model"
            if message.tool_calls:
                ai_message_parts = []
                function_call_sigs: dict[Any, str] = message.additional_kwargs.get(
                    _FUNCTION_CALL_THOUGHT_SIGNATURES_MAP_KEY, {}
                )
                for tool_call_idx, tool_call in enumerate(message.tool_calls):
                    function_call = FunctionCall(
                        {
                            "name": tool_call["name"],
                            "args": tool_call["args"],
                        }
                    )
                    # Check if there's a signature for this function call
                    sig = function_call_sigs.get(tool_call.get("id"))
                    if sig:
                        ai_message_parts.append(
                            Part(
                                function_call=function_call,
                                thought_signature=_base64_to_bytes(sig),
                            )
                        )
                    else:
                        ai_message_parts.append(Part(function_call=function_call))
                tool_messages_parts = _get_ai_message_tool_messages_parts(
                    tool_messages=tool_messages, ai_message=message
                )
                formatted_messages.append(Content(role=role, parts=ai_message_parts))
                formatted_messages.append(
                    Content(role="user", parts=tool_messages_parts)
                )
                continue
            if raw_function_call := message.additional_kwargs.get("function_call"):
                function_call = FunctionCall(
                    {
                        "name": raw_function_call["name"],
                        "args": json.loads(raw_function_call["arguments"]),
                    }
                )
                parts = [Part(function_call=function_call)]
            elif message.response_metadata.get("output_version") == "v1":
                # Already converted to v1beta format above
                parts = message.content  # type: ignore[assignment]
            else:
                # Prepare request content parts from message.content field
                parts = _convert_to_parts(message.content)
        elif isinstance(message, HumanMessage):
            role = "user"
            parts = _convert_to_parts(message.content)
            if i == 1 and convert_system_message_to_human and system_instruction:
                parts = list(system_instruction.parts) + parts
                system_instruction = None
        elif isinstance(message, FunctionMessage):
            role = "user"
            parts = _convert_tool_message_to_parts(message)
        else:
            msg = f"Unexpected message with type {type(message)} at the position {i}."
            raise ValueError(msg)

        # Final step; assemble the Content object to pass to the API
        # If version = "v1", the parts are already in v1beta format and will be
        # automatically converted using protobuf's auto-conversion
        formatted_messages.append(Content(role=role, parts=parts))
    return system_instruction, formatted_messages


# Helper function to append content consistently
def _append_to_content(
    current_content: str | list[Any] | None, new_item: Any
) -> str | list[Any]:
    """Appends a new item to the content, handling different initial content types."""
    if current_content is None and isinstance(new_item, str):
        return new_item
    if current_content is None:
        return [new_item]
    if isinstance(current_content, str):
        return [current_content, new_item]
    if isinstance(current_content, list):
        current_content.append(new_item)
        return current_content
    # This case should ideally not be reached with proper type checking,
    # but it catches any unexpected types that might slip through.
    msg = f"Unexpected content type: {type(current_content)}"
    raise TypeError(msg)


def _parse_response_candidate(
    response_candidate: Candidate,
    streaming: bool = False,
    model_name: str | None = None,
) -> AIMessage:
    content: None | str | list[str | dict] = None
    additional_kwargs: dict[str, Any] = {}
    response_metadata: dict[str, Any] = {"model_provider": "google_genai"}
    if model_name:
        response_metadata["model_name"] = model_name
    tool_calls = []
    invalid_tool_calls = []
    tool_call_chunks = []
    for part in response_candidate.content.parts:
        text: str | None = None
        try:
            if hasattr(part, "text") and part.text is not None:
                text = part.text
                # Remove erroneous newline character if present
                if not streaming:
                    text = text.rstrip("\n")
        except AttributeError:
            pass

        # Extract thought signature if present (can be on any Part type)
        # Signatures are binary data, encode to base64 string for JSON serialization
        thought_sig: str | None = None
        if hasattr(part, "thought_signature") and part.thought_signature:
            try:
                # Encode binary signature to base64 string
                thought_sig = base64.b64encode(part.thought_signature).decode("ascii")
                if not thought_sig:  # Empty string
                    thought_sig = None
            except (AttributeError, TypeError):
                thought_sig = None

        has_function_call = hasattr(part, "function_call") and part.function_call

        if hasattr(part, "thought") and part.thought:
            thinking_message = {
                "type": "thinking",
                "thinking": part.text,
            }
            # Include signature if present
            if thought_sig:
                thinking_message["signature"] = thought_sig
            content = _append_to_content(content, thinking_message)
        elif text is not None and text.strip() and not has_function_call:
            # Check if this text Part has a signature attached
            if thought_sig:
                # Text with signature needs structured block to preserve signature
                # We use a v1 TextContentBlock
                text_with_sig = {
                    "type": "text",
                    "text": text,
                    "extras": {"signature": thought_sig},
                }
                content = _append_to_content(content, text_with_sig)
            else:
                content = _append_to_content(content, text)

        if hasattr(part, "executable_code") and part.executable_code is not None:
            if part.executable_code.code and part.executable_code.language:
                code_id = str(uuid.uuid4())  # Generate ID if not present, needed later
                code_message = {
                    "type": "executable_code",
                    "executable_code": part.executable_code.code,
                    "language": part.executable_code.language,
                    "id": code_id,
                }
                content = _append_to_content(content, code_message)

        if (
            hasattr(part, "code_execution_result")
            and part.code_execution_result is not None
        ) and part.code_execution_result.output:
            # outcome: 1 = OUTCOME_OK (success), else = error
            outcome = part.code_execution_result.outcome
            execution_result = {
                "type": "code_execution_result",
                "code_execution_result": part.code_execution_result.output,
                "outcome": outcome,
                "tool_call_id": "",  # Linked via block translator
            }
            content = _append_to_content(content, execution_result)

        if (
            hasattr(part, "inline_data")
            and part.inline_data
            and part.inline_data.mime_type.startswith("audio/")
        ):
            buffer = io.BytesIO()

            with wave.open(buffer, "wb") as wf:
                wf.setnchannels(1)
                wf.setsampwidth(2)
                # TODO: Read Sample Rate from MIME content type.
                wf.setframerate(24000)
                wf.writeframes(part.inline_data.data)

            audio_data = buffer.getvalue()
            additional_kwargs["audio"] = audio_data

            # For backwards compatibility, audio stays in additional_kwargs by default
            # and is accessible via .content_blocks property

        if (
            hasattr(part, "inline_data")
            and part.inline_data
            and part.inline_data.mime_type.startswith("image/")
        ):
            image_format = part.inline_data.mime_type[6:]
            image_message = {
                "type": "image_url",
                "image_url": {
                    "url": image_bytes_to_b64_string(
                        part.inline_data.data, image_format=image_format
                    )
                },
            }
            content = _append_to_content(content, image_message)

        if part.function_call:
            function_call = {"name": part.function_call.name}
            # dump to match other function calling llm for now
            function_call_args_dict = proto.Message.to_dict(part.function_call)["args"]

            # Fix: Correct integer-like floats from protobuf conversion
            # The protobuf library sometimes converts integers to floats
            corrected_args = {
                k: int(v) if isinstance(v, float) and v.is_integer() else v
                for k, v in function_call_args_dict.items()
            }

            function_call["arguments"] = json.dumps(corrected_args)
            additional_kwargs["function_call"] = function_call

            tool_call_id = function_call.get("id", str(uuid.uuid4()))
            if streaming:
                tool_call_chunks.append(
                    tool_call_chunk(
                        name=function_call.get("name"),
                        args=function_call.get("arguments"),
                        id=tool_call_id,
                        index=function_call.get("index"),  # type: ignore
                    )
                )
            else:
                try:
                    tool_call_dict = parse_tool_calls(
                        [{"function": function_call}],
                        return_id=False,
                    )[0]
                except Exception as e:
                    invalid_tool_calls.append(
                        invalid_tool_call(
                            name=function_call.get("name"),
                            args=function_call.get("arguments"),
                            id=tool_call_id,
                            error=str(e),
                        )
                    )
                else:
                    tool_calls.append(
                        tool_call(
                            name=tool_call_dict["name"],
                            args=tool_call_dict["args"],
                            id=tool_call_id,
                        )
                    )

            # If this function_call Part has a signature, track it separately
            if thought_sig:
<<<<<<< HEAD
                sig_block = {
                    "type": "function_call_signature",
                    "signature": thought_sig,
                }
                function_call_signatures.append(sig_block)

        # Add function call signatures to content only if there's already other content
        # This preserves backward compatibility where content is "" for
        # function-only responses
        if function_call_signatures and content is not None:
            for sig_block in function_call_signatures:
                content = _append_to_content(content, sig_block)
=======
                if _FUNCTION_CALL_THOUGHT_SIGNATURES_MAP_KEY not in additional_kwargs:
                    additional_kwargs[_FUNCTION_CALL_THOUGHT_SIGNATURES_MAP_KEY] = {}
                additional_kwargs[_FUNCTION_CALL_THOUGHT_SIGNATURES_MAP_KEY][
                    tool_call_id
                ] = (
                    _bytes_to_base64(thought_sig)
                    if isinstance(thought_sig, bytes)
                    else thought_sig
                )
>>>>>>> 39e4f5a9

    if content is None:
        content = ""

    if (
        hasattr(response_candidate, "logprobs_result")
        and response_candidate.logprobs_result
    ):
        # Note: logprobs is flaky, sometimes available, sometimes not
        # https://discuss.ai.google.dev/t/logprobs-is-not-enabled-for-gemini-models/107989/15
        response_metadata["logprobs"] = MessageToDict(
            response_candidate.logprobs_result._pb,
            preserving_proto_field_name=True,
        )

    if isinstance(content, list) and any(
        isinstance(item, dict) and "executable_code" in item for item in content
    ):
        warnings.warn(
            """
        Warning: Output may vary each run.
        - 'executable_code': Always present.
        - 'execution_result' & 'image_url': May be absent for some queries.

        Validate before using in production.
"""
        )
    if streaming:
        return AIMessageChunk(
            content=content,
            additional_kwargs=additional_kwargs,
            response_metadata=response_metadata,
            tool_call_chunks=tool_call_chunks,
        )

    return AIMessage(
        content=content,
        additional_kwargs=additional_kwargs,
        response_metadata=response_metadata,
        tool_calls=tool_calls,
        invalid_tool_calls=invalid_tool_calls,
    )


def _response_to_result(
    response: GenerateContentResponse,
    stream: bool = False,
    prev_usage: UsageMetadata | None = None,
) -> ChatResult:
    """Converts a PaLM API response into a LangChain `ChatResult`."""
    llm_output = {"prompt_feedback": proto.Message.to_dict(response.prompt_feedback)}

    # Get usage metadata
    try:
        input_tokens = response.usage_metadata.prompt_token_count
        thought_tokens = response.usage_metadata.thoughts_token_count
        output_tokens = response.usage_metadata.candidates_token_count + thought_tokens
        total_tokens = response.usage_metadata.total_token_count
        cache_read_tokens = response.usage_metadata.cached_content_token_count
        if input_tokens + output_tokens + cache_read_tokens + total_tokens > 0:
            if thought_tokens > 0:
                cumulative_usage = UsageMetadata(
                    input_tokens=input_tokens,
                    output_tokens=output_tokens,
                    total_tokens=total_tokens,
                    input_token_details={"cache_read": cache_read_tokens},
                    output_token_details={"reasoning": thought_tokens},
                )
            else:
                cumulative_usage = UsageMetadata(
                    input_tokens=input_tokens,
                    output_tokens=output_tokens,
                    total_tokens=total_tokens,
                    input_token_details={"cache_read": cache_read_tokens},
                )
            # previous usage metadata needs to be subtracted because gemini api returns
            # already-accumulated token counts with each chunk
            lc_usage = subtract_usage(cumulative_usage, prev_usage)
            if prev_usage and cumulative_usage["input_tokens"] < prev_usage.get(
                "input_tokens", 0
            ):
                # Gemini 2.0 returns a lower cumulative count of prompt tokens
                # in the final chunk. We take this count to be ground truth because
                # it's consistent with the reported total tokens. So we need to
                # ensure this chunk compensates (the subtract_usage funcction floors
                # at zero).
                lc_usage["input_tokens"] = cumulative_usage[
                    "input_tokens"
                ] - prev_usage.get("input_tokens", 0)
        else:
            lc_usage = None
    except AttributeError:
        lc_usage = None

    generations: list[ChatGeneration] = []

    for candidate in response.candidates:
        generation_info = {}
        if candidate.finish_reason:
            generation_info["finish_reason"] = candidate.finish_reason.name
            # Add model_name in last chunk
            generation_info["model_name"] = response.model_version
        generation_info["safety_ratings"] = [
            proto.Message.to_dict(safety_rating, use_integers_for_enums=False)
            for safety_rating in candidate.safety_ratings
        ]
        message = _parse_response_candidate(candidate, streaming=stream)

        if not hasattr(message, "response_metadata"):
            message.response_metadata = {}

        try:
            if candidate.grounding_metadata:
                grounding_metadata = proto.Message.to_dict(candidate.grounding_metadata)
                generation_info["grounding_metadata"] = grounding_metadata
                message.response_metadata["grounding_metadata"] = grounding_metadata
        except AttributeError:
            pass

        message.usage_metadata = lc_usage

        if stream:
            generations.append(
                ChatGenerationChunk(
                    message=cast("AIMessageChunk", message),
                    generation_info=generation_info,
                )
            )
        else:
            generations.append(
                ChatGeneration(message=message, generation_info=generation_info)
            )
    if not response.candidates:
        # Likely a "prompt feedback" violation (e.g., toxic input)
        # Raising an error would be different than how OpenAI handles it,
        # so we'll just log a warning and continue with an empty message.
        logger.warning(
            "Gemini produced an empty response. Continuing with empty message\n"
            f"Feedback: {response.prompt_feedback}"
        )
        if stream:
            generations = [
                ChatGenerationChunk(
                    message=AIMessageChunk(
                        content="",
                        response_metadata={
                            "prompt_feedback": proto.Message.to_dict(
                                response.prompt_feedback
                            )
                        },
                    ),
                    generation_info={},
                )
            ]
        else:
            generations = [ChatGeneration(message=AIMessage(""), generation_info={})]
    return ChatResult(generations=generations, llm_output=llm_output)


def _is_event_loop_running() -> bool:
    try:
        asyncio.get_running_loop()
        return True
    except RuntimeError:
        return False


class ChatGoogleGenerativeAI(_BaseGoogleGenerativeAI, BaseChatModel):
    r"""Google GenAI chat model integration.

    Instantiation:
        To use, you must have either:

        1. The `GOOGLE_API_KEY` environment variable set with your API key, or
        2. Pass your API key using the `google_api_key` kwarg to the
            `ChatGoogleGenerativeAI` constructor.

        ```python
        from langchain_google_genai import ChatGoogleGenerativeAI

        llm = ChatGoogleGenerativeAI(model="gemini-2.5-flash")
        llm.invoke("Write me a ballad about LangChain")
        ```

    Invoke:
        ```python
        messages = [
            ("system", "Translate the user sentence to French."),
            ("human", "I love programming."),
        ]
        llm.invoke(messages)
        ```

        ```python
        AIMessage(
            content="J'adore programmer. \\n",
            response_metadata={
                "prompt_feedback": {"block_reason": 0, "safety_ratings": []},
                "finish_reason": "STOP",
                "safety_ratings": [
                    {
                        "category": "HARM_CATEGORY_SEXUALLY_EXPLICIT",
                        "probability": "NEGLIGIBLE",
                        "blocked": False,
                    },
                    {
                        "category": "HARM_CATEGORY_HATE_SPEECH",
                        "probability": "NEGLIGIBLE",
                        "blocked": False,
                    },
                    {
                        "category": "HARM_CATEGORY_HARASSMENT",
                        "probability": "NEGLIGIBLE",
                        "blocked": False,
                    },
                    {
                        "category": "HARM_CATEGORY_DANGEROUS_CONTENT",
                        "probability": "NEGLIGIBLE",
                        "blocked": False,
                    },
                ],
            },
            id="run-56cecc34-2e54-4b52-a974-337e47008ad2-0",
            usage_metadata={
                "input_tokens": 18,
                "output_tokens": 5,
                "total_tokens": 23,
            },
        )
        ```

    Stream:
        ```python
        for chunk in llm.stream(messages):
            print(chunk)
        ```

        ```python
        AIMessageChunk(
            content="J",
            response_metadata={"finish_reason": "STOP", "safety_ratings": []},
            id="run-e905f4f4-58cb-4a10-a960-448a2bb649e3",
            usage_metadata={
                "input_tokens": 18,
                "output_tokens": 1,
                "total_tokens": 19,
            },
        )
        AIMessageChunk(
            content="'adore programmer. \\n",
            response_metadata={
                "finish_reason": "STOP",
                "safety_ratings": [
                    {
                        "category": "HARM_CATEGORY_SEXUALLY_EXPLICIT",
                        "probability": "NEGLIGIBLE",
                        "blocked": False,
                    },
                    {
                        "category": "HARM_CATEGORY_HATE_SPEECH",
                        "probability": "NEGLIGIBLE",
                        "blocked": False,
                    },
                    {
                        "category": "HARM_CATEGORY_HARASSMENT",
                        "probability": "NEGLIGIBLE",
                        "blocked": False,
                    },
                    {
                        "category": "HARM_CATEGORY_DANGEROUS_CONTENT",
                        "probability": "NEGLIGIBLE",
                        "blocked": False,
                    },
                ],
            },
            id="run-e905f4f4-58cb-4a10-a960-448a2bb649e3",
            usage_metadata={
                "input_tokens": 18,
                "output_tokens": 5,
                "total_tokens": 23,
            },
        )
        ```

        ```python
        stream = llm.stream(messages)
        full = next(stream)
        for chunk in stream:
            full += chunk
        full
        ```

        ```python
        AIMessageChunk(
            content="J'adore programmer. \\n",
            response_metadata={
                "finish_reason": "STOPSTOP",
                "safety_ratings": [
                    {
                        "category": "HARM_CATEGORY_SEXUALLY_EXPLICIT",
                        "probability": "NEGLIGIBLE",
                        "blocked": False,
                    },
                    {
                        "category": "HARM_CATEGORY_HATE_SPEECH",
                        "probability": "NEGLIGIBLE",
                        "blocked": False,
                    },
                    {
                        "category": "HARM_CATEGORY_HARASSMENT",
                        "probability": "NEGLIGIBLE",
                        "blocked": False,
                    },
                    {
                        "category": "HARM_CATEGORY_DANGEROUS_CONTENT",
                        "probability": "NEGLIGIBLE",
                        "blocked": False,
                    },
                ],
            },
            id="run-3ce13a42-cd30-4ad7-a684-f1f0b37cdeec",
            usage_metadata={
                "input_tokens": 36,
                "output_tokens": 6,
                "total_tokens": 42,
            },
        )
        ```

    Async:
        ```python
        await llm.ainvoke(messages)

        # stream:
        async for chunk in (await llm.astream(messages))

        # batch:
        await llm.abatch([messages])
        ```

    Context caching:
        Context caching allows you to store and reuse content (e.g., PDFs, images) for
        faster processing. The `cached_content` parameter accepts a cache name created
        via the Google Generative AI API.

        Below are two examples: caching a single file directly and caching multiple
        files using `Part`.

        !!! example "Single file example"

            This caches a single file and queries it.

            ```python
            from google import genai
            from google.genai import types
            import time
            from langchain_google_genai import ChatGoogleGenerativeAI
            from langchain_core.messages import HumanMessage

            client = genai.Client()

            # Upload file
            file = client.files.upload(file="./example_file")
            while file.state.name == "PROCESSING":
                time.sleep(2)
                file = client.files.get(name=file.name)

            # Create cache
            model = "models/gemini-2.5-flash"
            cache = client.caches.create(
                model=model,
                config=types.CreateCachedContentConfig(
                    display_name="Cached Content",
                    system_instruction=(
                        "You are an expert content analyzer, and your job is to answer "
                        "the user's query based on the file you have access to."
                    ),
                    contents=[file],
                    ttl="300s",
                ),
            )

            # Query with LangChain
            llm = ChatGoogleGenerativeAI(
                model=model,
                cached_content=cache.name,
            )
            message = HumanMessage(content="Summarize the main points of the content.")
            llm.invoke([message])
            ```

        !!! example "Multiple files example"

            This caches two files using `Part` and queries them together.

            ```python
            from google import genai
            from google.genai.types import CreateCachedContentConfig, Content, Part
            import time
            from langchain_google_genai import ChatGoogleGenerativeAI
            from langchain_core.messages import HumanMessage

            client = genai.Client()

            # Upload files
            file_1 = client.files.upload(file="./file1")
            while file_1.state.name == "PROCESSING":
                time.sleep(2)
                file_1 = client.files.get(name=file_1.name)

            file_2 = client.files.upload(file="./file2")
            while file_2.state.name == "PROCESSING":
                time.sleep(2)
                file_2 = client.files.get(name=file_2.name)

            # Create cache with multiple files
            contents = [
                Content(
                    role="user",
                    parts=[
                        Part.from_uri(file_uri=file_1.uri, mime_type=file_1.mime_type),
                        Part.from_uri(file_uri=file_2.uri, mime_type=file_2.mime_type),
                    ],
                )
            ]
            model = "gemini-2.5-flash"
            cache = client.caches.create(
                model=model,
                config=CreateCachedContentConfig(
                    display_name="Cached Contents",
                    system_instruction=(
                        "You are an expert content analyzer, and your job is to answer "
                        "the user's query based on the files you have access to."
                    ),
                    contents=contents,
                    ttl="300s",
                ),
            )

            # Query with LangChain
            llm = ChatGoogleGenerativeAI(
                model=model,
                cached_content=cache.name,
            )
            message = HumanMessage(
                content="Provide a summary of the key information across both files."
            )
            llm.invoke([message])
            ```

    Tool calling:
        ```python
        from pydantic import BaseModel, Field


        class GetWeather(BaseModel):
            '''Get the current weather in a given location'''

            location: str = Field(
                ..., description="The city and state, e.g. San Francisco, CA"
            )


        class GetPopulation(BaseModel):
            '''Get the current population in a given location'''

            location: str = Field(
                ..., description="The city and state, e.g. San Francisco, CA"
            )


        llm_with_tools = llm.bind_tools([GetWeather, GetPopulation])
        ai_msg = llm_with_tools.invoke(
            "Which city is hotter today and which is bigger: LA or NY?"
        )
        ai_msg.tool_calls
        ```

        ```python
        [
            {
                "name": "GetWeather",
                "args": {"location": "Los Angeles, CA"},
                "id": "c186c99f-f137-4d52-947f-9e3deabba6f6",
            },
            {
                "name": "GetWeather",
                "args": {"location": "New York City, NY"},
                "id": "cebd4a5d-e800-4fa5-babd-4aa286af4f31",
            },
            {
                "name": "GetPopulation",
                "args": {"location": "Los Angeles, CA"},
                "id": "4f92d897-f5e4-4d34-a3bc-93062c92591e",
            },
            {
                "name": "GetPopulation",
                "args": {"location": "New York City, NY"},
                "id": "634582de-5186-4e4b-968b-f192f0a93678",
            },
        ]
        ```

    Search:
        ```python
        from google.ai.generativelanguage_v1beta.types import Tool as GenAITool

        llm = ChatGoogleGenerativeAI(model="gemini-2.5-flash")
        resp = llm.invoke(
            "When is the next total solar eclipse in US?",
            tools=[GenAITool(google_search={})],
        )
        ```

    Structured output:
        ```python
        from typing import Optional

        from pydantic import BaseModel, Field


        class Joke(BaseModel):
            '''Joke to tell user.'''

            setup: str = Field(description="The setup of the joke")
            punchline: str = Field(description="The punchline to the joke")
            rating: Optional[int] = Field(
                description="How funny the joke is, from 1 to 10"
            )


        # Default method uses function calling
        structured_llm = llm.with_structured_output(Joke)

        # For more reliable output, use json_schema with native responseSchema
        structured_llm_json = llm.with_structured_output(Joke, method="json_schema")
        structured_llm_json.invoke("Tell me a joke about cats")
        ```

        ```python
        Joke(
            setup="Why are cats so good at video games?",
            punchline="They have nine lives on the internet",
            rating=None,
        )
        ```

        Two methods are supported for structured output:

        * `method='function_calling'` (default): Uses tool calling to extract
            structured data. Compatible with all models.
        * `method='json_schema'`: Uses Gemini's native structured output.

            Supports unions (`anyOf`), recursive schemas (`$ref`), property ordering
            preservation, and streaming of partial JSON chunks.

            Uses Gemini's `response_json_schema` API param. Refer to the Gemini API
            [docs](https://ai.google.dev/gemini-api/docs/structured-output) for more
            details.

        The `json_schema` method is recommended for better reliability as it
        constrains the model's generation process directly rather than relying on
        post-processing tool calls.

    Image input:
        ```python
        import base64
        import httpx
        from langchain_core.messages import HumanMessage

        image_url = "https://upload.wikimedia.org/wikipedia/commons/thumb/d/dd/Gfp-wisconsin-madison-the-nature-boardwalk.jpg/2560px-Gfp-wisconsin-madison-the-nature-boardwalk.jpg"
        image_data = base64.b64encode(httpx.get(image_url).content).decode("utf-8")
        message = HumanMessage(
            content=[
                {"type": "text", "text": "describe the weather in this image"},
                {
                    "type": "image_url",
                    "image_url": {"url": f"data:image/jpeg;base64,{image_data}"},
                },
            ]
        )
        ai_msg = llm.invoke([message])
        ai_msg.content
        ```

        ```txt
        The weather in this image appears to be sunny and pleasant. The sky is a bright
        blue with scattered white clouds, suggesting fair weather. The lush green grass
        and trees indicate a warm and possibly slightly breezy day. There are no...
        ```

    PDF input:
        ```python
        import base64
        from langchain_core.messages import HumanMessage

        pdf_bytes = open("/path/to/your/test.pdf", "rb").read()
        pdf_base64 = base64.b64encode(pdf_bytes).decode("utf-8")

        message = HumanMessage(
            content=[
                {"type": "text", "text": "describe the document in a sentence"},
                {
                    "type": "file",
                    "source_type": "base64",
                    "mime_type": "application/pdf",
                    "data": pdf_base64,
                },
            ]
        )
        ai_msg = llm.invoke([message])
        ai_msg.content
        ```

        ```txt
        This research paper describes a system developed for SemEval-2025 Task 9, which
        aims to automate the detection of food hazards from recall reports, addressing
        the class imbalance problem by leveraging LLM-based data augmentation...
        ```

    Video input:
        ```python
        import base64
        from langchain_core.messages import HumanMessage

        video_bytes = open("/path/to/your/video.mp4", "rb").read()
        video_base64 = base64.b64encode(video_bytes).decode("utf-8")

        message = HumanMessage(
            content=[
                {
                    "type": "text",
                    "text": "describe what's in this video in a sentence",
                },
                {
                    "type": "file",
                    "source_type": "base64",
                    "mime_type": "video/mp4",
                    "data": video_base64,
                },
            ]
        )
        ai_msg = llm.invoke([message])
        ai_msg.content
        ```

        ```txt
        Tom and Jerry, along with a turkey, engage in a chaotic Thanksgiving-themed
        adventure involving a corn-on-the-cob chase, maze antics, and a disastrous
        attempt to prepare a turkey dinner.
        ```

        You can also pass YouTube URLs directly:

        ```python
        from langchain_core.messages import HumanMessage

        message = HumanMessage(
            content=[
                {"type": "text", "text": "summarize the video in 3 sentences."},
                {
                    "type": "media",
                    "file_uri": "https://www.youtube.com/watch?v=9hE5-98ZeCg",
                    "mime_type": "video/mp4",
                },
            ]
        )
        ai_msg = llm.invoke([message])
        ai_msg.content
        ```

        ```txt
        The video is a demo of multimodal live streaming in Gemini 2.0. The narrator is
        sharing his screen in AI Studio and asks if the AI can see it. The AI then reads
        text that is highlighted on the screen, defines the word...
        ```

    Audio input:
        ```python
        import base64
        from langchain_core.messages import HumanMessage

        audio_bytes = open("/path/to/your/audio.mp3", "rb").read()
        audio_base64 = base64.b64encode(audio_bytes).decode("utf-8")

        message = HumanMessage(
            content=[
                {"type": "text", "text": "summarize this audio in a sentence"},
                {
                    "type": "file",
                    "source_type": "base64",
                    "mime_type": "audio/mp3",
                    "data": audio_base64,
                },
            ]
        )
        ai_msg = llm.invoke([message])
        ai_msg.content
        ```

        ```txt
        In this episode of the Made by Google podcast, Stephen Johnson and Simon
        Tokumine discuss NotebookLM, a tool designed to help users understand complex
        material in various modalities, with a focus on its unexpected uses, the...
        ```

    File upload:
        You can also upload files to Google's servers and reference them by URI.

        This works for PDFs, images, videos, and audio files.

        ```python
        import time
        from google import genai
        from langchain_core.messages import HumanMessage

        client = genai.Client()

        myfile = client.files.upload(file="/path/to/your/sample.pdf")
        while myfile.state.name == "PROCESSING":
            time.sleep(2)
            myfile = client.files.get(name=myfile.name)

        message = HumanMessage(
            content=[
                {"type": "text", "text": "What is in the document?"},
                {
                    "type": "media",
                    "file_uri": myfile.uri,
                    "mime_type": "application/pdf",
                },
            ]
        )
        ai_msg = llm.invoke([message])
        ai_msg.content
        ```

        ```txt
        This research paper assesses and mitigates multi-turn jailbreak vulnerabilities
        in large language models using the Crescendo attack study, evaluating attack
        success rates and mitigation strategies like prompt...
        ```

    Thinking:
        For thinking models, you have the option to adjust the number of internal
        thinking tokens used (`thinking_budget`) or to disable thinking altogether.
        Note that not all models allow disabling thinking.

        See the [Gemini API docs](https://ai.google.dev/gemini-api/docs/thinking) for
        more details on thinking models.

        To see a thinking model's thoughts, set `include_thoughts=True` to have the
        model's reasoning summaries included in the response.

        ```python
        llm = ChatGoogleGenerativeAI(
            model="gemini-2.5-flash",
            include_thoughts=True,
        )
        ai_msg = llm.invoke("How many 'r's are in the word 'strawberry'?")
        ```

    Token usage:
        ```python
        ai_msg = llm.invoke(messages)
        ai_msg.usage_metadata
        ```

        ```python
        {"input_tokens": 18, "output_tokens": 5, "total_tokens": 23}
        ```

    Response metadata:
        ```python
        ai_msg = llm.invoke(messages)
        ai_msg.response_metadata
        ```

        ```python
        {
            "prompt_feedback": {"block_reason": 0, "safety_ratings": []},
            "finish_reason": "STOP",
            "safety_ratings": [
                {
                    "category": "HARM_CATEGORY_SEXUALLY_EXPLICIT",
                    "probability": "NEGLIGIBLE",
                    "blocked": False,
                },
                {
                    "category": "HARM_CATEGORY_HATE_SPEECH",
                    "probability": "NEGLIGIBLE",
                    "blocked": False,
                },
                {
                    "category": "HARM_CATEGORY_HARASSMENT",
                    "probability": "NEGLIGIBLE",
                    "blocked": False,
                },
                {
                    "category": "HARM_CATEGORY_DANGEROUS_CONTENT",
                    "probability": "NEGLIGIBLE",
                    "blocked": False,
                },
            ],
        }
        ```
    """

    client: Any = Field(default=None, exclude=True)

    async_client_running: Any = Field(default=None, exclude=True)

    default_metadata: Sequence[tuple[str, str]] | None = Field(
        default=None, alias="default_metadata_input"
    )

    convert_system_message_to_human: bool = False
    """Whether to merge any leading `SystemMessage` into the following `HumanMessage`.

    Gemini does not support system messages; any unsupported messages will raise an
    error.
    """

    response_mime_type: str | None = None
    """Output response MIME type of the generated candidate text.

    Supported MIME types:
        * `'text/plain'`: (default) Text output.
        * `'application/json'`: JSON response in the candidates.
        * `'text/x.enum'`: Enum in plain text. (legacy; use JSON schema output instead)

    !!! note

        The model also needs to be prompted to output the appropriate response type,
        otherwise the behavior is undefined.

        (In other words, simply setting this param doesn't force the model to comply;
        it only tells the model the kind of output expected. You still need to prompt it
        correctly.)
    """

    response_schema: dict[str, Any] | None = None
    """Enforce a schema to the output.

    The format of the dictionary should follow Open API schema.

    Has JSON Schema support including:

    - `anyOf` for unions
    - `$ref` for recursive schemas
    - Output property ordering
    - Minimum/maximum constraints
    - Streaming of partial JSON chunks

    Refer to the Gemini API [docs](https://ai.google.dev/gemini-api/docs/structured-output)
    for more details.
    """

    cached_content: str | None = None
    """The name of the cached content used as context to serve the prediction.

    !!! note

        Only used in explicit caching, where users can have control over caching (e.g.
        what content to cache) and enjoy guaranteed cost savings. Format:
        `cachedContents/{cachedContent}`.
    """

    stop: list[str] | None = None
    """Stop sequences for the model."""

    logprobs: int | None = None
    """The number of logprobs to return."""

    streaming: bool | None = None
    """Whether to stream responses from the model."""

    model_kwargs: dict[str, Any] = Field(default_factory=dict)
    """Holds any unexpected initialization parameters."""

    def __init__(self, **kwargs: Any) -> None:
        """Needed for arg validation."""
        # Get all valid field names, including aliases
        valid_fields = set()
        for field_name, field_info in self.__class__.model_fields.items():
            valid_fields.add(field_name)
            if hasattr(field_info, "alias") and field_info.alias is not None:
                valid_fields.add(field_info.alias)

        # Check for unrecognized arguments
        for arg in kwargs:
            if arg not in valid_fields:
                suggestions = get_close_matches(arg, valid_fields, n=1)
                suggestion = (
                    f" Did you mean: '{suggestions[0]}'?" if suggestions else ""
                )
                logger.warning(
                    f"Unexpected argument '{arg}' "
                    f"provided to ChatGoogleGenerativeAI.{suggestion}"
                )
        super().__init__(**kwargs)

    model_config = ConfigDict(
        populate_by_name=True,
    )

    @property
    def lc_secrets(self) -> dict[str, str]:
        return {"google_api_key": "GOOGLE_API_KEY"}

    @property
    def _llm_type(self) -> str:
        return "chat-google-generative-ai"

    @property
    def _supports_code_execution(self) -> bool:
        """Whether the model supports code execution.

        See the [Gemini models docs](https://ai.google.dev/gemini-api/docs/models) for a
        full list.
        """
        return (
            "gemini-1.5-pro" in self.model
            or "gemini-1.5-flash" in self.model
            or "gemini-2" in self.model
        )

    @classmethod
    def is_lc_serializable(cls) -> bool:
        return True

    @model_validator(mode="before")
    @classmethod
    def build_extra(cls, values: dict[str, Any]) -> Any:
        """Build extra kwargs from additional params that were passed in."""
        all_required_field_names = get_pydantic_field_names(cls)
        return _build_model_kwargs(values, all_required_field_names)

    @model_validator(mode="after")
    def validate_environment(self) -> Self:
        """Validates params and passes them to `google-generativeai` package."""
        if self.temperature is not None and not 0 <= self.temperature <= 2.0:
            msg = "temperature must be in the range [0.0, 2.0]"
            raise ValueError(msg)

        if self.top_p is not None and not 0 <= self.top_p <= 1:
            msg = "top_p must be in the range [0.0, 1.0]"
            raise ValueError(msg)

        if self.top_k is not None and self.top_k <= 0:
            msg = "top_k must be positive"
            raise ValueError(msg)

        if not any(self.model.startswith(prefix) for prefix in ("models/",)):
            self.model = f"models/{self.model}"

        additional_headers = self.additional_headers or {}
        self.default_metadata = tuple(additional_headers.items())
        client_info = get_client_info(f"ChatGoogleGenerativeAI:{self.model}")
        google_api_key = None
        if not self.credentials:
            if isinstance(self.google_api_key, SecretStr):
                google_api_key = self.google_api_key.get_secret_value()
            else:
                google_api_key = self.google_api_key
        transport: str | None = self.transport

        # Merge base_url into client_options if provided
        client_options = self.client_options or {}
        if self.base_url and "api_endpoint" not in client_options:
            client_options = {**client_options, "api_endpoint": self.base_url}

        self.client = genaix.build_generative_service(
            credentials=self.credentials,
            api_key=google_api_key,
            client_info=client_info,
            client_options=client_options,
            transport=transport,
        )
        self.async_client_running = None
        return self

    @property
    def async_client(self) -> v1betaGenerativeServiceAsyncClient:
        google_api_key = None
        if not self.credentials:
            if isinstance(self.google_api_key, SecretStr):
                google_api_key = self.google_api_key.get_secret_value()
            else:
                google_api_key = self.google_api_key
        # NOTE: genaix.build_generative_async_service requires
        # a running event loop, which causes an error
        # when initialized inside a ThreadPoolExecutor.
        # this check ensures that async client is only initialized
        # within an asyncio event loop to avoid the error
        if not self.async_client_running and _is_event_loop_running():
            # async clients don't support "rest" transport
            # https://github.com/googleapis/gapic-generator-python/issues/1962

            # However, when using custom endpoints, we can try to keep REST transport
            transport = self.transport
            client_options = self.client_options or {}

            # Check for custom endpoint
            has_custom_endpoint = self.base_url or (
                self.client_options
                and "api_endpoint" in self.client_options
                and self.client_options["api_endpoint"]
                != "https://generativelanguage.googleapis.com"
            )

            # Only change to grpc_asyncio if no custom endpoint is specified
            if transport == "rest" and not has_custom_endpoint:
                transport = "grpc_asyncio"

            # Merge base_url into client_options if provided
            if self.base_url and "api_endpoint" not in client_options:
                client_options = {**client_options, "api_endpoint": self.base_url}

            self.async_client_running = genaix.build_generative_async_service(
                credentials=self.credentials,
                api_key=google_api_key,
                client_info=get_client_info(f"ChatGoogleGenerativeAI:{self.model}"),
                client_options=client_options,
                transport=transport,
            )
        return self.async_client_running

    @property
    def _identifying_params(self) -> dict[str, Any]:
        """Get the identifying parameters."""
        return {
            "model": self.model,
            "temperature": self.temperature,
            "top_k": self.top_k,
            "n": self.n,
            "safety_settings": self.safety_settings,
            "response_modalities": self.response_modalities,
            "media_resolution": self.media_resolution,
            "thinking_budget": self.thinking_budget,
            "include_thoughts": self.include_thoughts,
            "logprobs": self.logprobs,
        }

    def invoke(
        self,
        input: LanguageModelInput,
        config: RunnableConfig | None = None,
        *,
        code_execution: bool | None = None,
        stop: list[str] | None = None,
        **kwargs: Any,
    ) -> AIMessage:
        """Override `invoke` on `ChatGoogleGenerativeAI` to add `code_execution`.

        See the [models page](https://ai.google.dev/gemini-api/docs/models) to see if
        your chosen model supports code execution. When enabled, the model can execute
        code to solve problems.
        """
        if code_execution is not None:
            if not self._supports_code_execution:
                msg = (
                    "Code execution is only supported on Gemini 1.5, 2.0, and 2.5 "
                    f"models. Current model: {self.model}"
                )
                raise ValueError(msg)
            if "tools" not in kwargs:
                code_execution_tool = GoogleTool(code_execution=CodeExecution())
                kwargs["tools"] = [code_execution_tool]

            else:
                msg = "Tools are already defined.code_execution tool can't be defined"
                raise ValueError(msg)

        return super().invoke(input, config, stop=stop, **kwargs)

    def _get_ls_params(
        self, stop: list[str] | None = None, **kwargs: Any
    ) -> LangSmithParams:
        """Get standard params for tracing."""
        params = self._get_invocation_params(stop=stop, **kwargs)
        models_prefix = "models/"
        ls_model_name = (
            self.model[len(models_prefix) :]
            if self.model and self.model.startswith(models_prefix)
            else self.model
        )
        ls_params = LangSmithParams(
            ls_provider="google_genai",
            ls_model_name=ls_model_name,
            ls_model_type="chat",
            ls_temperature=params.get("temperature", self.temperature),
        )
        if ls_max_tokens := params.get("max_output_tokens", self.max_output_tokens):
            ls_params["ls_max_tokens"] = ls_max_tokens
        if ls_stop := stop or params.get("stop", None):
            ls_params["ls_stop"] = ls_stop
        return ls_params

    def _prepare_params(
        self,
        stop: list[str] | None,
        generation_config: dict[str, Any] | None = None,
        **kwargs: Any,
    ) -> GenerationConfig:
        gen_config = {
            k: v
            for k, v in {
                "candidate_count": self.n,
                "temperature": self.temperature,
                "stop_sequences": stop,
                "max_output_tokens": self.max_output_tokens,
                "top_k": self.top_k,
                "top_p": self.top_p,
                "response_modalities": self.response_modalities,
                "thinking_config": (
                    (
                        (
                            {"thinking_budget": self.thinking_budget}
                            if self.thinking_budget is not None
                            else {}
                        )
                        | (
                            {"include_thoughts": self.include_thoughts}
                            if self.include_thoughts is not None
                            else {}
                        )
                    )
                    if self.thinking_budget is not None
                    or self.include_thoughts is not None
                    else None
                ),
            }.items()
            if v is not None
        }
        logprobs = getattr(self, "logprobs", None)
        if logprobs:
            gen_config["logprobs"] = logprobs
            gen_config["response_logprobs"] = True
        if generation_config:
            gen_config = {**gen_config, **generation_config}

        response_mime_type = kwargs.get("response_mime_type", self.response_mime_type)
        if response_mime_type is not None:
            gen_config["response_mime_type"] = response_mime_type

        response_schema = kwargs.get("response_schema", self.response_schema)

        # In case passed in as a direct kwarg
        response_json_schema = kwargs.get("response_json_schema")

        # Handle both response_schema and response_json_schema
        # (Regardless, we use `response_json_schema` in the request)
        schema_to_use = (
            response_json_schema
            if response_json_schema is not None
            else response_schema
        )

        if schema_to_use is not None:
            if response_mime_type != "application/json":
                param_name = (
                    "response_json_schema"
                    if response_json_schema is not None
                    else "response_schema"
                )
                error_message = (
                    f"'{param_name}' is only supported when "
                    f"response_mime_type is set to 'application/json'"
                )
                if response_mime_type == "text/x.enum":
                    error_message += (
                        ". Instead of 'text/x.enum', define enums using JSON schema."
                    )
                raise ValueError(error_message)

            gen_config["response_json_schema"] = schema_to_use

        media_resolution = kwargs.get("media_resolution", self.media_resolution)
        if media_resolution is not None:
            gen_config["media_resolution"] = media_resolution

        return GenerationConfig(**gen_config)

    def _generate(
        self,
        messages: list[BaseMessage],
        stop: list[str] | None = None,
        run_manager: CallbackManagerForLLMRun | None = None,
        *,
        tools: Sequence[_ToolDict | GoogleTool] | None = None,
        functions: Sequence[_FunctionDeclarationType] | None = None,
        safety_settings: SafetySettingDict | None = None,
        tool_config: dict | _ToolConfigDict | None = None,
        generation_config: dict[str, Any] | None = None,
        cached_content: str | None = None,
        tool_choice: _ToolChoiceType | bool | None = None,
        **kwargs: Any,
    ) -> ChatResult:
        request = self._prepare_request(
            messages,
            stop=stop,
            tools=tools,
            functions=functions,
            safety_settings=safety_settings,
            tool_config=tool_config,
            generation_config=generation_config,
            cached_content=cached_content or self.cached_content,
            tool_choice=tool_choice,
            **kwargs,
        )
        if self.timeout is not None and "timeout" not in kwargs:
            kwargs["timeout"] = self.timeout
        if "max_retries" not in kwargs:
            kwargs["max_retries"] = self.max_retries
        response: GenerateContentResponse = _chat_with_retry(
            request=request,
            **kwargs,
            generation_method=self.client.generate_content,
            metadata=self.default_metadata,
        )
        return _response_to_result(response)

    async def _agenerate(
        self,
        messages: list[BaseMessage],
        stop: list[str] | None = None,
        run_manager: AsyncCallbackManagerForLLMRun | None = None,
        *,
        tools: Sequence[_ToolDict | GoogleTool] | None = None,
        functions: Sequence[_FunctionDeclarationType] | None = None,
        safety_settings: SafetySettingDict | None = None,
        tool_config: dict | _ToolConfigDict | None = None,
        generation_config: dict[str, Any] | None = None,
        cached_content: str | None = None,
        tool_choice: _ToolChoiceType | bool | None = None,
        **kwargs: Any,
    ) -> ChatResult:
        if not self.async_client:
            updated_kwargs = {
                **kwargs,
                "tools": tools,
                "functions": functions,
                "safety_settings": safety_settings,
                "tool_config": tool_config,
                "generation_config": generation_config,
            }
            return await super()._agenerate(
                messages, stop, run_manager, **updated_kwargs
            )

        request = self._prepare_request(
            messages,
            stop=stop,
            tools=tools,
            functions=functions,
            safety_settings=safety_settings,
            tool_config=tool_config,
            generation_config=generation_config,
            cached_content=cached_content or self.cached_content,
            tool_choice=tool_choice,
            **kwargs,
        )
        if self.timeout is not None and "timeout" not in kwargs:
            kwargs["timeout"] = self.timeout
        if "max_retries" not in kwargs:
            kwargs["max_retries"] = self.max_retries
        response: GenerateContentResponse = await _achat_with_retry(
            request=request,
            **kwargs,
            generation_method=self.async_client.generate_content,
            metadata=self.default_metadata,
        )
        return _response_to_result(response)

    def _stream(
        self,
        messages: list[BaseMessage],
        stop: list[str] | None = None,
        run_manager: CallbackManagerForLLMRun | None = None,
        *,
        tools: Sequence[_ToolDict | GoogleTool] | None = None,
        functions: Sequence[_FunctionDeclarationType] | None = None,
        safety_settings: SafetySettingDict | None = None,
        tool_config: dict | _ToolConfigDict | None = None,
        generation_config: dict[str, Any] | None = None,
        cached_content: str | None = None,
        tool_choice: _ToolChoiceType | bool | None = None,
        **kwargs: Any,
    ) -> Iterator[ChatGenerationChunk]:
        request = self._prepare_request(
            messages,
            stop=stop,
            tools=tools,
            functions=functions,
            safety_settings=safety_settings,
            tool_config=tool_config,
            generation_config=generation_config,
            cached_content=cached_content or self.cached_content,
            tool_choice=tool_choice,
            **kwargs,
        )
        if self.timeout is not None and "timeout" not in kwargs:
            kwargs["timeout"] = self.timeout
        if "max_retries" not in kwargs:
            kwargs["max_retries"] = self.max_retries
        response: GenerateContentResponse = _chat_with_retry(
            request=request,
            generation_method=self.client.stream_generate_content,
            **kwargs,
            metadata=self.default_metadata,
        )

        prev_usage_metadata: UsageMetadata | None = None  # cumulative usage
        for chunk in response:
            _chat_result = _response_to_result(
                chunk, stream=True, prev_usage=prev_usage_metadata
            )
            gen = cast("ChatGenerationChunk", _chat_result.generations[0])
            message = cast("AIMessageChunk", gen.message)

            prev_usage_metadata = (
                message.usage_metadata
                if prev_usage_metadata is None
                else add_usage(prev_usage_metadata, message.usage_metadata)
            )

            if run_manager:
                run_manager.on_llm_new_token(gen.text, chunk=gen)
            yield gen

    async def _astream(
        self,
        messages: list[BaseMessage],
        stop: list[str] | None = None,
        run_manager: AsyncCallbackManagerForLLMRun | None = None,
        *,
        tools: Sequence[_ToolDict | GoogleTool] | None = None,
        functions: Sequence[_FunctionDeclarationType] | None = None,
        safety_settings: SafetySettingDict | None = None,
        tool_config: dict | _ToolConfigDict | None = None,
        generation_config: dict[str, Any] | None = None,
        cached_content: str | None = None,
        tool_choice: _ToolChoiceType | bool | None = None,
        **kwargs: Any,
    ) -> AsyncIterator[ChatGenerationChunk]:
        if not self.async_client:
            updated_kwargs = {
                **kwargs,
                "tools": tools,
                "functions": functions,
                "safety_settings": safety_settings,
                "tool_config": tool_config,
                "generation_config": generation_config,
            }
            async for value in super()._astream(
                messages, stop, run_manager, **updated_kwargs
            ):
                yield value
        else:
            request = self._prepare_request(
                messages,
                stop=stop,
                tools=tools,
                functions=functions,
                safety_settings=safety_settings,
                tool_config=tool_config,
                generation_config=generation_config,
                cached_content=cached_content or self.cached_content,
                tool_choice=tool_choice,
                **kwargs,
            )
            if self.timeout is not None and "timeout" not in kwargs:
                kwargs["timeout"] = self.timeout
            if "max_retries" not in kwargs:
                kwargs["max_retries"] = self.max_retries
            prev_usage_metadata: UsageMetadata | None = None  # cumulative usage
            async for chunk in await _achat_with_retry(
                request=request,
                generation_method=self.async_client.stream_generate_content,
                **kwargs,
                metadata=self.default_metadata,
            ):
                _chat_result = _response_to_result(
                    chunk, stream=True, prev_usage=prev_usage_metadata
                )
                gen = cast("ChatGenerationChunk", _chat_result.generations[0])
                message = cast("AIMessageChunk", gen.message)

                prev_usage_metadata = (
                    message.usage_metadata
                    if prev_usage_metadata is None
                    else add_usage(prev_usage_metadata, message.usage_metadata)
                )

                if run_manager:
                    await run_manager.on_llm_new_token(gen.text, chunk=gen)
                yield gen

    def _prepare_request(
        self,
        messages: list[BaseMessage],
        *,
        stop: list[str] | None = None,
        tools: Sequence[_ToolDict | GoogleTool] | None = None,
        functions: Sequence[_FunctionDeclarationType] | None = None,
        safety_settings: SafetySettingDict | None = None,
        tool_config: dict | _ToolConfigDict | None = None,
        tool_choice: _ToolChoiceType | bool | None = None,
        generation_config: dict[str, Any] | None = None,
        cached_content: str | None = None,
        **kwargs: Any,
    ) -> GenerateContentRequest:
        if tool_choice and tool_config:
            msg = (
                "Must specify at most one of tool_choice and tool_config, received "
                f"both:\n\n{tool_choice=}\n\n{tool_config=}"
            )
            raise ValueError(msg)

        formatted_tools = None
        code_execution_tool = GoogleTool(code_execution=CodeExecution())
        if tools == [code_execution_tool]:
            formatted_tools = tools
        elif tools:
            formatted_tools = [convert_to_genai_function_declarations(tools)]
        elif functions:
            formatted_tools = [convert_to_genai_function_declarations(functions)]

        filtered_messages = []
        for message in messages:
            if isinstance(message, HumanMessage) and not message.content:
                warnings.warn(
                    "HumanMessage with empty content was removed to prevent API error"
                )
            else:
                filtered_messages.append(message)
        messages = filtered_messages

        if self.convert_system_message_to_human:
            system_instruction, history = _parse_chat_history(
                messages,
                convert_system_message_to_human=self.convert_system_message_to_human,
            )
        else:
            system_instruction, history = _parse_chat_history(messages)

        # Validate that we have at least one content message for the API
        if not history:
            msg = (
                "No content messages found. The Gemini API requires at least one "
                "non-system message (HumanMessage, AIMessage, etc.) in addition to "
                "any SystemMessage. Please include additional messages in your input."
            )
            raise ValueError(msg)

        if tool_choice:
            if not formatted_tools:
                msg = (
                    f"Received {tool_choice=} but no {tools=}. 'tool_choice' can only "
                    f"be specified if 'tools' is specified."
                )
                raise ValueError(msg)
            all_names: list[str] = []
            for t in formatted_tools:
                if hasattr(t, "function_declarations"):
                    t_with_declarations = cast("Any", t)
                    all_names.extend(
                        f.name for f in t_with_declarations.function_declarations
                    )
                elif isinstance(t, GoogleTool) and hasattr(t, "code_execution"):
                    continue
                else:
                    msg = f"Tool {t} doesn't have function_declarations attribute"
                    raise TypeError(msg)

            tool_config = _tool_choice_to_tool_config(tool_choice, all_names)

        formatted_tool_config = None
        if tool_config:
            formatted_tool_config = ToolConfig(
                function_calling_config=tool_config["function_calling_config"]
            )
        formatted_safety_settings = []
        if safety_settings:
            formatted_safety_settings = [
                SafetySetting(category=c, threshold=t)
                for c, t in safety_settings.items()
            ]
        request = GenerateContentRequest(
            model=self.model,
            contents=history,  # google.ai.generativelanguage_v1beta.types.Content
            tools=formatted_tools,
            tool_config=formatted_tool_config,
            safety_settings=formatted_safety_settings,
            generation_config=self._prepare_params(
                stop,
                generation_config=generation_config,
                **kwargs,
            ),
            cached_content=cached_content,
        )
        if system_instruction:
            request.system_instruction = system_instruction

        return request

    def get_num_tokens(self, text: str) -> int:
        """Get the number of tokens present in the text. Uses the model's tokenizer.

        Useful for checking if an input will fit in a model's context window.

        Args:
            text: The string input to tokenize.

        Returns:
            The integer number of tokens in the text.

        Example:
            ```python
            llm = ChatGoogleGenerativeAI(model="gemini-2.5-flash")
            num_tokens = llm.get_num_tokens("Hello, world!")
            print(num_tokens)
            # 4
            ```
        """
        result = self.client.count_tokens(
            model=self.model, contents=[Content(parts=[Part(text=text)])]
        )
        return result.total_tokens

    def with_structured_output(
        self,
        schema: dict | type[BaseModel],
        method: Literal["function_calling", "json_mode", "json_schema"]
        | None = "function_calling",
        *,
        include_raw: bool = False,
        **kwargs: Any,
    ) -> Runnable[LanguageModelInput, dict | BaseModel]:
        _ = kwargs.pop("strict", None)
        if kwargs:
            msg = f"Received unsupported arguments {kwargs}"
            raise ValueError(msg)

        parser: OutputParserLike

        # `json_mode` kept for backwards compatibility; shouldn't be used in new code
        if method in ("json_mode", "json_schema"):
            if isinstance(schema, type) and is_basemodel_subclass(schema):
                # Handle Pydantic models
                if issubclass(schema, BaseModelV1):
                    # Use legacy schema generation for pydantic v1 models
                    schema_json = schema.schema()
                else:
                    schema_json = schema.model_json_schema()
                parser = PydanticOutputParser(pydantic_object=schema)
            else:
                if is_typeddict(schema):
                    schema_json = convert_to_json_schema(schema)
                elif isinstance(schema, dict):
                    schema_json = schema
                else:
                    msg = f"Unsupported schema type {type(schema)}"
                    raise ValueError(msg)
                parser = JsonOutputParser()

            llm = self.bind(
                response_mime_type="application/json",
                response_json_schema=schema_json,
                ls_structured_output_format={
                    "kwargs": {"method": method},
                    "schema": schema_json,
                },
            )
        else:
            # LangChain tool calling structured output method (discouraged)
            tool_name = _get_tool_name(schema)  # type: ignore[arg-type]
            if isinstance(schema, type) and is_basemodel_subclass_safe(schema):
                parser = PydanticToolsParser(tools=[schema], first_tool_only=True)
            else:
                parser = JsonOutputKeyToolsParser(
                    key_name=tool_name, first_tool_only=True
                )
            tool_choice = tool_name if self._supports_tool_choice else None
            try:
                llm = self.bind_tools(
                    [schema],
                    tool_choice=tool_choice,
                    ls_structured_output_format={
                        "kwargs": {"method": "function_calling"},
                        "schema": convert_to_openai_tool(schema),
                    },
                )
            except Exception:
                llm = self.bind_tools([schema], tool_choice=tool_choice)
        if include_raw:
            parser_with_fallback = RunnablePassthrough.assign(
                parsed=itemgetter("raw") | parser, parsing_error=lambda _: None
            ).with_fallbacks(
                [RunnablePassthrough.assign(parsed=lambda _: None)],
                exception_key="parsing_error",
            )
            return {"raw": llm} | parser_with_fallback
        return llm | parser

    def bind_tools(
        self,
        tools: Sequence[
            dict[str, Any] | type | Callable[..., Any] | BaseTool | GoogleTool
        ],
        tool_config: dict | _ToolConfigDict | None = None,
        *,
        tool_choice: _ToolChoiceType | bool | None = None,
        **kwargs: Any,
    ) -> Runnable[LanguageModelInput, AIMessage]:
        """Bind tool-like objects to this chat model.

        Assumes model is compatible with google-generativeAI tool-calling API.

        Args:
            tools: A list of tool definitions to bind to this chat model.

                Can be a pydantic model, `Callable`, or `BaseTool`. Pydantic models,
                `Callable`, and `BaseTool` objects will be automatically converted to
                their schema dictionary representation.

                Tools with Union types in their arguments are now supported and
                converted to `anyOf` schemas.
            **kwargs: Any additional parameters to pass to the `Runnable` constructor.
        """
        if tool_choice and tool_config:
            msg = (
                "Must specify at most one of tool_choice and tool_config, received "
                f"both:\n\n{tool_choice=}\n\n{tool_config=}"
            )
            raise ValueError(msg)
        try:
            formatted_tools: list = [convert_to_openai_tool(tool) for tool in tools]
        except Exception:
            formatted_tools = [
                tool_to_dict(convert_to_genai_function_declarations(tools))
            ]
        if tool_choice:
            kwargs["tool_choice"] = tool_choice
        elif tool_config:
            kwargs["tool_config"] = tool_config
        else:
            pass
        return self.bind(tools=formatted_tools, **kwargs)

    @property
    def _supports_tool_choice(self) -> bool:
        """Whether the model supports the `tool_choice` parameter.

        See the [Gemini models docs](https://ai.google.dev/gemini-api/docs/models) for a
        full list. Gemini calls this "function calling".
        """
        return (
            "gemini-1.5-pro" in self.model
            or "gemini-1.5-flash" in self.model
            or "gemini-2" in self.model
        )


def _get_tool_name(
    tool: _ToolDict | GoogleTool | dict,
) -> str:
    try:
        genai_tool = tool_to_dict(convert_to_genai_function_declarations([tool]))
        return next(f["name"] for f in genai_tool["function_declarations"])  # type: ignore[index]
    except ValueError:  # other TypedDict
        if is_typeddict(tool):
            return convert_to_openai_tool(cast("dict", tool))["function"]["name"]
        raise<|MERGE_RESOLUTION|>--- conflicted
+++ resolved
@@ -898,7 +898,6 @@
 
             # If this function_call Part has a signature, track it separately
             if thought_sig:
-<<<<<<< HEAD
                 sig_block = {
                     "type": "function_call_signature",
                     "signature": thought_sig,
@@ -911,17 +910,6 @@
         if function_call_signatures and content is not None:
             for sig_block in function_call_signatures:
                 content = _append_to_content(content, sig_block)
-=======
-                if _FUNCTION_CALL_THOUGHT_SIGNATURES_MAP_KEY not in additional_kwargs:
-                    additional_kwargs[_FUNCTION_CALL_THOUGHT_SIGNATURES_MAP_KEY] = {}
-                additional_kwargs[_FUNCTION_CALL_THOUGHT_SIGNATURES_MAP_KEY][
-                    tool_call_id
-                ] = (
-                    _bytes_to_base64(thought_sig)
-                    if isinstance(thought_sig, bytes)
-                    else thought_sig
-                )
->>>>>>> 39e4f5a9
 
     if content is None:
         content = ""
