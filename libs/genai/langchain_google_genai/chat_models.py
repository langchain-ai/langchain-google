--- conflicted
+++ resolved
@@ -296,17 +296,11 @@
         except Exception:
             raise
 
-<<<<<<< HEAD
     params = (
         {k: v for k, v in kwargs.items() if k in allowed_params}
         if (model := kwargs.get("model")) and "gemini" in model
         else kwargs
     )
-=======
-    params = {
-        k: v for k, v in kwargs.items() if k in _allowed_params_prediction_service
-    }
->>>>>>> 865d5163
     return _chat_with_retry(**params)
 
 
@@ -370,17 +364,11 @@
         except Exception:
             raise
 
-<<<<<<< HEAD
     params = (
         {k: v for k, v in kwargs.items() if k in allowed_params}
         if (model := kwargs.get("model")) and "gemini" in model
         else kwargs
     )
-=======
-    params = {
-        k: v for k, v in kwargs.items() if k in _allowed_params_prediction_service
-    }
->>>>>>> 865d5163
     return await _achat_with_retry(**params)
 
 
@@ -460,19 +448,11 @@
                             kind = filetype.guess(bytes_)
                             if kind:
                                 mime_type = kind.mime
-<<<<<<< HEAD
-                    parts.append(
-                        Part(
-                            inline_data=Blob(
-                                data=bytes_,
-                                mime_type=mime_type,
-                            )
-                        )
-                    )
-
-=======
-                        if mime_type:
-                            inline_data["mime_type"] = mime_type
+                    blob_kwargs: dict[str, Any] = {
+                        "data": bytes_,
+                    }
+                    if mime_type:
+                        blob_kwargs["mime_type"] = mime_type
 
                     if "media_resolution" in part:
                         if model and _is_gemini_25_model(model):
@@ -484,10 +464,9 @@
                                 stacklevel=2,
                             )
                         elif model and _is_gemini_3_or_later(model):
-                            inline_data["media_resolution"] = part["media_resolution"]
-
-                    parts.append(Part(inline_data=inline_data))
->>>>>>> 865d5163
+                            blob_kwargs["media_resolution"] = part["media_resolution"]
+
+                    parts.append(Part(inline_data=Blob(**blob_kwargs)))
                 elif part["type"] == "image_url":
                     # Chat Completions image format
                     img_url = part["image_url"]
@@ -981,15 +960,11 @@
     tool_calls = []
     invalid_tool_calls = []
     tool_call_chunks = []
-<<<<<<< HEAD
     # Track function call signatures separately to handle them conditionally
     function_call_signatures: list[dict] = []
 
     parts = response_candidate.content.parts or [] if response_candidate.content else []
     for part in parts:
-=======
-    for part in response_candidate.content.parts:
->>>>>>> 865d5163
         text: str | None = None
         try:
             if hasattr(part, "text") and part.text is not None:
@@ -1247,24 +1222,15 @@
         if candidate.finish_reason:
             generation_info["finish_reason"] = candidate.finish_reason.name
             # Add model_name in last chunk
-<<<<<<< HEAD
             generation_info["model_name"] = response.model_version or ""
         generation_info["safety_ratings"] = (
             [safety_rating.model_dump() for safety_rating in candidate.safety_ratings]
             if candidate.safety_ratings
             else []
         )
-        message = _parse_response_candidate(candidate, streaming=stream)
-=======
-            generation_info["model_name"] = response.model_version
-        generation_info["safety_ratings"] = [
-            proto.Message.to_dict(safety_rating, use_integers_for_enums=False)
-            for safety_rating in candidate.safety_ratings
-        ]
         message = _parse_response_candidate(
             candidate, streaming=stream, model_name=response.model_version
         )
->>>>>>> 865d5163
 
         if not hasattr(message, "response_metadata"):
             message.response_metadata = {}
@@ -1568,7 +1534,6 @@
         ]
         ```
 
-<<<<<<< HEAD
     Search:
         ```python
         from google.genai.types import Tool as GoogleTool
@@ -1580,8 +1545,6 @@
         )
         ```
 
-=======
->>>>>>> 865d5163
     Structured output:
         See [the docs](https://docs.langchain.com/oss/python/integrations/chat/google_generative_ai#structured-output)
         for more info.
@@ -2375,61 +2338,8 @@
         generation_config: dict[str, Any] | None = None,
         **kwargs: Any,
     ) -> GenerationConfig:
-<<<<<<< HEAD
         """Prepare generation parameters with config logic."""
         gen_config = self._build_base_generation_config(stop, **kwargs)
-=======
-        # Extract thinking parameters with kwargs override
-        thinking_budget = kwargs.get("thinking_budget", self.thinking_budget)
-        thinking_level = kwargs.get("thinking_level", self.thinking_level)
-
-        if thinking_level is not None and thinking_budget is not None:
-            msg = (
-                "Both 'thinking_level' and 'thinking_budget' were specified. "
-                "'thinking_level' is not yet supported by the current API version, "
-                "so 'thinking_budget' will be used instead."
-            )
-            warnings.warn(msg, UserWarning, stacklevel=2)
-
-        gen_config = {
-            k: v
-            for k, v in {
-                "candidate_count": self.n,
-                "temperature": self.temperature,
-                "stop_sequences": stop,
-                "max_output_tokens": kwargs.get(
-                    "max_output_tokens", self.max_output_tokens
-                ),
-                "top_k": self.top_k,
-                "top_p": self.top_p,
-                "response_modalities": self.response_modalities,
-                "thinking_config": (
-                    (
-                        (
-                            {"thinking_budget": thinking_budget}
-                            if thinking_budget is not None
-                            else {}
-                        )
-                        | (
-                            {"include_thoughts": self.include_thoughts}
-                            if self.include_thoughts is not None
-                            else {}
-                        )
-                        | (
-                            {"thinking_level": thinking_level}
-                            if thinking_level is not None
-                            else {}
-                        )
-                    )
-                    if thinking_budget is not None
-                    or self.include_thoughts is not None
-                    or thinking_level is not None
-                    else None
-                ),
-            }.items()
-            if v is not None
-        }
->>>>>>> 865d5163
         if generation_config:
             gen_config = self._merge_generation_config(gen_config, generation_config)
 
@@ -2861,13 +2771,9 @@
             metadata=self.default_metadata,
         )
 
-<<<<<<< HEAD
         prev_usage_metadata: UsageMetadata | None = None  # Cumulative usage
-=======
-        prev_usage_metadata: UsageMetadata | None = None  # cumulative usage
         index = -1
         index_type = ""
->>>>>>> 865d5163
         for chunk in response:
             if chunk:
                 _chat_result = _response_to_result(
@@ -2911,7 +2817,6 @@
         tool_choice: _ToolChoiceType | bool | None = None,
         **kwargs: Any,
     ) -> AsyncIterator[ChatGenerationChunk]:
-<<<<<<< HEAD
         if self.client is None:
             msg = "Client not initialized."
             raise ValueError(msg)
@@ -2928,6 +2833,8 @@
             **kwargs,
         )
         prev_usage_metadata: UsageMetadata | None = None  # Cumulative usage
+        index = -1
+        index_type = ""
         async for chunk in await _achat_with_retry(
             **request,
             generation_method=self.client.aio.models.generate_content_stream,
@@ -2938,135 +2845,19 @@
             chunk = cast("GenerateContentResponse", chunk)
             _chat_result = _response_to_result(
                 chunk, stream=True, prev_usage=prev_usage_metadata
-=======
-        if not self.async_client:
-            updated_kwargs = {
-                **kwargs,
-                "tools": tools,
-                "functions": functions,
-                "safety_settings": safety_settings,
-                "tool_config": tool_config,
-                "generation_config": generation_config,
-            }
-            async for value in super()._astream(
-                messages, stop, run_manager, **updated_kwargs
-            ):
-                yield value
-        else:
-            request = self._prepare_request(
-                messages,
-                stop=stop,
-                tools=tools,
-                functions=functions,
-                safety_settings=safety_settings,
-                tool_config=tool_config,
-                generation_config=generation_config,
-                cached_content=cached_content or self.cached_content,
-                tool_choice=tool_choice,
-                **kwargs,
-            )
-            if self.timeout is not None and "timeout" not in kwargs:
-                kwargs["timeout"] = self.timeout
-            if "max_retries" not in kwargs:
-                kwargs["max_retries"] = self.max_retries
-            prev_usage_metadata: UsageMetadata | None = None  # cumulative usage
-
-            index = -1
-            index_type = ""
-            async for chunk in await _achat_with_retry(
-                request=request,
-                generation_method=self.async_client.stream_generate_content,
-                **kwargs,
-                metadata=self.default_metadata,
-            ):
-                _chat_result = _response_to_result(
-                    chunk, stream=True, prev_usage=prev_usage_metadata
-                )
-                gen = cast("ChatGenerationChunk", _chat_result.generations[0])
-                message = cast("AIMessageChunk", gen.message)
-
-                # populate index if missing
-                if isinstance(message.content, list):
-                    for block in message.content:
-                        if isinstance(block, dict) and "type" in block:
-                            if block["type"] != index_type:
-                                index_type = block["type"]
-                                index = index + 1
-                            if "index" not in block:
-                                block["index"] = index
-
-                prev_usage_metadata = (
-                    message.usage_metadata
-                    if prev_usage_metadata is None
-                    else add_usage(prev_usage_metadata, message.usage_metadata)
-                )
-
-                if run_manager:
-                    await run_manager.on_llm_new_token(gen.text, chunk=gen)
-                yield gen
-
-    def _prepare_request(
-        self,
-        messages: list[BaseMessage],
-        *,
-        stop: list[str] | None = None,
-        tools: Sequence[_ToolDict | GoogleTool] | None = None,
-        functions: Sequence[_FunctionDeclarationType] | None = None,
-        safety_settings: SafetySettingDict | None = None,
-        tool_config: dict | _ToolConfigDict | None = None,
-        tool_choice: _ToolChoiceType | bool | None = None,
-        generation_config: dict[str, Any] | None = None,
-        cached_content: str | None = None,
-        **kwargs: Any,
-    ) -> GenerateContentRequest:
-        if tool_choice and tool_config:
-            msg = (
-                "Must specify at most one of tool_choice and tool_config, received "
-                f"both:\n\n{tool_choice=}\n\n{tool_config=}"
-            )
-            raise ValueError(msg)
-
-        formatted_tools = None
-        code_execution_tool = GoogleTool(code_execution=CodeExecution())
-        if tools == [code_execution_tool]:
-            formatted_tools = tools
-        elif tools:
-            formatted_tools = [convert_to_genai_function_declarations(tools)]
-        elif functions:
-            formatted_tools = [convert_to_genai_function_declarations(functions)]
-
-        filtered_messages = []
-        for message in messages:
-            if isinstance(message, HumanMessage) and not message.content:
-                warnings.warn(
-                    "HumanMessage with empty content was removed to prevent API error"
-                )
-            else:
-                filtered_messages.append(message)
-        messages = filtered_messages
-
-        if self.convert_system_message_to_human:
-            system_instruction, history = _parse_chat_history(
-                messages,
-                convert_system_message_to_human=self.convert_system_message_to_human,
-                model=self.model,
-            )
-        else:
-            system_instruction, history = _parse_chat_history(
-                messages,
-                model=self.model,
-            )
-
-        # Validate that we have at least one content message for the API
-        if not history:
-            msg = (
-                "No content messages found. The Gemini API requires at least one "
-                "non-system message (HumanMessage, AIMessage, etc.) in addition to "
-                "any SystemMessage. Please include additional messages in your input."
->>>>>>> 865d5163
             )
             gen = cast("ChatGenerationChunk", _chat_result.generations[0])
             message = cast("AIMessageChunk", gen.message)
+
+            # populate index if missing
+            if isinstance(message.content, list):
+                for block in message.content:
+                    if isinstance(block, dict) and "type" in block:
+                        if block["type"] != index_type:
+                            index_type = block["type"]
+                            index = index + 1
+                        if "index" not in block:
+                            block["index"] = index
 
             prev_usage_metadata = (
                 message.usage_metadata
