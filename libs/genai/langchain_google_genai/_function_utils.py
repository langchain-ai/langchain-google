from __future__ import annotations

import collections
import importlib
import logging
from collections.abc import Callable, Sequence
from typing import (
    Any,
    Literal,
    TypedDict,
    cast,
)

from google.genai import types
from langchain_core.tools import BaseTool
from langchain_core.tools import tool as callable_as_lc_tool
from langchain_core.utils.function_calling import (
    FunctionDescription,
    convert_to_openai_tool,
)
from langchain_core.utils.json_schema import dereference_refs
from pydantic import BaseModel
from pydantic.v1 import BaseModel as BaseModelV1
from typing_extensions import NotRequired

logger = logging.getLogger(__name__)


TYPE_ENUM = {
    "string": types.Type.STRING,
    "number": types.Type.NUMBER,
    "integer": types.Type.INTEGER,
    "boolean": types.Type.BOOLEAN,
    "array": types.Type.ARRAY,
    "object": types.Type.OBJECT,
    "null": None,
}

# Note: For google.genai, we'll use a simplified approach for allowed schema fields
# since the new library doesn't expose protobuf fields in the same way
_ALLOWED_SCHEMA_FIELDS = [
    "type",
    "type_",
    "description",
    "enum",
    "format",
    "items",
    "properties",
    "required",
    "nullable",
    "anyOf",
    "default",
    "minimum",
    "maximum",
    "minLength",
    "maxLength",
    "pattern",
    "minItems",
    "maxItems",
    "title",
]
_ALLOWED_SCHEMA_FIELDS_SET = set(_ALLOWED_SCHEMA_FIELDS)


# Info: This is a FunctionDeclaration(=fc).
_FunctionDeclarationLike = (
    BaseTool | type[BaseModel] | types.FunctionDeclaration | Callable | dict[str, Any]
)
_GoogleSearchRetrievalLike = types.GoogleSearchRetrieval | dict[str, Any]

<<<<<<< HEAD
_GoogleSearchLike = types.GoogleSearch | dict[str, Any]
_CodeExecutionLike = types.ToolCodeExecution | dict[str, Any]
=======
_GoogleSearchLike = gapic.Tool.GoogleSearch | dict[str, Any]
_CodeExecutionLike = gapic.CodeExecution | dict[str, Any]
_UrlContextLike = gapic.UrlContext | dict[str, Any]
>>>>>>> 865d5163


class _ToolDict(TypedDict):
    function_declarations: Sequence[_FunctionDeclarationLike]
    google_search_retrieval: _GoogleSearchRetrievalLike | None
    google_search: NotRequired[_GoogleSearchLike]
    code_execution: NotRequired[_CodeExecutionLike]
    url_context: NotRequired[_UrlContextLike]


# Info: This means one tool=Sequence of FunctionDeclaration
# The dict should be Tool like. {"function_declarations": [ { "name": ...}.
# OpenAI like dict is not be accepted. {{'type': 'function', 'function': {'name': ...}
_ToolType = types.Tool | _ToolDict | _FunctionDeclarationLike
_ToolsType = Sequence[_ToolType]


def _format_json_schema_to_gapic(schema: dict[str, Any]) -> dict[str, Any]:
    converted_schema: dict[str, Any] = {}
    for key, value in schema.items():
        if key == "definitions":
            continue
        if key == "items":
            if value is not None:
                converted_schema["items"] = _format_json_schema_to_gapic(value)
        elif key == "properties":
            converted_schema["properties"] = _get_properties_from_schema(value)
            continue
        elif key == "allOf":
            if len(value) > 1:
                logger.warning(
                    "Only first value for 'allOf' key is supported. "
                    f"Got {len(value)}, ignoring other than first value!"
                )
            return _format_json_schema_to_gapic(value[0])
        elif key in ["type", "type_"]:
            if isinstance(value, dict):
                converted_schema["type"] = value["_value_"]
            elif isinstance(value, str):
                converted_schema["type"] = value
            else:
                msg = f"Invalid type: {value}"
                raise ValueError(msg)
        elif key not in _ALLOWED_SCHEMA_FIELDS_SET:
            logger.warning(f"Key '{key}' is not supported in schema, ignoring")
        else:
            converted_schema[key] = value
    return converted_schema


def _dict_to_genai_schema(
    schema: dict[str, Any], is_property: bool = False
) -> types.Schema | None:
    if schema:
        dereferenced_schema = dereference_refs(schema)
        formatted_schema = _format_json_schema_to_gapic(dereferenced_schema)
        # Convert the formatted schema to google.genai.types.Schema
        schema_dict = {}
        # Set type if present, or if we can infer it from anyOf
        # (for Gemini compatibility)
        if "type" in formatted_schema:
            type_value = "STRING"
            type_obj = formatted_schema["type"]
            if isinstance(type_obj, dict):
                type_value = type_obj["_value_"]
            elif isinstance(type_obj, str):
                type_value = type_obj
            else:
                msg = f"Invalid type: {type_obj}"
                raise ValueError(msg)
            schema_dict["type"] = types.Type(type_value)
        elif "anyOf" in formatted_schema:
            # Try to infer type from anyOf for Gemini compatibility
            inferred_type = _get_type_from_schema(formatted_schema)
            if (
                inferred_type != types.Type.STRING
            ):  # Only set if it's not the default fallback
                schema_dict["type"] = inferred_type
        if "description" in formatted_schema:
            schema_dict["description"] = formatted_schema["description"]
        if "title" in formatted_schema:
            schema_dict["title"] = formatted_schema["title"]
        if "properties" in formatted_schema:
            # Recursively process each property
            properties_dict = {}
            for prop_name, prop_schema in formatted_schema["properties"].items():
                properties_dict[prop_name] = _dict_to_genai_schema(
                    prop_schema, is_property=True
                )
            schema_dict["properties"] = properties_dict  # type: ignore[assignment]
        # Set required field for all schemas
        if "required" in formatted_schema and formatted_schema["required"] is not None:
            schema_dict["required"] = formatted_schema["required"]
        elif not is_property:
            # For backward compatibility, set empty list for non-property schemas
            empty_required: list[str] = []
            schema_dict["required"] = empty_required  # type: ignore[assignment]
        if "items" in formatted_schema:
            # Recursively process items schema
            schema_dict["items"] = _dict_to_genai_schema(
                formatted_schema["items"], is_property=True
            )  # type: ignore[assignment]
        if "enum" in formatted_schema:
            schema_dict["enum"] = formatted_schema["enum"]
        if "nullable" in formatted_schema:
            schema_dict["nullable"] = formatted_schema["nullable"]
        if "anyOf" in formatted_schema:
            # Convert anyOf list to list of Schema objects
            any_of_schemas = []
            for any_of_item in formatted_schema["anyOf"]:
                any_of_schema = _dict_to_genai_schema(any_of_item, is_property=True)
                if any_of_schema:
                    any_of_schemas.append(any_of_schema)
            schema_dict["any_of"] = any_of_schemas  # type: ignore[assignment]
        return types.Schema.model_validate(schema_dict)
    return None


def _format_dict_to_function_declaration(
    tool: FunctionDescription | dict[str, Any],
) -> types.FunctionDeclaration:
    name = tool.get("name") or tool.get("title") or "MISSING_NAME"
    description = tool.get("description") or None
    parameters = _dict_to_genai_schema(tool.get("parameters", {}))
    return types.FunctionDeclaration(
        name=str(name),
        description=description,
        parameters=parameters,
    )


# Info: gapicTool means function_declarations and other tool types
def convert_to_genai_function_declarations(
    tools: _ToolsType,
) -> types.Tool:
    tool_dict: dict[str, Any] = {}
    if not isinstance(tools, collections.abc.Sequence):
        logger.warning(
            "convert_to_genai_function_declarations expects a Sequence "
            "and not a single tool."
        )
        tools = [tools]
    function_declarations: list[types.FunctionDeclaration] = []
    for tool in tools:
        if isinstance(tool, types.Tool):
            # Handle existing Tool objects
            if hasattr(tool, "function_declarations") and tool.function_declarations:
                function_declarations.extend(tool.function_declarations)
            if (
                hasattr(tool, "google_search_retrieval")
                and tool.google_search_retrieval
            ):
                if "google_search_retrieval" in tool_dict:
                    msg = (
                        "Providing multiple google_search_retrieval "
                        "or mixing with function_declarations is not supported"
                    )
                    raise ValueError(msg)
                tool_dict["google_search_retrieval"] = tool.google_search_retrieval
            if hasattr(tool, "google_search") and tool.google_search:
                tool_dict["google_search"] = tool.google_search
            if hasattr(tool, "code_execution") and tool.code_execution:
                tool_dict["code_execution"] = tool.code_execution
        elif isinstance(tool, dict):
            # not _ToolDictLike
            if not any(
                f in tool
                for f in [
                    "function_declarations",
                    "google_search_retrieval",
                    "google_search",
                    "code_execution",
                    "url_context",
                ]
            ):
                fd = _format_to_genai_function_declaration(tool)  # type: ignore[arg-type]
                function_declarations.append(fd)
                continue
            # _ToolDictLike
            tool = cast("_ToolDict", tool)
            if "function_declarations" in tool:
                tool_function_declarations = tool["function_declarations"]
                if tool_function_declarations is not None and not isinstance(
                    tool["function_declarations"], collections.abc.Sequence
                ):
                    msg = (
                        "function_declarations should be a list"
                        f"got '{type(tool_function_declarations)}'"
                    )
                    raise ValueError(msg)
                if tool_function_declarations:
                    fds = [
                        _format_to_genai_function_declaration(fd)
                        for fd in tool_function_declarations
                    ]
                    function_declarations.extend(fds)
            if "google_search_retrieval" in tool:
                if "google_search_retrieval" in tool_dict:
                    msg = (
                        "Providing multiple google_search_retrieval"
                        " or mixing with function_declarations is not supported"
                    )
                    raise ValueError(msg)
                if isinstance(tool["google_search_retrieval"], dict):
                    tool_dict["google_search_retrieval"] = types.GoogleSearchRetrieval(
                        **tool["google_search_retrieval"]
                    )
                else:
                    tool_dict["google_search_retrieval"] = tool[
                        "google_search_retrieval"
                    ]
            if "google_search" in tool:
                if isinstance(tool["google_search"], dict):
                    tool_dict["google_search"] = types.GoogleSearch(
                        **tool["google_search"]
                    )
                else:
                    tool_dict["google_search"] = tool["google_search"]
            if "code_execution" in tool:
<<<<<<< HEAD
                if isinstance(tool["code_execution"], dict):
                    tool_dict["code_execution"] = types.ToolCodeExecution(
                        **tool["code_execution"]
                    )
                else:
                    tool_dict["code_execution"] = tool["code_execution"]
=======
                gapic_tool.code_execution = gapic.CodeExecution(tool["code_execution"])
            if "url_context" in tool:
                gapic_tool.url_context = gapic.UrlContext(tool["url_context"])
>>>>>>> 865d5163
        else:
            fd = _format_to_genai_function_declaration(tool)
            function_declarations.append(fd)
    if function_declarations:
        tool_dict["function_declarations"] = function_declarations

    return types.Tool(**tool_dict)


def tool_to_dict(tool: types.Tool) -> _ToolDict:
    def _traverse_values(raw: Any) -> Any:
        if isinstance(raw, list):
            return [_traverse_values(v) for v in raw]
        if isinstance(raw, dict):
            return {k: _traverse_values(v) for k, v in raw.items()}
        if hasattr(raw, "__dict__"):
            return _traverse_values(raw.__dict__)
        return raw

    if hasattr(tool, "model_dump"):
        raw_result = tool.model_dump()
    else:
        raw_result = tool.__dict__

    return _traverse_values(raw_result)


def _format_to_genai_function_declaration(
    tool: _FunctionDeclarationLike,
) -> types.FunctionDeclaration:
    if isinstance(tool, BaseTool):
        return _format_base_tool_to_function_declaration(tool)
    if isinstance(tool, type) and is_basemodel_subclass_safe(tool):
        return _convert_pydantic_to_genai_function(tool)
    if isinstance(tool, dict):
        if all(k in tool for k in ("type", "function")) and tool["type"] == "function":
            function = tool["function"]
        elif (
            all(k in tool for k in ("name", "description")) and "parameters" not in tool
        ):
            function = cast("dict", tool)
        elif "parameters" in tool and tool["parameters"].get("properties"):
            function = convert_to_openai_tool(cast("dict", tool))["function"]
        else:
            function = cast("dict", tool)
        function["parameters"] = function.get("parameters") or {}
        # Empty 'properties' field not supported.
        if not function["parameters"].get("properties"):
            function["parameters"] = {}
        return _format_dict_to_function_declaration(
            cast("FunctionDescription", function)
        )
    if callable(tool):
        return _format_base_tool_to_function_declaration(callable_as_lc_tool()(tool))
    msg = f"Unsupported tool type {tool}"
    raise ValueError(msg)


def _format_base_tool_to_function_declaration(
    tool: BaseTool,
) -> types.FunctionDeclaration:
    if not tool.args_schema:
        return types.FunctionDeclaration(
            name=tool.name,
            description=tool.description,
            parameters=types.Schema(
                type=types.Type.OBJECT,
                properties={
                    "__arg1": types.Schema(type=types.Type.STRING),
                },
                required=["__arg1"],
            ),
        )

    if isinstance(tool.args_schema, dict):
        schema = tool.args_schema
    elif issubclass(tool.args_schema, BaseModel):
        schema = tool.args_schema.model_json_schema()
    elif issubclass(tool.args_schema, BaseModelV1):
        schema = tool.args_schema.schema()
    else:
        msg = (
            "args_schema must be a Pydantic BaseModel or JSON schema, "
            f"got {tool.args_schema}."
        )
        raise NotImplementedError(msg)
    parameters = _dict_to_genai_schema(schema)

    return types.FunctionDeclaration(
        name=tool.name or schema.get("title"),
        description=tool.description or schema.get("description"),
        parameters=parameters,
    )


def _convert_pydantic_to_genai_function(
    pydantic_model: type[BaseModel],
    tool_name: str | None = None,
    tool_description: str | None = None,
) -> types.FunctionDeclaration:
    if issubclass(pydantic_model, BaseModel):
        schema = pydantic_model.model_json_schema()
    elif issubclass(pydantic_model, BaseModelV1):
        schema = pydantic_model.schema()
    else:
        msg = f"pydantic_model must be a Pydantic BaseModel, got {pydantic_model}"
        raise NotImplementedError(msg)
    schema.pop("definitions", None)

    # Convert to google.genai Schema format - remove title/description for parameters
    schema_for_params = schema.copy()
    schema_for_params.pop("title", None)
    schema_for_params.pop("description", None)
    parameters = _dict_to_genai_schema(schema_for_params)
    return types.FunctionDeclaration(
        name=tool_name if tool_name else schema.get("title"),
        description=tool_description if tool_description else schema.get("description"),
        parameters=parameters,
    )


def _get_properties_from_schema_any(schema: Any) -> dict[str, Any]:
    if isinstance(schema, dict):
        return _get_properties_from_schema(schema)
    return {}


def _get_properties_from_schema(schema: dict) -> dict[str, Any]:
    properties: dict[str, dict[str, str | int | dict | list]] = {}
    for k, v in schema.items():
        if not isinstance(k, str):
            logger.warning(f"Key '{k}' is not supported in schema, type={type(k)}")
            continue
        if not isinstance(v, dict):
            logger.warning(f"Value '{v}' is not supported in schema, ignoring v={v}")
            continue
        properties_item: dict[str, str | int | dict | list] = {}

        # Preserve description and other schema properties before manipulation
        original_description = v.get("description")
        original_enum = v.get("enum")
        original_items = v.get("items")

        if v.get("anyOf") and all(
            anyOf_type.get("type") != "null" for anyOf_type in v.get("anyOf", [])
        ):
            properties_item["anyOf"] = [
                _format_json_schema_to_gapic(anyOf_type)
                for anyOf_type in v.get("anyOf", [])
            ]
            # Don't set type_ when anyOf is present as they're mutually exclusive
        elif v.get("type") or v.get("anyOf") or v.get("type_"):
            item_type_ = _get_type_from_schema(v)
            properties_item["type"] = item_type_
            if _is_nullable_schema(v):
                properties_item["nullable"] = True

            # Replace `v` with chosen definition for array / object json types
            any_of_types = v.get("anyOf")
            if any_of_types and item_type_ in [types.Type.ARRAY, types.Type.OBJECT]:
                json_type_ = "array" if item_type_ == types.Type.ARRAY else "object"
                # Use Index -1 for consistency with `_get_nullable_type_from_schema`
                filtered_schema = [
                    val for val in any_of_types if val.get("type") == json_type_
                ][-1]
                # Merge filtered schema with original properties to preserve enum/items
                v = filtered_schema.copy()
                if original_enum and not v.get("enum"):
                    v["enum"] = original_enum
                if original_items and not v.get("items"):
                    v["items"] = original_items
            elif any_of_types:
                # For other types (like strings with enums), find the non-null schema
                # and preserve enum/items from the original anyOf structure
                non_null_schemas = [
                    val for val in any_of_types if val.get("type") != "null"
                ]
                if non_null_schemas:
                    filtered_schema = non_null_schemas[-1]
                    v = filtered_schema.copy()
                    if original_enum and not v.get("enum"):
                        v["enum"] = original_enum
                    if original_items and not v.get("items"):
                        v["items"] = original_items

        if v.get("enum"):
            properties_item["enum"] = v["enum"]

        # Prefer description from the filtered schema, fall back to original
        description = v.get("description") or original_description
        if description and isinstance(description, str):
            properties_item["description"] = description

        if properties_item.get("type") == types.Type.ARRAY and v.get("items"):
            properties_item["items"] = _get_items_from_schema_any(v.get("items"))

        if properties_item.get("type") == types.Type.OBJECT:
            if (
                v.get("anyOf")
                and isinstance(v["anyOf"], list)
                and isinstance(v["anyOf"][0], dict)
            ):
                v = v["anyOf"][0]
            v_properties = v.get("properties")
            if v_properties:
                properties_item["properties"] = _get_properties_from_schema_any(
                    v_properties
                )
                if isinstance(v_properties, dict):
                    properties_item["required"] = [
                        k for k, v in v_properties.items() if "default" not in v
                    ]
            elif not v.get("additionalProperties"):
                # Only provide dummy type for object without properties AND without
                # additionalProperties
                properties_item["type"] = types.Type.STRING

        if k == "title" and "description" not in properties_item:
            properties_item["description"] = k + " is " + str(v)

        properties[k] = properties_item

    return properties


def _get_items_from_schema_any(schema: Any) -> dict[str, Any]:
    if isinstance(schema, (dict, list, str)):
        return _get_items_from_schema(schema)
    return {}


def _get_items_from_schema(schema: dict | list | str) -> dict[str, Any]:
    items: dict = {}
    if isinstance(schema, list):
        for i, v in enumerate(schema):
            items[f"item{i}"] = _get_properties_from_schema_any(v)
    elif isinstance(schema, dict):
        items["type"] = _get_type_from_schema(schema)
        if items["type"] == types.Type.OBJECT and "properties" in schema:
            items["properties"] = _get_properties_from_schema_any(schema["properties"])
        if items["type"] == types.Type.ARRAY and "items" in schema:
            items["items"] = _format_json_schema_to_gapic(schema["items"])
        if "title" in schema or "description" in schema:
            items["description"] = schema.get("description") or schema.get("title")
        if "enum" in schema:
            items["enum"] = schema["enum"]
        if _is_nullable_schema(schema):
            items["nullable"] = True
        if "required" in schema:
            items["required"] = schema["required"]
        if "enum" in schema:
            items["enum"] = schema["enum"]
    else:
        # str
        items["type"] = _get_type_from_schema({"type": schema})
        if _is_nullable_schema({"type": schema}):
            items["nullable"] = True

    return items


def _get_type_from_schema(schema: dict[str, Any]) -> types.Type:
    type_ = _get_nullable_type_from_schema(schema)
    return type_ if type_ is not None else types.Type.STRING


def _get_nullable_type_from_schema(schema: dict[str, Any]) -> types.Type | None:
    if "anyOf" in schema:
        schema_types = [
            _get_nullable_type_from_schema(sub_schema) for sub_schema in schema["anyOf"]
        ]
        schema_types = [t for t in schema_types if t is not None]  # Remove None values
        # TODO: update FunctionDeclaration and pass all types?
        if schema_types:
            return schema_types[-1]
    elif "type" in schema or "type_" in schema:
        type_ = schema["type"] if "type" in schema else schema["type_"]
        if isinstance(type_, types.Type):
            return type_
        if isinstance(type_, int):
            msg = f"Invalid type, int not supported: {type_}"
            raise ValueError(msg)
        if isinstance(type_, dict):
            return types.Type(type_["_value_"])
        if isinstance(type_, str):
            if type_ == "null":
                return None
            return types.Type(type_)
        return None
    else:
        pass
    return None  # No valid types found


def _is_nullable_schema(schema: dict[str, Any]) -> bool:
    if "anyOf" in schema:
        schema_types = [
            _get_nullable_type_from_schema(sub_schema) for sub_schema in schema["anyOf"]
        ]
        return any(t is None for t in schema_types)
    if "type" in schema or "type_" in schema:
        type_ = schema["type"] if "type" in schema else schema["type_"]
        if isinstance(type_, types.Type):
            return False
        if isinstance(type_, int):
            # Handle integer type values (from tool_to_dict serialization)
            # Integer types are never null (except for NULL type handled separately)
            return type_ == 7  # 7 corresponds to NULL type
    else:
        pass
    return False


_ToolChoiceType = Literal["auto", "none", "any", True] | dict | list[str] | str


def _tool_choice_to_tool_config(
    tool_choice: _ToolChoiceType,
    all_names: list[str],
) -> types.ToolConfig:
    allowed_function_names: list[str] | None = None
    if tool_choice is True or tool_choice == "any":
        mode = "ANY"
        allowed_function_names = all_names
    elif tool_choice == "auto":
        mode = "AUTO"
    elif tool_choice == "none":
        mode = "NONE"
    elif isinstance(tool_choice, str):
        mode = "ANY"
        allowed_function_names = [tool_choice]
    elif isinstance(tool_choice, list):
        mode = "ANY"
        allowed_function_names = tool_choice
    elif isinstance(tool_choice, dict):
        if "mode" in tool_choice:
            mode = tool_choice["mode"]
            allowed_function_names = tool_choice.get("allowed_function_names")
        elif "function_calling_config" in tool_choice:
            mode = tool_choice["function_calling_config"]["mode"]
            allowed_function_names = tool_choice["function_calling_config"].get(
                "allowed_function_names"
            )
        else:
            msg = (
                f"Unrecognized tool choice format:\n\n{tool_choice=}\n\nShould match "
                f"Google GenerativeAI ToolConfig or FunctionCallingConfig format."
            )
            raise ValueError(msg)
    else:
        msg = f"Unrecognized tool choice format:\n\n{tool_choice=}"
        raise ValueError(msg)
    return types.ToolConfig(
        function_calling_config=types.FunctionCallingConfig(
            mode=types.FunctionCallingConfigMode(mode),
            allowed_function_names=allowed_function_names,
        )
    )


def is_basemodel_subclass_safe(tool: type) -> bool:
    if safe_import("langchain_core.utils.pydantic", "is_basemodel_subclass"):
        from langchain_core.utils.pydantic import (
            is_basemodel_subclass,
        )

        return is_basemodel_subclass(tool)
    return issubclass(tool, BaseModel)


def safe_import(module_name: str, attribute_name: str = "") -> bool:
    try:
        module = importlib.import_module(module_name)
        if attribute_name:
            return hasattr(module, attribute_name)
        return True
    except ImportError:
        return False


def _get_def_key_from_schema_path(schema_path: str) -> str:
    error_message = f"Malformed schema reference path {schema_path}"

    if not isinstance(schema_path, str) or not schema_path.startswith("#/$defs/"):
        raise ValueError(error_message)

    # Schema has to have only one extra level.
    parts = schema_path.split("/")
    if len(parts) != 3:
        raise ValueError(error_message)

    return parts[-1]


# Backward compatibility alias
_dict_to_gapic_schema = _dict_to_genai_schema<|MERGE_RESOLUTION|>--- conflicted
+++ resolved
@@ -68,14 +68,9 @@
 )
 _GoogleSearchRetrievalLike = types.GoogleSearchRetrieval | dict[str, Any]
 
-<<<<<<< HEAD
 _GoogleSearchLike = types.GoogleSearch | dict[str, Any]
 _CodeExecutionLike = types.ToolCodeExecution | dict[str, Any]
-=======
-_GoogleSearchLike = gapic.Tool.GoogleSearch | dict[str, Any]
-_CodeExecutionLike = gapic.CodeExecution | dict[str, Any]
-_UrlContextLike = gapic.UrlContext | dict[str, Any]
->>>>>>> 865d5163
+_UrlContextLike = types.UrlContext | dict[str, Any]
 
 
 class _ToolDict(TypedDict):
@@ -239,6 +234,8 @@
                 tool_dict["google_search"] = tool.google_search
             if hasattr(tool, "code_execution") and tool.code_execution:
                 tool_dict["code_execution"] = tool.code_execution
+            if hasattr(tool, "url_context") and tool.url_context:
+                tool_dict["url_context"] = tool.url_context
         elif isinstance(tool, dict):
             # not _ToolDictLike
             if not any(
@@ -295,18 +292,19 @@
                 else:
                     tool_dict["google_search"] = tool["google_search"]
             if "code_execution" in tool:
-<<<<<<< HEAD
                 if isinstance(tool["code_execution"], dict):
                     tool_dict["code_execution"] = types.ToolCodeExecution(
                         **tool["code_execution"]
                     )
                 else:
                     tool_dict["code_execution"] = tool["code_execution"]
-=======
-                gapic_tool.code_execution = gapic.CodeExecution(tool["code_execution"])
             if "url_context" in tool:
-                gapic_tool.url_context = gapic.UrlContext(tool["url_context"])
->>>>>>> 865d5163
+                if isinstance(tool["url_context"], dict):
+                    tool_dict["url_context"] = types.UrlContext(
+                        **tool["url_context"]
+                    )
+                else:
+                    tool_dict["url_context"] = tool["url_context"]
         else:
             fd = _format_to_genai_function_declaration(tool)
             function_declarations.append(fd)
