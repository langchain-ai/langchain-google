--- conflicted
+++ resolved
@@ -330,15 +330,10 @@
             continue
         properties_item: Dict[str, Union[str, int, Dict, List]] = {}
 
-<<<<<<< HEAD
         # Preserve description before and other schema properties before manipulation
         original_description = v.get("description")
         original_enum = v.get("enum")
         original_items = v.get("items")
-=======
-        # Get description from original schema before any modifications
-        description = v.get("description")
->>>>>>> fd358574
 
         if v.get("anyOf") and all(
             anyOf_type.get("type") != "null" for anyOf_type in v.get("anyOf", [])
@@ -387,11 +382,8 @@
         if v.get("enum"):
             properties_item["enum"] = v["enum"]
 
-<<<<<<< HEAD
         # Prefer description from the filtered schema, fall back to original
         description = v.get("description") or original_description
-=======
->>>>>>> fd358574
         if description and isinstance(description, str):
             properties_item["description"] = description
 
