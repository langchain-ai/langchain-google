import os
from importlib import metadata
from typing import Any, TypedDict

from google.api_core.gapic_v1.client_info import ClientInfo
from langchain_core.utils import secret_from_env
from pydantic import BaseModel, Field, SecretStr

from langchain_google_genai._enums import (
    HarmBlockThreshold,
    HarmCategory,
    MediaResolution,
    Modality,
)

_TELEMETRY_TAG = "remote_reasoning_engine"
_TELEMETRY_ENV_VARIABLE_NAME = "GOOGLE_CLOUD_AGENT_ENGINE_ID"

# Cache package version at module import time to avoid blocking I/O in async contexts
try:
    _LANGCHAIN_GENAI_VERSION = metadata.version("langchain-google-genai")
except metadata.PackageNotFoundError:
    _LANGCHAIN_GENAI_VERSION = "0.0.0"


try:
    LC_GOOGLE_GENAI_VERSION = metadata.version("langchain-google-genai")
except metadata.PackageNotFoundError:
    LC_GOOGLE_GENAI_VERSION = "0.0.0"


class GoogleGenerativeAIError(Exception):
    """Custom exception class for errors associated with the `Google GenAI` API."""


class _BaseGoogleGenerativeAI(BaseModel):
    """Base class for Google Generative AI LLMs."""

    model: str = Field(...)
    """Model name to use."""

    google_api_key: SecretStr | None = Field(
        alias="api_key", default_factory=secret_from_env("GOOGLE_API_KEY", default=None)
    )
    """Google AI API key.

    If not specified will be read from env var `GOOGLE_API_KEY`.
    """

    credentials: Any = None
    """The default custom credentials to use when making API calls.

    If not provided, credentials will be ascertained from the `GOOGLE_API_KEY` env var.
    """

    temperature: float = 0.7
    """Run inference with this temperature.

    Must be within `[0.0, 2.0]`.
    """

    top_p: float | None = None
    """Decode using nucleus sampling.

    Consider the smallest set of tokens whose probability sum is at least `top_p`.

    Must be within `[0.0, 1.0]`.
    """

    top_k: int | None = None
    """Decode using top-k sampling: consider the set of `top_k` most probable tokens.

    Must be positive.
    """

    max_output_tokens: int | None = Field(default=None, alias="max_tokens")
    """Maximum number of tokens to include in a candidate.

    Must be greater than zero.

    If unset, will use the model's default value, which varies by model.

    See [docs](https://ai.google.dev/gemini-api/docs/models) for model-specific limits.
    """

    n: int = 1
    """Number of chat completions to generate for each prompt.

    Note that the API may not return the full `n` completions if duplicates are
    generated.
    """

    max_retries: int = Field(default=6, alias="retries")
    """The maximum number of retries to make when generating."""

    timeout: float | None = Field(default=None, alias="request_timeout")
    """The maximum number of seconds to wait for a response."""

    client_options: dict | None = Field(
        default=None,
    )
    """A dictionary of client options to pass to the Google API client.

    Example: `api_endpoint`
    """

    base_url: str | None = Field(
        default=None,
    )
    """Base URL to use for the API client.

    Alias of `client_options['api_endpoint']`.
    """

    transport: str | None = Field(
        default=None,
        alias="api_transport",
    )
    """A string, one of: `['rest', 'grpc', 'grpc_asyncio']`."""

    additional_headers: dict[str, str] | None = Field(
        default=None,
    )
    """Key-value dictionary representing additional headers for the model call"""

    response_modalities: list[Modality] | None = Field(
        default=None,
    )
    """A list of modalities of the response"""

    thinking_budget: int | None = Field(
        default=None,
    )
    """Indicates the thinking budget in tokens."""

    media_resolution: MediaResolution | None = Field(
        default=None,
    )
    """Media resolution for the input media."""

    include_thoughts: bool | None = Field(
        default=None,
    )
    """Indicates whether to include thoughts in the response."""

    safety_settings: dict[HarmCategory, HarmBlockThreshold] | None = None
    """Default safety settings to use for all generations.

        !!! example

            ```python
            from google.generativeai.types.safety_types import HarmBlockThreshold, HarmCategory

            safety_settings = {
                HarmCategory.HARM_CATEGORY_DANGEROUS_CONTENT: HarmBlockThreshold.BLOCK_MEDIUM_AND_ABOVE,
                HarmCategory.HARM_CATEGORY_HATE_SPEECH: HarmBlockThreshold.BLOCK_ONLY_HIGH,
                HarmCategory.HARM_CATEGORY_HARASSMENT: HarmBlockThreshold.BLOCK_LOW_AND_ABOVE,
                HarmCategory.HARM_CATEGORY_SEXUALLY_EXPLICIT: HarmBlockThreshold.BLOCK_NONE,
            }
            ```
    """  # noqa: E501

    @property
    def lc_secrets(self) -> dict[str, str]:
        return {"google_api_key": "GOOGLE_API_KEY"}

    @property
    def _identifying_params(self) -> dict[str, Any]:
        """Get the identifying parameters."""
        return {
            "model": self.model,
            "temperature": self.temperature,
            "top_p": self.top_p,
            "top_k": self.top_k,
            "max_output_tokens": self.max_output_tokens,
            "candidate_count": self.n,
        }


def get_user_agent(module: str | None = None) -> tuple[str, str]:
    r"""Returns a custom user agent header.

    Args:
        module: The module for a custom user agent header.
    """
<<<<<<< HEAD
    # Use cached version to avoid blocking I/O in async contexts
    client_library_version = (
        f"{_LANGCHAIN_GENAI_VERSION}-{module}" if module else _LANGCHAIN_GENAI_VERSION
=======
    client_library_version = (
        f"{LC_GOOGLE_GENAI_VERSION}-{module}" if module else LC_GOOGLE_GENAI_VERSION
>>>>>>> 8a4b47ff
    )
    if os.environ.get(_TELEMETRY_ENV_VARIABLE_NAME):
        client_library_version += f"+{_TELEMETRY_TAG}"
    return client_library_version, f"langchain-google-genai/{client_library_version}"


def get_client_info(module: str | None = None) -> "ClientInfo":
    r"""Returns a client info object with a custom user agent header.

    Args:
        module: The module for a custom user agent header.
    """
    client_library_version, user_agent = get_user_agent(module)
    # TODO: remove ignore once google-auth has types.
    return ClientInfo(  # type: ignore[no-untyped-call]
        client_library_version=client_library_version,
        user_agent=user_agent,
    )


class SafetySettingDict(TypedDict):
    category: HarmCategory

    threshold: HarmBlockThreshold<|MERGE_RESOLUTION|>--- conflicted
+++ resolved
@@ -17,12 +17,6 @@
 _TELEMETRY_ENV_VARIABLE_NAME = "GOOGLE_CLOUD_AGENT_ENGINE_ID"
 
 # Cache package version at module import time to avoid blocking I/O in async contexts
-try:
-    _LANGCHAIN_GENAI_VERSION = metadata.version("langchain-google-genai")
-except metadata.PackageNotFoundError:
-    _LANGCHAIN_GENAI_VERSION = "0.0.0"
-
-
 try:
     LC_GOOGLE_GENAI_VERSION = metadata.version("langchain-google-genai")
 except metadata.PackageNotFoundError:
@@ -183,14 +177,8 @@
     Args:
         module: The module for a custom user agent header.
     """
-<<<<<<< HEAD
-    # Use cached version to avoid blocking I/O in async contexts
-    client_library_version = (
-        f"{_LANGCHAIN_GENAI_VERSION}-{module}" if module else _LANGCHAIN_GENAI_VERSION
-=======
     client_library_version = (
         f"{LC_GOOGLE_GENAI_VERSION}-{module}" if module else LC_GOOGLE_GENAI_VERSION
->>>>>>> 8a4b47ff
     )
     if os.environ.get(_TELEMETRY_ENV_VARIABLE_NAME):
         client_library_version += f"+{_TELEMETRY_TAG}"
