"""Test ChatGoogleGenerativeAI chat model."""

import asyncio
import json
<<<<<<< HEAD
from typing import Dict, Generator, List, Optional, Type
=======
from typing import Generator, List, Optional
>>>>>>> 89582211

import pytest
from langchain_core.messages import (
    AIMessage,
    AIMessageChunk,
    BaseMessage,
    BaseMessageChunk,
    HumanMessage,
    SystemMessage,
    ToolMessage,
)
from langchain_core.tools import tool
<<<<<<< HEAD
from langchain_standard_tests.integration_tests import ChatModelIntegrationTests
from pydantic import BaseModel
=======
>>>>>>> 89582211

from langchain_google_genai import (
    ChatGoogleGenerativeAI,
    HarmBlockThreshold,
    HarmCategory,
)
from langchain_google_genai.chat_models import ChatGoogleGenerativeAIError

_MODEL = "models/gemini-1.0-pro-001"  # TODO: Use nano when it's available.
_VISION_MODEL = "gemini-1.5-flash"
_B64_string = """iVBORw0KGgoAAAANSUhEUgAAABQAAAAUCAIAAAAC64paAAABhGlDQ1BJQ0MgUHJvZmlsZQAAeJx9kT1Iw0AcxV8/xCIVQTuIKGSoTi2IijhqFYpQIdQKrTqYXPoFTRqSFBdHwbXg4Mdi1cHFWVcHV0EQ/ABxdXFSdJES/5cUWsR4cNyPd/ced+8Af6PCVDM4DqiaZaSTCSGbWxW6XxHECPoRQ0hipj4niil4jq97+Ph6F+dZ3uf+HL1K3mSATyCeZbphEW8QT29aOud94ggrSQrxOXHMoAsSP3JddvmNc9FhP8+MGJn0PHGEWCh2sNzBrGSoxFPEUUXVKN+fdVnhvMVZrdRY6578heG8trLMdZrDSGIRSxAhQEYNZVRgIU6rRoqJNO0nPPxDjl8kl0yuMhg5FlCFCsnxg//B727NwuSEmxROAF0vtv0xCnTvAs26bX8f23bzBAg8A1da219tADOfpNfbWvQI6NsGLq7bmrwHXO4Ag0+6ZEiOFKDpLxSA9zP6phwwcAv0rLm9tfZx+gBkqKvUDXBwCIwVKXvd492hzt7+PdPq7wdzbXKn5swsVgAAA8lJREFUeJx90dtPHHUUB/Dz+81vZhb2wrDI3soUKBSRcisF21iqqCRNY01NTE0k8aHpi0k18VJfjOFvUF9M44MmGrHFQqSQiKSmFloL5c4CXW6Fhb0vO3ufvczMzweiBGI9+eW8ffI95/yQqqrwv4UxBgCfJ9w/2NfSVB+Nyn6/r+vdLo7H6FkYY6yoABR2PJujj34MSo/d/nHeVLYbydmIp/bEO0fEy/+NMcbTU4/j4Vs6Lr0ccKeYuUKWS4ABVCVHmRdszbfvTgfjR8kz5Jjs+9RREl9Zy2lbVK9wU3/kWLJLCXnqza1bfVe7b9jLbIeTMcYu13Jg/aMiPrCwVFcgtDiMhnxwJ/zXVDwSdVCVMRV7nqzl2i9e/fKrw8mqSp84e2sFj3Oj8/SrF/MaicmyYhAaXu58NPAbeAeyzY0NLecmh2+ODN3BewYBAkAY43giI3kebrnsRmvV9z2D4ciOa3EBAf31Tp9sMgdxMTFm6j74/Ogb70VCYQKAAIDCXkOAIC6pkYBWdwwnpHEdf6L9dJtJKPh95DZhzFKMEWRAGL927XpWTmMA+s8DAOBYAoR483l/iHZ/8bXoODl8b9UfyH72SXepzbyRJNvjFGHKMlhvMBze+cH9+4lEuOOlU2X1tVkFTU7Om03q080NDGXV1cflRpHwaaoiiiildB8jhDLZ7HDfz2Yidba6Vn2L4fhzFrNRKy5OZ2QOZ1U5W8VtqlVH/iUHcM933zZYWS7Wtj66zZr65bzGJQt0glHgudi9XVzEl4vKw2kUPhO020oPYI1qYc+2Xc0bRXFwTLY0VXa2VibD/lBaIXm1UChN5JSRUcQQ1Tk/47Cf3x8bY7y17Y17PVYTG1UkLPBFcqik7Zoa9JcLYoHBqHhXNgd6gS1k9EJ1TQ2l9EDy1saErmQ2kGpwGC2MLOtCM8nZEV1K0tKJtEksSm26J/rHg2zzmabKisq939nHzqUH7efzd4f/nPGW6NP8ybNFrOsWQhpoCuuhnJ4hAnPhFam01K4oQMjBg/mzBjVhuvw2O++KKT+BIVxJKzQECBDLF2qu2WTMmCovtDQ1f8iyoGkUADBCCGPsdnvTW2OtFm01VeB06msvdWlpPZU0wJRG85ns84umU3k+VyxeEcWqvYUBAGsUrbvme4be99HFeisP/pwUOIZaOqQX31ISgrKmZhLHtXNXuJq68orrr5/9mBCglCLAGGPyy81votEbcjlKLrC9E8mhH3wdHRdcyyvjidSlxjftPJpD+o25JYvRHGFoZDdks1mBQhxJu9uxvwEiXuHnHbLd1AAAAABJRU5ErkJggg=="""  # noqa: E501


def _check_usage_metadata(message: AIMessage) -> None:
    assert message.usage_metadata is not None
    assert message.usage_metadata["input_tokens"] > 0
    assert message.usage_metadata["output_tokens"] > 0
    assert message.usage_metadata["total_tokens"] > 0
    assert (
        message.usage_metadata["input_tokens"] + message.usage_metadata["output_tokens"]
    ) == message.usage_metadata["total_tokens"]


def test_chat_google_genai_stream() -> None:
    """Test streaming tokens from Gemini."""
    llm = ChatGoogleGenerativeAI(model=_MODEL)

    full: Optional[BaseMessageChunk] = None
    chunks_with_usage_metadata = 0
    for token in llm.stream("This is a test. Say 'foo'"):
        assert isinstance(token, AIMessageChunk)
        assert isinstance(token.content, str)
        if token.usage_metadata:
            chunks_with_usage_metadata += 1
        full = token if full is None else full + token
    if chunks_with_usage_metadata != 1:
        pytest.fail("Expected exactly one chunk with usage metadata")
    assert isinstance(full, AIMessageChunk)
    _check_usage_metadata(full)


async def test_chat_google_genai_astream() -> None:
    """Test streaming tokens from Gemini."""
    llm = ChatGoogleGenerativeAI(model=_MODEL)

    full: Optional[BaseMessageChunk] = None
    chunks_with_usage_metadata = 0
    async for token in llm.astream("This is a test. Say 'foo'"):
        assert isinstance(token, AIMessageChunk)
        assert isinstance(token.content, str)
        if token.usage_metadata:
            chunks_with_usage_metadata += 1
        full = token if full is None else full + token
    if chunks_with_usage_metadata != 1:
        pytest.fail("Expected exactly one chunk with usage metadata")
    assert isinstance(full, AIMessageChunk)
    _check_usage_metadata(full)


async def test_chat_google_genai_abatch() -> None:
    """Test streaming tokens from ChatGoogleGenerativeAI."""
    llm = ChatGoogleGenerativeAI(model=_MODEL)

    result = await llm.abatch(
        ["This is a test. Say 'foo'", "This is a test, say 'bar'"]
    )
    for token in result:
        assert isinstance(token.content, str)


async def test_chat_google_genai_abatch_tags() -> None:
    """Test batch tokens from ChatGoogleGenerativeAI."""
    llm = ChatGoogleGenerativeAI(model=_MODEL)

    result = await llm.abatch(
        ["This is a test", "This is another test"], config={"tags": ["foo"]}
    )
    for token in result:
        assert isinstance(token.content, str)


def test_chat_google_genai_batch() -> None:
    """Test batch tokens from ChatGoogleGenerativeAI."""
    llm = ChatGoogleGenerativeAI(model=_MODEL)

    result = llm.batch(["This is a test. Say 'foo'", "This is a test, say 'bar'"])
    for token in result:
        assert isinstance(token.content, str)


async def test_chat_google_genai_ainvoke() -> None:
    """Test invoke tokens from ChatGoogleGenerativeAI."""
    llm = ChatGoogleGenerativeAI(model=_MODEL)

    result = await llm.ainvoke("This is a test. Say 'foo'", config={"tags": ["foo"]})
    assert isinstance(result, AIMessage)
    assert isinstance(result.content, str)
    _check_usage_metadata(result)


def test_chat_google_genai_invoke() -> None:
    """Test invoke tokens from ChatGoogleGenerativeAI."""
    llm = ChatGoogleGenerativeAI(model=_MODEL)

    result = llm.invoke(
        "This is a test. Say 'foo'",
        config=dict(tags=["foo"]),
        generation_config=dict(top_k=2, top_p=1, temperature=0.7),
    )
    assert isinstance(result, AIMessage)
    assert isinstance(result.content, str)
    assert not result.content.startswith(" ")
    _check_usage_metadata(result)


def test_chat_google_genai_invoke_multimodal() -> None:
    messages: list = [
        HumanMessage(
            content=[
                {
                    "type": "text",
                    "text": "Guess what's in this picture! You have 3 guesses.",
                },
                {
                    "type": "image_url",
                    "image_url": "data:image/png;base64," + _B64_string,
                },
            ]
        ),
    ]
    llm = ChatGoogleGenerativeAI(model=_VISION_MODEL)
    response = llm.invoke(messages)
    assert isinstance(response.content, str)
    assert len(response.content.strip()) > 0

    # Try streaming
    for chunk in llm.stream(messages):
        print(chunk)  # noqa: T201
        assert isinstance(chunk.content, str)
        assert len(chunk.content.strip()) > 0


def test_chat_google_genai_invoke_multimodal_multiple_messages() -> None:
    messages: list = [
        HumanMessage(content="Hi there"),
        AIMessage(content="Hi, how are you?"),
        HumanMessage(
            content=[
                {
                    "type": "text",
                    "text": "I'm doing great! Guess what's in this picture!",
                },
                {
                    "type": "image_url",
                    "image_url": "data:image/png;base64," + _B64_string,
                },
            ]
        ),
    ]
    llm = ChatGoogleGenerativeAI(model=_VISION_MODEL)
    response = llm.invoke(messages)
    assert isinstance(response, AIMessage)
    assert isinstance(response.content, str)
    assert len(response.content.strip()) > 0


def test_chat_google_genai_invoke_multimodal_invalid_model() -> None:
    # need the vision model to support this.
    messages: list = [
        HumanMessage(
            content=[
                {
                    "type": "text",
                    "text": "I'm doing great! Guess what's in this picture!",
                },
                {
                    "type": "image_url",
                    "image_url": "data:image/png;base64," + _B64_string,
                },
            ]
        ),
    ]
    llm = ChatGoogleGenerativeAI(model=_MODEL)
    with pytest.raises(ChatGoogleGenerativeAIError):
        llm.invoke(messages)


def test_chat_google_genai_single_call_with_history() -> None:
    model = ChatGoogleGenerativeAI(model=_MODEL)
    text_question1, text_answer1 = "How much is 2+2?", "4"
    text_question2 = "How much is 3+3?"
    message1 = HumanMessage(content=text_question1)
    message2 = AIMessage(content=text_answer1)
    message3 = HumanMessage(content=text_question2)
    response = model([message1, message2, message3])
    assert isinstance(response, AIMessage)
    assert isinstance(response.content, str)


@pytest.mark.parametrize(
    "model_name,convert_system_message_to_human",
    [(_MODEL, True), ("models/gemini-1.5-pro-latest", False)],
)
def test_chat_google_genai_system_message(
    model_name: str, convert_system_message_to_human: bool
) -> None:
    model = ChatGoogleGenerativeAI(
        model=model_name,
        convert_system_message_to_human=convert_system_message_to_human,
    )
    text_question1, text_answer1 = "How much is 2+2?", "4"
    text_question2 = "How much is 3+3?"
    system_message = SystemMessage(content="You're supposed to answer math questions.")
    message1 = HumanMessage(content=text_question1)
    message2 = AIMessage(content=text_answer1)
    message3 = HumanMessage(content=text_question2)
    response = model([system_message, message1, message2, message3])
    assert isinstance(response, AIMessage)
    assert isinstance(response.content, str)


def test_generativeai_get_num_tokens_gemini() -> None:
    llm = ChatGoogleGenerativeAI(temperature=0, model="gemini-pro")
    output = llm.get_num_tokens("How are you?")
    assert output == 4


def test_safety_settings_gemini() -> None:
    safety_settings: Dict[HarmCategory, HarmBlockThreshold] = {
        HarmCategory.HARM_CATEGORY_DANGEROUS_CONTENT: HarmBlockThreshold.BLOCK_NONE  # type: ignore[dict-item]
    }
    # test with safety filters on bind
    llm = ChatGoogleGenerativeAI(temperature=0, model="gemini-pro").bind(
        safety_settings=safety_settings
    )
    output = llm.invoke("how to make a bomb?")
    assert isinstance(output, AIMessage)
    assert len(output.content) > 0

    # test direct to stream
    streamed_messages = []
    output_stream = llm.stream("how to make a bomb?", safety_settings=safety_settings)
    assert isinstance(output_stream, Generator)
    for message in output_stream:
        streamed_messages.append(message)
    assert len(streamed_messages) > 0

    # test as init param
    llm = ChatGoogleGenerativeAI(
        temperature=0, model="gemini-pro", safety_settings=safety_settings
    )
    out2 = llm.invoke("how to make a bomb")
    assert isinstance(out2, AIMessage)
    assert len(out2.content) > 0


@pytest.mark.xfail(reason="on the model's side")
def test_chat_function_calling_with_multiple_parts() -> None:
    @tool
    def search(
        question: str,
    ) -> str:
        """
        Useful for when you need to answer questions or visit websites.
        You should ask targeted questions.
        """
        return "brown"

    tools = [search]

    safety: Dict[HarmCategory, HarmBlockThreshold] = {
        HarmCategory.HARM_CATEGORY_DANGEROUS_CONTENT: HarmBlockThreshold.BLOCK_ONLY_HIGH  # type: ignore[dict-item]
    }
    llm = ChatGoogleGenerativeAI(
        model="models/gemini-1.5-pro-latest", safety_settings=safety
    )
    llm_with_search = llm.bind(
        functions=tools,
    )
    llm_with_search_force = llm_with_search.bind(
        tool_config={
            "function_calling_config": {
                "mode": "ANY",
                "allowed_function_names": ["search"],
            }
        }
    )
    request = HumanMessage(
        content=(
            "Please tell the primary color of following birds: "
            "sparrow, hawk, crow by using searchm"
        )
    )
    response = llm_with_search_force.invoke([request])

    assert isinstance(response, AIMessage)
    assert len(response.tool_calls) > 0
    tool_call = response.tool_calls[0]
    assert tool_call["name"] == "search"

    tool_response = search("sparrow")
    tool_message = ToolMessage(
        name="search",
        content=json.dumps(tool_response),
        tool_call_id="0",
    )

    result = llm_with_search.invoke([request, response, tool_message])

    assert isinstance(result, AIMessage)
    assert "brown" in result.content
    assert len(result.tool_calls) > 0


def _check_tool_calls(response: BaseMessage, expected_name: str) -> None:
    """Check tool calls are as expected."""
    assert isinstance(response, AIMessage)
    assert isinstance(response.content, str)
    assert response.content == ""
    function_call = response.additional_kwargs.get("function_call")
    assert function_call
    assert function_call["name"] == expected_name
    arguments_str = function_call.get("arguments")
    assert arguments_str
    arguments = json.loads(arguments_str)
    assert arguments == {
        "name": "Erick",
        "age": 27.0,
    }
    tool_calls = response.tool_calls
    assert len(tool_calls) == 1
    tool_call = tool_calls[0]
    assert tool_call["name"] == expected_name
    assert tool_call["args"] == {"age": 27.0, "name": "Erick"}


@pytest.mark.extended
def test_chat_vertexai_gemini_function_calling() -> None:
    class MyModel(BaseModel):
        name: str
        age: int

    safety: Dict[HarmCategory, HarmBlockThreshold] = {
        HarmCategory.HARM_CATEGORY_DANGEROUS_CONTENT: HarmBlockThreshold.BLOCK_ONLY_HIGH  # type: ignore[dict-item]
    }
    # Test .bind_tools with BaseModel
    message = HumanMessage(content="My name is Erick and I am 27 years old")
    model = ChatGoogleGenerativeAI(model=_MODEL, safety_settings=safety).bind_tools(
        [MyModel]
    )
    response = model.invoke([message])
    _check_tool_calls(response, "MyModel")

    # Test .bind_tools with function
    def my_model(name: str, age: int) -> None:
        """Invoke this with names and ages."""
        pass

    model = ChatGoogleGenerativeAI(model=_MODEL, safety_settings=safety).bind_tools(
        [my_model]
    )
    response = model.invoke([message])
    _check_tool_calls(response, "my_model")

    # Test .bind_tools with tool
    @tool
    def my_tool(name: str, age: int) -> None:
        """Invoke this with names and ages."""
        pass

    model = ChatGoogleGenerativeAI(model=_MODEL, safety_settings=safety).bind_tools(
        [my_tool]
    )
    response = model.invoke([message])
    _check_tool_calls(response, "my_tool")

    # Test streaming
    stream = model.stream([message])
    first = True
    for chunk in stream:
        if first:
            gathered = chunk
            first = False
        else:
            gathered = gathered + chunk  # type: ignore
    assert isinstance(gathered, AIMessageChunk)
    assert len(gathered.tool_call_chunks) == 1
    tool_call_chunk = gathered.tool_call_chunks[0]
    assert tool_call_chunk["name"] == "my_tool"
    assert tool_call_chunk["args"] == '{"age": 27.0, "name": "Erick"}'


# Test with model that supports tool choice (gemini 1.5) and one that doesn't
# (gemini 1).
@pytest.mark.parametrize("model_name", [_MODEL, "models/gemini-1.5-pro-001"])
def test_chat_google_genai_function_calling_with_structured_output(
    model_name: str,
) -> None:
    class MyModel(BaseModel):
        name: str
        age: int

    safety: Dict[HarmCategory, HarmBlockThreshold] = {
        HarmCategory.HARM_CATEGORY_DANGEROUS_CONTENT: HarmBlockThreshold.BLOCK_ONLY_HIGH  # type: ignore[dict-item]
    }
    llm = ChatGoogleGenerativeAI(model=model_name, safety_settings=safety)
    model = llm.with_structured_output(MyModel)
    message = HumanMessage(content="My name is Erick and I am 27 years old")

    response = model.invoke([message])
    assert isinstance(response, MyModel)
    assert response == MyModel(name="Erick", age=27)

    model = llm.with_structured_output(
        {"name": "MyModel", "description": "MyModel", "parameters": MyModel.schema()}
    )
    response = model.invoke([message])
    expected = [
        {
            "type": "MyModel",
            "args": {
                "name": "Erick",
                "age": 27,
            },
        }
    ]
    assert response == expected


def test_ainvoke_without_eventloop() -> None:
    model = ChatGoogleGenerativeAI(model="gemini-1.5-flash-001")

    async def model_ainvoke(context: str) -> BaseMessage:
        result = await model.ainvoke(context)
        return result

    result = asyncio.run(model_ainvoke("How can you help me?"))
    assert isinstance(result, AIMessage)


def test_astream_without_eventloop() -> None:
    model = ChatGoogleGenerativeAI(model="gemini-1.5-flash-001")

    async def model_astream(context: str) -> List[BaseMessageChunk]:
        result = []
        async for chunk in model.astream(context):
            result.append(chunk)
        return result

    result = asyncio.run(model_astream("How can you help me?"))
    assert len(result) > 0
    assert isinstance(result[0], AIMessageChunk)<|MERGE_RESOLUTION|>--- conflicted
+++ resolved
@@ -2,11 +2,7 @@
 
 import asyncio
 import json
-<<<<<<< HEAD
 from typing import Dict, Generator, List, Optional, Type
-=======
-from typing import Generator, List, Optional
->>>>>>> 89582211
 
 import pytest
 from langchain_core.messages import (
@@ -19,11 +15,8 @@
     ToolMessage,
 )
 from langchain_core.tools import tool
-<<<<<<< HEAD
 from langchain_standard_tests.integration_tests import ChatModelIntegrationTests
 from pydantic import BaseModel
-=======
->>>>>>> 89582211
 
 from langchain_google_genai import (
     ChatGoogleGenerativeAI,
