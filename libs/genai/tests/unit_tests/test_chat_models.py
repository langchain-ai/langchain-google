--- conflicted
+++ resolved
@@ -31,12 +31,8 @@
 
 from langchain_google_genai.chat_models import (
     ChatGoogleGenerativeAI,
-<<<<<<< HEAD
     _chat_with_retry,
     _convert_tool_message_to_part,
-=======
-    _convert_tool_message_to_parts,
->>>>>>> 57b31219
     _parse_chat_history,
     _parse_response_candidate,
     _response_to_result,
@@ -782,7 +778,6 @@
     assert llm.model_kwargs == {"foo": "bar"}
 
 
-<<<<<<< HEAD
 def test_retry_decorator_with_custom_parameters() -> None:
     # Mock the generation method
     mock_generation_method = Mock()
@@ -800,7 +795,8 @@
 
     # Verify that the retry mechanism used the custom parameters
     assert mock_generation_method.call_count == 3
-=======
+
+
 @pytest.mark.parametrize(
     "raw_response, expected_grounding_metadata",
     [
@@ -894,5 +890,4 @@
             if generation.generation_info is not None
             else {}
         )
-        assert grounding_metadata == expected_grounding_metadata
->>>>>>> 57b31219
+        assert grounding_metadata == expected_grounding_metadata