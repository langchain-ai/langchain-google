"""Test chat model integration."""

import base64
import json
import warnings
from concurrent.futures import ThreadPoolExecutor
from typing import Any, Literal, cast
from unittest.mock import ANY, AsyncMock, Mock, patch

import pytest
from google.api_core.exceptions import ResourceExhausted
from google.genai.types import (
    Blob,
    Candidate,
    Content,
    FunctionCall,
<<<<<<< HEAD
    FunctionResponse,
=======
>>>>>>> 865d5163
    GenerateContentResponse,
    GenerateContentResponseUsageMetadata,
    HttpOptions,
    Language,
    Part,
)
from google.genai.types import (
    Outcome as CodeExecutionResultOutcome,
)
from langchain_core.load import dumps, loads
from langchain_core.messages import (
    AIMessage,
    FunctionMessage,
    HumanMessage,
    SystemMessage,
    ToolMessage,
)
from langchain_core.messages import content as types
from langchain_core.messages.block_translators.google_genai import (
    _convert_to_v1_from_genai,
)
from langchain_core.messages.tool import tool_call as create_tool_call
from langchain_core.outputs import ChatGeneration, ChatResult
from pydantic import BaseModel, Field, SecretStr
from pydantic_core._pydantic_core import ValidationError

from langchain_google_genai import HarmBlockThreshold, HarmCategory, Modality
from langchain_google_genai._compat import (
    _convert_from_v1_to_generativelanguage_v1beta,
)
from langchain_google_genai.chat_models import (
    ChatGoogleGenerativeAI,
    ChatGoogleGenerativeAIError,
    _chat_with_retry,
    _convert_to_parts,
    _convert_tool_message_to_parts,
<<<<<<< HEAD
    _get_ai_message_tool_messages_parts,
=======
    _is_gemini_3_or_later,
    _is_gemini_25_model,
>>>>>>> 865d5163
    _parse_chat_history,
    _parse_response_candidate,
    _response_to_result,
)

MODEL_NAME = "gemini-2.5-flash"

FAKE_API_KEY = "fake-api-key"

SMALL_VIEWABLE_BASE64_IMAGE = "data:image/png;base64,iVBORw0KGgoAAAANSUhEUgAAAAgAAAAIAQMAAAD+wSzIAAAABlBMVEX///+/v7+jQ3Y5AAAADklEQVQI12P4AIX8EAgALgAD/aNpbtEAAAAASUVORK5CYII="  # noqa: E501


def test_integration_initialization() -> None:
    """Test chat model initialization."""
    llm = ChatGoogleGenerativeAI(
        model=MODEL_NAME,
        google_api_key=SecretStr(FAKE_API_KEY),
        top_k=2,
        top_p=1,
        temperature=0.7,
        n=2,
    )
    ls_params = llm._get_ls_params()
    assert ls_params == {
        "ls_provider": "google_genai",
        "ls_model_name": MODEL_NAME,
        "ls_model_type": "chat",
        "ls_temperature": 0.7,
    }

    llm = ChatGoogleGenerativeAI(
        model=MODEL_NAME,
        google_api_key=SecretStr(FAKE_API_KEY),
        max_output_tokens=10,
    )
    ls_params = llm._get_ls_params()
    assert ls_params == {
        "ls_provider": "google_genai",
        "ls_model_name": MODEL_NAME,
        "ls_model_type": "chat",
        "ls_temperature": 0.7,
        "ls_max_tokens": 10,
    }

    ChatGoogleGenerativeAI(
        model=MODEL_NAME,
        api_key=SecretStr(FAKE_API_KEY),
        top_k=2,
        top_p=1,
        temperature=0.7,
    )

    # test initialization with an invalid argument to check warning
    with patch("langchain_google_genai.chat_models.logger.warning") as mock_warning:
        with warnings.catch_warnings():
            warnings.simplefilter("ignore", UserWarning)
            llm = ChatGoogleGenerativeAI(
                model=MODEL_NAME,
                google_api_key=SecretStr(FAKE_API_KEY),
                safety_setting={
                    "HARM_CATEGORY_DANGEROUS_CONTENT": "BLOCK_LOW_AND_ABOVE"
                },  # Invalid arg
            )
        assert llm.model == f"{MODEL_NAME}"
        mock_warning.assert_called_once()
        call_args = mock_warning.call_args[0][0]
        assert "Unexpected argument 'safety_setting'" in call_args
        assert "Did you mean: 'safety_settings'?" in call_args


def test_safety_settings_initialization() -> None:
    """Test chat model initialization with `safety_settings` parameter."""
    safety_settings: dict[HarmCategory, HarmBlockThreshold] = {
        HarmCategory.HARM_CATEGORY_DANGEROUS_CONTENT: HarmBlockThreshold.BLOCK_NONE
    }

    # Test initialization with safety_settings
    llm = ChatGoogleGenerativeAI(
        model=MODEL_NAME,
        google_api_key=SecretStr(FAKE_API_KEY),
        temperature=0.7,
        safety_settings=safety_settings,
    )

    # Verify the safety_settings are stored correctly
    assert llm.safety_settings == safety_settings
    assert llm.temperature == 0.7
    assert llm.model == f"{MODEL_NAME}"


def test_initialization_inside_threadpool() -> None:
    # new threads don't have a running event loop,
    # thread pool executor easiest way to create one
    with ThreadPoolExecutor() as executor:
        executor.submit(
            ChatGoogleGenerativeAI,
            model=MODEL_NAME,
            google_api_key=SecretStr(FAKE_API_KEY),
        ).result()


def test_api_key_is_string() -> None:
    chat = ChatGoogleGenerativeAI(
        model=MODEL_NAME,
        google_api_key=SecretStr(FAKE_API_KEY),
    )
    assert isinstance(chat.google_api_key, SecretStr)


def test_api_key_masked_when_passed_via_constructor(
    capsys: pytest.CaptureFixture,
) -> None:
    chat = ChatGoogleGenerativeAI(
        model=MODEL_NAME,
        google_api_key=SecretStr(FAKE_API_KEY),
    )
    print(chat.google_api_key, end="")  # noqa: T201
    captured = capsys.readouterr()

    assert captured.out == "**********"


def test_profile() -> None:
    model = ChatGoogleGenerativeAI(model="gemini-1.5-flash")
    assert model.profile
    assert not model.profile["reasoning_output"]

    model = ChatGoogleGenerativeAI(model="gemini-2.5-flash")
    assert model.profile
    assert model.profile["reasoning_output"]

    model = ChatGoogleGenerativeAI(model="foo")
    assert model.profile == {}


def test_parse_history() -> None:
    convert_system_message_to_human = False
    system_input = "You're supposed to answer math questions."
    text_question1, text_answer1 = "How much is 2+2?", "4"
    function_name = "calculator"
    function_call_1 = {
        "name": function_name,
        "args": {"arg1": "2", "arg2": "2", "op": "+"},
        "id": "0",
    }
    function_answer1 = json.dumps({"result": 4})
    function_call_2 = {
        "name": function_name,
        "arguments": json.dumps({"arg1": "2", "arg2": "2", "op": "*"}),
    }
    function_answer2 = json.dumps({"result": 4})
    function_call_3 = {
        "name": function_name,
        "args": {"arg1": "2", "arg2": "2", "op": "*"},
        "id": "1",
    }
    function_answer_3 = json.dumps({"result": 4})
    function_call_4 = {
        "name": function_name,
        "args": {"arg1": "2", "arg2": "3", "op": "*"},
        "id": "2",
    }
    function_answer_4 = json.dumps({"result": 6})
    text_answer1 = "They are same"

    system_message = SystemMessage(content=system_input)
    message1 = HumanMessage(content=text_question1)
    message2 = AIMessage(
        content="",
        tool_calls=[function_call_1],
    )
    message3 = ToolMessage(
        name="calculator", content=function_answer1, tool_call_id="0"
    )
    message4 = AIMessage(
        content="",
        additional_kwargs={
            "function_call": function_call_2,
        },
    )
    message5 = FunctionMessage(name="calculator", content=function_answer2)
    message6 = AIMessage(content="", tool_calls=[function_call_3, function_call_4])
    message7 = ToolMessage(
        name="calculator", content=function_answer_3, tool_call_id="1"
    )
    message8 = ToolMessage(
        name="calculator", content=function_answer_4, tool_call_id="2"
    )
    message9 = AIMessage(content=text_answer1)
    messages = [
        system_message,
        message1,
        message2,
        message3,
        message4,
        message5,
        message6,
        message7,
        message8,
        message9,
    ]
    system_instruction, history = _parse_chat_history(messages)
    assert len(history) == 8
    assert history[0] == Content(role="user", parts=[Part(text=text_question1)])
    assert history[1] == Content(
        role="model",
        parts=[
            Part(
                function_call=FunctionCall(
                    name="calculator",
                    args=function_call_1["args"],
                )
            )
        ],
    )
    assert history[2] == Content(
        role="user",
        parts=[
            Part(
                function_response=FunctionResponse(
                    name="calculator",
                    response={"result": 4},
                )
            )
        ],
    )
    assert history[3] == Content(
        role="model",
        parts=[
            Part(
                function_call=FunctionCall(
                    name="calculator",
                    args=json.loads(function_call_2["arguments"]),
                )
            )
        ],
    )
    assert history[4] == Content(
        role="user",
        parts=[
            Part(
                function_response=FunctionResponse(
                    name="calculator",
                    response={"result": 4},
                )
            )
        ],
    )
    assert history[5] == Content(
        role="model",
        parts=[
            Part(
                function_call=FunctionCall(
                    name="calculator",
                    args=function_call_3["args"],
                )
            ),
            Part(
                function_call=FunctionCall(
                    name="calculator",
                    args=function_call_4["args"],
                )
            ),
        ],
    )
    assert history[6] == Content(
        role="user",
        parts=[
            Part(
                function_response=FunctionResponse(
                    name="calculator",
                    response={"result": 4},
                )
            ),
            Part(
                function_response=FunctionResponse(
                    name="calculator",
                    response={"result": 6},
                )
            ),
        ],
    )
    assert history[7] == Content(role="model", parts=[Part(text=text_answer1)])
    if convert_system_message_to_human:
        assert system_instruction is None
    else:
        assert system_instruction == Content(parts=[Part(text=system_input)])


@pytest.mark.parametrize("content", ['["a"]', '{"a":"b"}', "function output"])
def test_parse_function_history(content: str | list[str | dict]) -> None:
    function_message = FunctionMessage(name="search_tool", content=content)
    _parse_chat_history([function_message])


@pytest.mark.parametrize(
    "headers", [None, {}, {"X-User-Header": "Coco", "X-User-Header2": "Jamboo"}]
)
def test_additional_headers_support(headers: dict[str, str] | None) -> None:
    mock_client = Mock()
    mock_models = Mock()
    mock_generate_content = Mock()
    mock_generate_content.return_value = GenerateContentResponse(
        candidates=[Candidate(content=Content(parts=[Part(text="test response")]))],
        usage_metadata=GenerateContentResponseUsageMetadata(
            prompt_token_count=10,
            candidates_token_count=5,
            total_token_count=15,
        ),
    )
    mock_models.generate_content = mock_generate_content
    mock_client.return_value.models = mock_models
    api_endpoint = "http://127.0.0.1:8000/ai"
    param_api_key = FAKE_API_KEY
    param_secret_api_key = SecretStr(param_api_key)

    with patch("langchain_google_genai.chat_models.Client", mock_client):
        chat = ChatGoogleGenerativeAI(
            model=MODEL_NAME,
            google_api_key=param_secret_api_key,
            base_url=api_endpoint,
            additional_headers=headers,
        )

    expected_default_metadata: tuple = ()
    if not headers:
        assert chat.additional_headers == headers
    else:
        assert chat.additional_headers
        assert all(header in chat.additional_headers for header in headers)
        expected_default_metadata = tuple(headers.items())
        assert chat.default_metadata == expected_default_metadata

    response = chat.invoke("test")
    assert response.content == "test response"

    mock_client.assert_called_once_with(
        api_key=param_api_key,
        http_options=ANY,
    )
    call_http_options = mock_client.call_args_list[0].kwargs["http_options"]
    assert call_http_options.base_url == api_endpoint
    if headers:
        assert call_http_options.headers == headers
    else:
        assert call_http_options.headers == {}


def test_base_url_set_in_constructor() -> None:
    chat = ChatGoogleGenerativeAI(
        model=MODEL_NAME,
        google_api_key=SecretStr(FAKE_API_KEY),
        base_url="http://localhost:8000",
    )
    assert chat.base_url == "http://localhost:8000"


def test_base_url_passed_to_client() -> None:
    with patch("langchain_google_genai.chat_models.Client") as mock_client:
        ChatGoogleGenerativeAI(
            model=MODEL_NAME,
            google_api_key=SecretStr(FAKE_API_KEY),
            base_url="http://localhost:8000",
        )
        mock_client.assert_called_once_with(
            api_key=FAKE_API_KEY,
            http_options=HttpOptions(base_url="http://localhost:8000", headers={}),
        )


def test_api_endpoint_via_client_options() -> None:
    """Test that `api_endpoint` via `client_options` is used in API calls."""
    mock_generate_content = Mock()
    api_endpoint = "https://custom-endpoint.com"
    param_api_key = FAKE_API_KEY
    param_secret_api_key = SecretStr(param_api_key)

    with patch("langchain_google_genai.chat_models.Client") as mock_client_class:
        mock_client_instance = Mock()
        mock_client_class.return_value = mock_client_instance

        mock_generate_content.return_value = GenerateContentResponse(
            candidates=[Candidate(content=Content(parts=[Part(text="test response")]))]
        )
        mock_client_instance.models.generate_content = mock_generate_content

        chat = ChatGoogleGenerativeAI(
            model=MODEL_NAME,
            google_api_key=param_secret_api_key,
            client_options={"api_endpoint": api_endpoint},
        )

        response = chat.invoke("test")
        assert response.content == "test response"
        mock_client_class.assert_called_once_with(
            api_key=param_api_key,
            http_options=HttpOptions(base_url=api_endpoint, headers={}),
        )


async def test_async_api_endpoint_via_client_options() -> None:
    """Test that `api_endpoint` via `client_options` is used in async API calls."""
    api_endpoint = "https://async-custom-endpoint.com"
    param_api_key = FAKE_API_KEY
    param_secret_api_key = SecretStr(param_api_key)

    with patch("langchain_google_genai.chat_models.Client") as mock_client_class:
        mock_client_instance = Mock()
        mock_client_class.return_value = mock_client_instance

        # Mock the aio.models.generate_content method for async calls
        mock_aio = Mock()
        mock_client_instance.aio = mock_aio
        mock_aio_models = Mock()
        mock_aio.models = mock_aio_models
        mock_aio_models.generate_content = AsyncMock(
            return_value=GenerateContentResponse(
                candidates=[
                    Candidate(
                        content=Content(
                            parts=[Part(text="async custom endpoint response")]
                        )
                    )
                ]
            )
        )

        chat = ChatGoogleGenerativeAI(
            model=MODEL_NAME,
            google_api_key=param_secret_api_key,
            client_options={"api_endpoint": api_endpoint},
        )

        response = await chat.ainvoke("async custom endpoint test")
        assert response.content == "async custom endpoint response"
        mock_client_class.assert_called_once_with(
            api_key=param_api_key,
            http_options=HttpOptions(base_url=api_endpoint, headers={}),
        )


def test_default_metadata_field_alias() -> None:
    """Test 'default_metadata' and 'default_metadata_input' fields work correctly."""
    # Test with default_metadata_input field name (alias) - should accept None without
    # error
    # This is the main issue: LangSmith Playground passes None to default_metadata_input
    chat1 = ChatGoogleGenerativeAI(
        model=MODEL_NAME,
        google_api_key=SecretStr(FAKE_API_KEY),
        default_metadata_input=None,
    )
    # When None is passed to alias, it should use the default factory and be overridden
    # by validator
    assert chat1.default_metadata == ()

    # Test with empty list for default_metadata_input (should not cause validation
    # error)
    chat2 = ChatGoogleGenerativeAI(
        model=MODEL_NAME,
        google_api_key=SecretStr(FAKE_API_KEY),
        default_metadata_input=[],
    )
    # Empty list should be accepted and overridden by validator
    assert chat2.default_metadata == ()

    # Test with tuple for default_metadata_input (should not cause validation error)
    chat3 = ChatGoogleGenerativeAI(
        model=MODEL_NAME,
        google_api_key=SecretStr(FAKE_API_KEY),
        default_metadata_input=[("X-Test", "test")],
    )
    # The validator will override this with additional_headers, so it should be empty
    assert chat3.default_metadata == ()


@pytest.mark.parametrize(
    ("raw_candidate", "expected"),
    [
        (
            {"content": {"parts": [{"text": "Mike age is 30"}]}},
            AIMessage(
                content="Mike age is 30",
                additional_kwargs={},
            ),
        ),
        (
            {
                "content": {
                    "parts": [
                        {"text": "Mike age is 30"},
                        {"text": "Arthur age is 30"},
                    ]
                }
            },
            AIMessage(
                content=["Mike age is 30", "Arthur age is 30"],
                additional_kwargs={},
            ),
        ),
        (
            {
                "content": {
                    "parts": [
                        {
                            "inline_data": {
                                "mime_type": "image/bmp",
                                "data": base64.b64decode(
                                    "Qk0eAAAAAAAAABoAAAAMAAAAAQABAAEAGAAAAP8A"
                                ),
                            }
                        }
                    ]
                }
            },
            AIMessage(
                content=[
                    {
                        "type": "image_url",
                        "image_url": {
                            "url": "data:image/bmp;base64,"
                            "Qk0eAAAAAAAAABoAAAAMAAAAAQABAAEAGAAAAP8A"
                        },
                    }
                ]
            ),
        ),
        (
            {
                "content": {
                    "parts": [
                        {"text": "This is a 1x1 BMP."},
                        {
                            "inline_data": {
                                "mime_type": "image/bmp",
                                "data": base64.b64decode(
                                    "Qk0eAAAAAAAAABoAAAAMAAAAAQABAAEAGAAAAP8A"
                                ),
                            }
                        },
                    ]
                }
            },
            AIMessage(
                content=[
                    "This is a 1x1 BMP.",
                    {
                        "type": "image_url",
                        "image_url": {
                            "url": "data:image/bmp;base64,"
                            "Qk0eAAAAAAAAABoAAAAMAAAAAQABAAEAGAAAAP8A"
                        },
                    },
                ]
            ),
        ),
        (
            {
                "content": {
                    "parts": [
                        {
                            "function_call": FunctionCall(
                                name="Information", args={"name": "Ben"}
                            )
                        }
                    ]
                }
            },
            AIMessage(
                content="",
                additional_kwargs={
                    "function_call": {
                        "name": "Information",
                        "arguments": json.dumps({"name": "Ben"}),
                    },
                },
                tool_calls=[
                    create_tool_call(
                        name="Information",
                        args={"name": "Ben"},
                        id="00000000-0000-0000-0000-00000000000",
                    ),
                ],
            ),
        ),
        (
            {
                "content": {
                    "parts": [
                        {
                            "function_call": FunctionCall(
                                name="Information",
                                args={"info": ["A", "B", "C"]},
                            )
                        }
                    ]
                }
            },
            AIMessage(
                content="",
                additional_kwargs={
                    "function_call": {
                        "name": "Information",
                        "arguments": json.dumps({"info": ["A", "B", "C"]}),
                    },
                },
                tool_calls=[
                    create_tool_call(
                        name="Information",
                        args={"info": ["A", "B", "C"]},
                        id="00000000-0000-0000-0000-00000000000",
                    ),
                ],
            ),
        ),
        (
            {
                "content": {
                    "parts": [
                        {
                            "function_call": FunctionCall(
                                name="Information",
                                args={
                                    "people": [
                                        {"name": "Joe", "age": 30},
                                        {"name": "Martha"},
                                    ]
                                },
                            )
                        }
                    ]
                }
            },
            AIMessage(
                content="",
                additional_kwargs={
                    "function_call": {
                        "name": "Information",
                        "arguments": json.dumps(
                            {
                                "people": [
                                    {"name": "Joe", "age": 30},
                                    {"name": "Martha"},
                                ]
                            }
                        ),
                    },
                },
                tool_calls=[
                    create_tool_call(
                        name="Information",
                        args={
                            "people": [
                                {"name": "Joe", "age": 30},
                                {"name": "Martha"},
                            ]
                        },
                        id="00000000-0000-0000-0000-00000000000",
                    ),
                ],
            ),
        ),
        (
            {
                "content": {
                    "parts": [
                        {
                            "function_call": FunctionCall(
                                name="Information",
                                args={"info": [[1, 2, 3], [4, 5, 6]]},
                            )
                        }
                    ]
                }
            },
            AIMessage(
                content="",
                additional_kwargs={
                    "function_call": {
                        "name": "Information",
                        "arguments": json.dumps({"info": [[1, 2, 3], [4, 5, 6]]}),
                    },
                },
                tool_calls=[
                    create_tool_call(
                        name="Information",
                        args={"info": [[1, 2, 3], [4, 5, 6]]},
                        id="00000000-0000-0000-0000-00000000000",
                    ),
                ],
            ),
        ),
        (
            {
                "content": {
                    "parts": [
                        {"text": "Mike age is 30"},
                        {
                            "function_call": FunctionCall(
                                name="Information", args={"name": "Ben"}
                            )
                        },
                    ]
                }
            },
            AIMessage(
                content="Mike age is 30",
                additional_kwargs={
                    "function_call": {
                        "name": "Information",
                        "arguments": json.dumps({"name": "Ben"}),
                    },
                },
                tool_calls=[
                    create_tool_call(
                        name="Information",
                        args={"name": "Ben"},
                        id="00000000-0000-0000-0000-00000000000",
                    ),
                ],
            ),
        ),
        (
            {
                "content": {
                    "parts": [
                        {
                            "function_call": FunctionCall(
                                name="Information", args={"name": "Ben"}
                            )
                        },
                        {"text": "Mike age is 30"},
                    ]
                }
            },
            AIMessage(
                content="Mike age is 30",
                additional_kwargs={
                    "function_call": {
                        "name": "Information",
                        "arguments": json.dumps({"name": "Ben"}),
                    },
                },
                tool_calls=[
                    create_tool_call(
                        name="Information",
                        args={"name": "Ben"},
                        id="00000000-0000-0000-0000-00000000000",
                    ),
                ],
            ),
        ),
    ],
)
def test_parse_response_candidate(raw_candidate: dict, expected: AIMessage) -> None:
    with patch("langchain_google_genai.chat_models.uuid.uuid4") as uuid4:
        uuid4.return_value = "00000000-0000-0000-0000-00000000000"
        response_candidate = Candidate.model_validate(raw_candidate)
        result = _parse_response_candidate(response_candidate)
        assert result.content == expected.content
        assert result.tool_calls == expected.tool_calls
        for key, value in expected.additional_kwargs.items():
            if key == "function_call":
                res_fc = result.additional_kwargs[key]
                exp_fc = value
                assert res_fc["name"] == exp_fc["name"]

                assert json.loads(res_fc["arguments"]) == json.loads(
                    exp_fc["arguments"]
                )
            else:
                res_kw = result.additional_kwargs[key]
                exp_kw = value
                assert res_kw == exp_kw


def test_parse_response_candidate_includes_model_provider() -> None:
    """Test `_parse_response_candidate` has `model_provider` in `response_metadata`."""
    raw_candidate = {
        "content": {"parts": [{"text": "Hello, world!"}]},
        "finish_reason": "STOP",
        "safety_ratings": [],
    }

    response_candidate = Candidate.model_validate(raw_candidate)
    result = _parse_response_candidate(response_candidate)

    assert hasattr(result, "response_metadata")
    assert result.response_metadata["model_provider"] == "google_genai"

    # Streaming
    result = _parse_response_candidate(response_candidate, streaming=True)

    assert hasattr(result, "response_metadata")
    assert result.response_metadata["model_provider"] == "google_genai"


<<<<<<< HEAD
def test_parse_response_candidate_includes_model_name() -> None:
    """Test that _parse_response_candidate includes `model_name` in
    `response_metadata`."""
    raw_candidate = {
        "content": {"parts": [{"text": "Hello, world!"}]},
        "finish_reason": "STOP",
        "safety_ratings": [],
    }

    response_candidate = Candidate.model_validate(raw_candidate)
    result = _parse_response_candidate(
        response_candidate, model_name="gemini-2.5-flash"
    )

    assert hasattr(result, "response_metadata")
    assert result.response_metadata["model_provider"] == "google_genai"
    assert result.response_metadata["model_name"] == "gemini-2.5-flash"

    # No name

    result = _parse_response_candidate(response_candidate)

    assert hasattr(result, "response_metadata")
    assert result.response_metadata["model_provider"] == "google_genai"
    assert "model_name" not in result.response_metadata


=======
>>>>>>> 865d5163
def test_serialize() -> None:
    llm = ChatGoogleGenerativeAI(model=MODEL_NAME, google_api_key="test-key")
    serialized = dumps(llm)
    llm_loaded = loads(
        serialized,
        secrets_map={"GOOGLE_API_KEY": "test-key"},
        valid_namespaces=["langchain_google_genai"],
    )
    # Pydantic 2 equality will fail on complex attributes like clients with
    # different IDs
    llm.client = None
    llm_loaded.client = None
    assert llm == llm_loaded


@pytest.mark.parametrize(
    "tool_message",
    [
        ToolMessage(name="tool_name", content="test_content", tool_call_id="1"),
        # Legacy agent does not set `name`
        ToolMessage(
            additional_kwargs={"name": "tool_name"},
            content="test_content",
            tool_call_id="1",
        ),
    ],
)
def test__convert_tool_message_to_parts__sets_tool_name(
    tool_message: ToolMessage,
) -> None:
    parts = _convert_tool_message_to_parts(tool_message)
    assert len(parts) == 1
    part = parts[0]
    assert part.function_response is not None
    assert part.function_response.name == "tool_name"
    assert part.function_response.response == {"output": "test_content"}


def test_supports_thinking() -> None:
    """Test that _supports_thinking correctly identifies model capabilities."""
    # Test models that don't support thinking
    llm_image_gen = ChatGoogleGenerativeAI(
        model="gemini-2.0-flash-preview-image-generation",
        google_api_key=SecretStr(FAKE_API_KEY),
    )
    assert not llm_image_gen._supports_thinking()
    llm_tts = ChatGoogleGenerativeAI(
        model="gemini-2.5-flash-preview-tts",
        google_api_key=SecretStr(FAKE_API_KEY),
    )
    assert not llm_tts._supports_thinking()
    # Test models that do support thinking
    llm_normal = ChatGoogleGenerativeAI(
        model="gemini-2.5-flash",
        google_api_key=SecretStr(FAKE_API_KEY),
    )
    assert llm_normal._supports_thinking()
    llm_15 = ChatGoogleGenerativeAI(
        model="gemini-1.5-flash-latest",
        google_api_key=SecretStr(FAKE_API_KEY),
    )
    assert llm_15._supports_thinking()


def test_temperature_range_pydantic_validation() -> None:
    """Test that temperature is in the range `[0.0, 2.0]`."""
    with pytest.raises(ValidationError):
        ChatGoogleGenerativeAI(model=MODEL_NAME, temperature=2.1)

    with pytest.raises(ValidationError):
        ChatGoogleGenerativeAI(model=MODEL_NAME, temperature=-0.1)

    llm = ChatGoogleGenerativeAI(
        model=MODEL_NAME,
        google_api_key=SecretStr(FAKE_API_KEY),
        temperature=1.5,
    )
    ls_params = llm._get_ls_params()
    assert ls_params == {
        "ls_provider": "google_genai",
        "ls_model_name": MODEL_NAME,
        "ls_model_type": "chat",
        "ls_temperature": 1.5,
    }


def test_temperature_range_model_validation() -> None:
    """Test that temperature is in the range `[0.0, 2.0]`."""
    with pytest.raises(ValueError):
        ChatGoogleGenerativeAI(model=MODEL_NAME, temperature=2.5)

    with pytest.raises(ValueError):
        ChatGoogleGenerativeAI(model=MODEL_NAME, temperature=-0.5)


@patch("langchain_google_genai.chat_models.Client")
def test_model_kwargs(mock_client: Mock) -> None:
    """Test we can transfer unknown params to model_kwargs."""
    llm = ChatGoogleGenerativeAI(
        model=MODEL_NAME,
        convert_system_message_to_human=True,
        model_kwargs={"foo": "bar"},
    )
    assert llm.model == MODEL_NAME
    assert llm.convert_system_message_to_human is True
    assert llm.model_kwargs == {"foo": "bar"}
    with pytest.warns(match="transferred to model_kwargs"):
        llm = ChatGoogleGenerativeAI(
            model=MODEL_NAME,
            convert_system_message_to_human=True,
            foo="bar",
        )
        assert llm.model == MODEL_NAME
        assert llm.convert_system_message_to_human is True
        assert llm.model_kwargs == {"foo": "bar"}


def test_retry_decorator_with_custom_parameters() -> None:
    # Mock the generation method
    mock_generation_method = Mock()
    # TODO: remove ignore once google-auth has types.
    mock_generation_method.side_effect = ResourceExhausted("Quota exceeded")  # type: ignore[no-untyped-call]

    # Call the function with custom retry parameters
    with pytest.raises(ResourceExhausted):
        _chat_with_retry(
            generation_method=mock_generation_method,
            max_retries=3,
            wait_exponential_multiplier=1.5,
            wait_exponential_min=2.0,
            wait_exponential_max=30.0,
        )

    # Verify that the retry mechanism used the custom parameters
    assert mock_generation_method.call_count == 3


@pytest.mark.parametrize(
    ("raw_response", "expected_grounding_metadata"),
    [
        (
            # Case 1: Response with grounding_metadata
            {
                "candidates": [
                    {
                        "content": {"parts": [{"text": "Test response"}]},
                        "grounding_metadata": {
                            "grounding_chunks": [
                                {
                                    "web": {
                                        "uri": "https://example.com",
                                        "title": "Example Site",
                                    }
                                }
                            ],
                            "grounding_supports": [
                                {
                                    "segment": {
                                        "start_index": 0,
                                        "end_index": 13,
                                        "text": "Test response",
                                        "part_index": 0,
                                    },
                                    "grounding_chunk_indices": [0],
                                    "confidence_scores": [0.95],
                                }
                            ],
                            "web_search_queries": ["test query"],
                        },
                    }
                ],
                "prompt_feedback": {
                    "block_reason": "BLOCKED_REASON_UNSPECIFIED",
                    "safety_ratings": [],
                },
                "usage_metadata": {
                    "prompt_token_count": 10,
                    "candidates_token_count": 5,
                    "total_token_count": 15,
                },
            },
            {
                "google_maps_widget_context_token": None,
                "grounding_chunks": [
                    {
                        "maps": None,
                        "retrieved_context": None,
                        "web": {
                            "domain": None,
                            "uri": "https://example.com",
                            "title": "Example Site",
                        },
                    }
                ],
                "grounding_supports": [
                    {
                        "segment": {
                            "start_index": 0,
                            "end_index": 13,
                            "text": "Test response",
                            "part_index": 0,
                        },
                        "grounding_chunk_indices": [0],
                        "confidence_scores": [0.95],
                    }
                ],
                "retrieval_metadata": None,
                "retrieval_queries": None,
                "search_entry_point": None,
                "source_flagging_uris": None,
                "web_search_queries": ["test query"],
            },
        ),
        (
            # Case 2: Response without grounding_metadata
            {
                "candidates": [
                    {
                        "content": {"parts": [{"text": "Test response"}]},
                    }
                ],
                "prompt_feedback": {
                    "block_reason": "BLOCKED_REASON_UNSPECIFIED",
                    "safety_ratings": [],
                },
                "usage_metadata": {
                    "prompt_token_count": 10,
                    "candidates_token_count": 5,
                    "total_token_count": 15,
                },
            },
            {},
        ),
    ],
)
def test_response_to_result_grounding_metadata(
    raw_response: dict, expected_grounding_metadata: dict
) -> None:
    """Test that `_response_to_result` includes grounding_metadata in the response."""
    response = GenerateContentResponse.model_validate(raw_response)
    result = _response_to_result(response, stream=False)

    assert len(result.generations) == len(raw_response["candidates"])
    for generation in result.generations:
        grounding_metadata = (
            generation.generation_info.get("grounding_metadata", {})
            if generation.generation_info is not None
            else {}
        )
        assert grounding_metadata == expected_grounding_metadata

        # Check content format based on whether grounding metadata is present
        if expected_grounding_metadata:
            content_blocks = generation.message.content_blocks
            assert isinstance(content_blocks, list)
            assert len(content_blocks) == 1
            content_block = content_blocks[0]
            assert isinstance(content_block, dict)
            assert content_block["type"] == "text"
            assert content_block["text"] == "Test response"
            assert "annotations" in content_block
            assert len(content_block["annotations"]) == 1
            annotation = content_block["annotations"][0]
            assert annotation["type"] == "citation"
            assert annotation["cited_text"] == "Test response"
            assert annotation["url"] == "https://example.com"
            assert annotation["title"] == "Example Site"
        else:
            assert generation.message.content == "Test response"


def test_grounding_metadata_to_citations_conversion() -> None:
    """Test grounding metadata is properly converted to citations in content blocks."""
    raw_response = {
        "candidates": [
            {
                "content": {
                    "parts": [
                        {
                            "text": (
                                "Spain won the UEFA Euro 2024 championship by "
                                "defeating England 2-1 in the final."
                            )
                        }
                    ]
                },
                "grounding_metadata": {
                    "grounding_chunks": [
                        {
                            "web": {
                                "uri": "https://uefa.com/euro2024",
                                "title": "UEFA Euro 2024 Results",
                            }
                        },
                        {
                            "web": {
                                "uri": "https://bbc.com/sport/football",
                                "title": "BBC Sport Football",
                            }
                        },
                    ],
                    "grounding_supports": [
                        {
                            "segment": {
                                "start_index": 0,
                                "end_index": 40,
                                "text": "Spain won the UEFA Euro 2024 championship",
                                "part_index": 0,
                            },
                            "grounding_chunk_indices": [0],
                            "confidence_scores": [0.95],
                        },
                        {
                            "segment": {
                                "start_index": 41,
                                "end_index": 78,
                                "text": "by defeating England 2-1 in the final",
                                "part_index": 0,
                            },
                            "grounding_chunk_indices": [0, 1],
                            "confidence_scores": [0.92, 0.88],
                        },
                    ],
                    "web_search_queries": [
                        "UEFA Euro 2024 winner",
                        "Euro 2024 final score",
                    ],
                },
            }
        ],
        "prompt_feedback": {
            "block_reason": "BLOCKED_REASON_UNSPECIFIED",
            "safety_ratings": [],
        },
        "usage_metadata": {
            "prompt_token_count": 10,
            "candidates_token_count": 20,
            "total_token_count": 30,
        },
    }

    response = GenerateContentResponse.model_validate(raw_response)
    result = _response_to_result(response, stream=False)

    assert len(result.generations) == 1
    message = result.generations[0].message

    assert "grounding_metadata" in message.response_metadata

    # Verify grounding metadata structure uses snake_case
    gm = message.response_metadata["grounding_metadata"]
    assert "grounding_chunks" in gm
    assert "grounding_supports" in gm
    assert "web_search_queries" in gm

    # Verify all required fields are present with correct casing
    assert len(gm["grounding_chunks"]) == 2
    assert len(gm["grounding_supports"]) == 2

    # Verify first support has all fields including start_index
    first_support = gm["grounding_supports"][0]
    assert "segment" in first_support
    assert "start_index" in first_support["segment"]
    assert first_support["segment"]["start_index"] == 0
    assert "end_index" in first_support["segment"]
    assert "grounding_chunk_indices" in first_support
    assert "confidence_scores" in first_support

    content_blocks = message.content_blocks
    text_blocks_with_citations = [
        block
        for block in content_blocks
        if block.get("type") == "text" and block.get("annotations")
    ]
    assert len(text_blocks_with_citations) > 0, "Expected citations in text blocks"

    for block in text_blocks_with_citations:
        annotations = block.get("annotations", [])
        citations = [ann for ann in annotations if ann.get("type") == "citation"]  # type: ignore[attr-defined]
        assert len(citations) > 0, "Expected at least one citation"

        for citation in citations:
            assert citation.get("type") == "citation"
            assert "id" in citation
            if "url" in citation:
                assert isinstance(citation["url"], str)


def test_empty_grounding_metadata_no_citations() -> None:
    """Test that empty grounding metadata doesn't create citations."""
    raw_response = {
        "candidates": [
            {
                "content": {
                    "parts": [{"text": "This is a response without grounding."}]
                },
                "grounding_metadata": {},
            }
        ],
        "prompt_feedback": {
            "block_reason": "BLOCKED_REASON_UNSPECIFIED",
            "safety_ratings": [],
        },
        "usage_metadata": {
            "prompt_token_count": 5,
            "candidates_token_count": 8,
            "total_token_count": 13,
        },
    }

    response = GenerateContentResponse.model_validate(raw_response)
    result = _response_to_result(response, stream=False)

    message = result.generations[0].message
    content_blocks = message.content_blocks

    text_blocks_with_citations = [
        block
        for block in content_blocks
        if block.get("type") == "text" and block.get("annotations")
    ]

    assert len(text_blocks_with_citations) == 0


def test_grounding_metadata_missing_optional_fields() -> None:
    """Test handling of grounding metadata with missing optional fields."""
    raw_response = {
        "candidates": [
            {
                "content": {"parts": [{"text": "Sample text"}]},
                "grounding_metadata": {
                    "grounding_chunks": [
                        {
                            "web": {
                                "uri": "https://example.com",
                                # Missing 'title'
                            }
                        }
                    ],
                    "grounding_supports": [
                        {
                            "segment": {
                                # Missing 'text'
                                "start_index": 0,
                                "end_index": 11,
                                "part_index": 0,
                            },
                            "grounding_chunk_indices": [0],
                        }
                    ],
                    # Missing 'web_search_queries' (optional field)
                },
            }
        ],
        "prompt_feedback": {
            "block_reason": "BLOCKED_REASON_UNSPECIFIED",
            "safety_ratings": [],
        },
        "usage_metadata": {
            "prompt_token_count": 5,
            "candidates_token_count": 3,
            "total_token_count": 8,
        },
    }

    response = GenerateContentResponse.model_validate(raw_response)
    result = _response_to_result(response, stream=False)

    message = result.generations[0].message

    # Verify grounding metadata is present even with missing optional fields
    assert "grounding_metadata" in message.response_metadata
    gm = message.response_metadata["grounding_metadata"]

    # Verify structure is correct (snake_case from MessageToDict)
    assert "grounding_chunks" in gm
    assert "grounding_supports" in gm

    # Verify optional fields can be missing
    chunk = gm["grounding_chunks"][0]
    assert "web" in chunk
    assert "uri" in chunk["web"]
    # Title is missing, which is OK

    support = gm["grounding_supports"][0]
    assert "segment" in support
    # Text is missing from segment, which is OK
    assert "start_index" in support["segment"]
    assert "end_index" in support["segment"]

    # web_search_queries is optional and missing in this test


def test_grounding_metadata_multiple_parts() -> None:
    """Test grounding metadata with multiple content parts."""
    raw_response = {
        "candidates": [
            {
                "content": {
                    "parts": [
                        {"text": "First part. "},
                        {"text": "Second part with citation."},
                    ]
                },
                "grounding_metadata": {
                    "grounding_chunks": [
                        {"web": {"uri": "https://example.com", "title": "Example"}}
                    ],
                    "grounding_supports": [
                        {
                            "segment": {
                                "start_index": 12,  # Points to second part
                                "end_index": 38,
                                "text": "Second part with citation",
                                "part_index": 1,  # Indicates which part
                            },
                            "grounding_chunk_indices": [0],
                        }
                    ],
                },
            }
        ],
        "prompt_feedback": {
            "block_reason": "BLOCKED_REASON_UNSPECIFIED",
            "safety_ratings": [],
        },
        "usage_metadata": {
            "prompt_token_count": 10,
            "candidates_token_count": 10,
            "total_token_count": 20,
        },
    }

    response = GenerateContentResponse.model_validate(raw_response)
    result = _response_to_result(response, stream=False)

    message = result.generations[0].message

    # Verify grounding metadata is present
    assert "grounding_metadata" in message.response_metadata
    grounding = message.response_metadata["grounding_metadata"]
    # grounding metadata from proto.Message.to_dict() uses snake_case
    assert len(grounding["grounding_supports"]) == 1
    assert grounding["grounding_supports"][0]["segment"]["part_index"] == 1


def test_thinking_config_merging_with_generation_config() -> None:
    """Test that `thinking_config` is properly merged when passed in
    `generation_config`."""
    with patch("langchain_google_genai.chat_models._chat_with_retry") as mock_retry:
        # Mock response with thinking content followed by regular text
        mock_response = GenerateContentResponse(
            candidates=[
                Candidate(
                    content=Content(
                        parts=[
                            Part(text="Let me think about this...", thought=True),
                            Part(text="There are 2 O's in Google."),
                        ]
                    ),
                    finish_reason="STOP",
                )
            ],
            usage_metadata=GenerateContentResponseUsageMetadata(
                prompt_token_count=20,
                candidates_token_count=15,
                total_token_count=35,
                cached_content_token_count=0,
            ),
        )
        mock_retry.return_value = mock_response

        llm = ChatGoogleGenerativeAI(
            model=MODEL_NAME,
            google_api_key=SecretStr(FAKE_API_KEY),
        )

        result = llm.invoke(
            "How many O's are in Google?",
            generation_config={"thinking_config": {"include_thoughts": True}},
        )

        # Verify the call was made with merged config
        mock_retry.assert_called_once()
        call_args = mock_retry.call_args
        kwargs = call_args.kwargs
        assert "config" in kwargs
        config = kwargs["config"]
        assert hasattr(config, "thinking_config")
        assert config.thinking_config.include_thoughts is True

        # Verify response structure
        assert isinstance(result, AIMessage)
        content = result.content

        # Should have thinking content first
        assert isinstance(content[0], dict)
        assert content[0].get("type") == "thinking"
        assert isinstance(content[0].get("thinking"), str)
        assert content[0]["thinking"] == "Let me think about this..."

        # Should have regular text content second
        assert isinstance(content[1], str)
        assert content[1] == "There are 2 O's in Google."

        # Verify usage metadata
        assert result.usage_metadata is not None
        assert result.usage_metadata["input_tokens"] == 20
        assert result.usage_metadata["output_tokens"] == 15
        assert result.usage_metadata["total_tokens"] == 35


def test_modalities_override_in_generation_config() -> None:
    """Test response modalities in invoke `generation_config` override model-defined."""
    from langchain_google_genai import Modality

    # Mock response with both image and text content
    mock_response = Mock()
    mock_response.candidates = [
        Candidate(
            content=Content(
                parts=[
                    Part(
                        inline_data=Blob(
                            mime_type="image/jpeg",
                            data=base64.b64decode(
                                "/9j/4AAQSkZJRgABAQAAAQABAAD/2wBDAAYEBQYFBAYGBQYHBwYIChAKCgkJChQODwwQFxQYGBcUFhYaHSUfGhsjHBYWICwgIyYnKSopGR8tMC0oMCUoKSj/2wBDAQcHBwoIChMKChMoGhYaKCgoKCgoKCgoKCgoKCgoKCgoKCgoKCgoKCgoKCgoKCgoKCgoKCgoKCgoKCgoKCgoKCj/wAARCAABAAEDASIAAhEBAxEB/8QAFQABAQAAAAAAAAAAAAAAAAAAAAv/xAAUEAEAAAAAAAAAAAAAAAAAAAAA/8QAFQEBAQAAAAAAAAAAAAAAAAAAAAX/xAAUEQEAAAAAAAAAAAAAAAAAAAAA/9oADAMBAAIRAxEAPwCdABmX/9k="
                            ),
                        )
                    ),
                    Part(text="Meow! Here's a cat image for you."),
                ]
            ),
            finish_reason="STOP",
        )
    ]
    # Create proper usage metadata using dict approach
    from google.ai.generativelanguage_v1beta.types import UsageMetadata

    mock_response.usage_metadata = UsageMetadata(
        {
            "prompt_token_count": 10,
            "response_token_count": 5,
            "total_token_count": 15,
        }
    )

    llm = ChatGoogleGenerativeAI(
        model=MODEL_NAME,
        google_api_key="fake-key",
        response_modalities=[Modality.TEXT],  # Initially only TEXT
    )

    with patch.object(llm, "_generate") as mock_generate:
        mock_generate.return_value = ChatResult(
            generations=[
                ChatGeneration(
                    message=AIMessage(
                        content=[
                            {
                                "type": "image_url",
                                "image_url": {
                                    "url": (
                                        "data:image/jpeg;base64,/9j/4AAQSkZJRgABAQAAAQABAAD/2wBDAA"
                                        "YEEBQYFBAYGEBQYEHBWIEHCKCKJCHQDWQFXQYGBCUFHYAHSUFGHJSHB"
                                        "YWICWGIYYNKSOPGR8TMC0OMCUOKSI/2WBDAQCHBWICHKMCHMOGBYA"
                                        "KCGOKCGOKSOKCGOKCGOKCGOKCGOKCGOKSOKCGOKSOKCGOKSOKCGOKS"
                                        "OKCGOKSOKCGOKSOKCGJ/WAARICAABAAEDAISIAAHEBAEB/8QAFQABAAAAAA"
                                        "AAAAAAAAAAAAAAAV/XAAUEUAAAAAAAAAAAAAAAAAAAAA/8QAFQEBAQAAAA"
                                        "AAAAAAAAAAAAAAAAAX/XAAUEQUAAAAAAAAAAAAAAAAAAAA/9OADAMB"
                                        "AAIRAXEAPWCDABMX/9K="
                                    )
                                },
                            },
                            "Meow! Here's a cat image for you.",
                        ],
                        usage_metadata={
                            "input_tokens": 10,
                            "output_tokens": 5,
                            "total_tokens": 15,
                        },
                    )
                )
            ]
        )

        # Invoke with generation_config that should override the model's
        # response_modalities
        result = llm.invoke(
            "Generate an image of a cat. Then, say meow!",
            config={"tags": ["meow"]},
            generation_config={
                "top_k": 2,
                "top_p": 1,
                "temperature": 0.7,
                "response_modalities": ["TEXT", "IMAGE"],  # Override to include IMAGE
            },
        )

        # Verify the response structure matches expected multimodal output
        assert isinstance(result, AIMessage)
        assert isinstance(result.content, list)
        assert len(result.content) == 2

        # First item should be the image
        assert isinstance(result.content[0], dict)
        assert result.content[0].get("type") == "image_url"
        assert "url" in result.content[0].get("image_url", {})

        # Second item should be the text
        assert isinstance(result.content[1], str)
        assert not result.content[1].startswith(" ")
        assert "Meow" in result.content[1]

        # Verify usage metadata is present and valid
        assert result.usage_metadata is not None
        assert result.usage_metadata["input_tokens"] > 0
        assert result.usage_metadata["output_tokens"] > 0
        assert result.usage_metadata["total_tokens"] > 0
        assert (
            result.usage_metadata["input_tokens"]
            + result.usage_metadata["output_tokens"]
        ) == result.usage_metadata["total_tokens"]

        # Verify that the _generate method was called
        mock_generate.assert_called_once()


def test_chat_google_genai_image_content_blocks() -> None:
    """Test generating an image with mocked response and `content_blocks`
    translation."""
    mock_response = GenerateContentResponse(
        candidates=[
            Candidate(
                content=Content(
                    parts=[
                        Part(text="Meow!"),
                        Part(
                            inline_data=Blob(
                                mime_type="image/png",
                                data=base64.b64decode(
                                    "iVBORw0KGgoAAAANSUhEUgAAAAEAAAABCAYAAAAf"
                                    "FcSJAAAADUlEQVR42mNkYPhfDwAChwGA60e6kgAAAABJRU5ErkJggg=="
                                ),
                            )
                        ),
                    ]
                ),
                finish_reason="STOP",
            )
        ],
        usage_metadata=GenerateContentResponseUsageMetadata(
            prompt_token_count=10,
            candidates_token_count=5,
            total_token_count=15,
        ),
    )

    llm = ChatGoogleGenerativeAI(
        model=MODEL_NAME,
        google_api_key=SecretStr(FAKE_API_KEY),
    )
    assert llm.client is not None

    with patch.object(
        llm.client.models, "generate_content", return_value=mock_response
    ):
        result = llm.invoke(
            "Say 'meow!' and then Generate an image of a cat.",
            generation_config={
                "top_k": 2,
                "top_p": 1,
                "temperature": 0.7,
                "response_modalities": ["TEXT", "IMAGE"],
            },
        )

    assert isinstance(result, AIMessage)
    assert isinstance(result.content, list)
    assert isinstance(result.content[0], str)
    assert isinstance(result.content[1], dict)
    assert result.content[1].get("type") == "image_url"
    assert not result.content[0].startswith(" ")

    content_blocks = result.content_blocks
    assert len(content_blocks) == 2

    text_block = content_blocks[0]
    assert text_block["type"] == "text"
    assert isinstance(text_block["text"], str)

    image_block = content_blocks[1]
    assert isinstance(image_block, dict)
    assert image_block["type"] == "image"
    assert "base64" in image_block
    assert "mime_type" in image_block
    assert image_block["mime_type"] == "image/png"
    assert image_block["base64"] == (
        "iVBORw0KGgoAAAANSUhEUgAAAAEAAAABCAYAAAAfFcSJAAAADUlEQVR42mNkYPhfDw"
        "AChwGA60e6kgAAAABJRU5ErkJggg=="
    )

    # Pre-v1 we returned images using chat completions format. This translation logic
    # is already covered by unit tests in langchain core, but we add a simple test here
    # to ensure our translator function is wired up correctly
    image_blocks_v1 = _convert_to_v1_from_genai(result)
    assert len(image_blocks_v1) == 2
    assert image_blocks_v1[0] == text_block
    assert image_blocks_v1[1] == image_block


def test_content_blocks_translation_with_mixed_image_content() -> None:
    """Test converting with mixed image and text content."""
    mixed_content = [
        "Here is the image you requested:",
        {
            "type": "image_url",
            "image_url": {
                "url": base64.b64encode(
                    base64.b64decode(
                        "iVBORw0KGgoAAAANSUhEUgAAAAEAAAABCAYAAAAfFcSJAAAADUlEQVR42mNk"
                        "YPhfDwAChwGA60e6kgAAAABJRU5ErkJggg=="
                    )
                ).decode(),
            },
        },
    ]
    msg = AIMessage(content=mixed_content)  # type: ignore[arg-type]
    msg.response_metadata = {"model_provider": "google_genai"}

    content_blocks = msg.content_blocks

    assert len(content_blocks) == 2

    # First block should be text
    text_block = content_blocks[0]
    assert text_block["type"] == "text"
    assert text_block["text"] == "Here is the image you requested:"

    # Second block should be ImageContentBlock
    image_block = content_blocks[1]
    assert image_block["type"] == "image"
    assert "base64" in image_block


def test_chat_google_genai_invoke_with_audio_mocked() -> None:
    """Test generating audio with mocked response and `content_blocks` translation."""
    mock_response = GenerateContentResponse(
        candidates=[
            Candidate(
                # Empty content when audio is in additional_kwargs
                content=Content(parts=[]),
                finish_reason="STOP",
            )
        ],
        usage_metadata=GenerateContentResponseUsageMetadata(
            prompt_token_count=10,
            candidates_token_count=5,
            total_token_count=15,
        ),
    )

    wav_bytes = (  # (minimal WAV header)
        b"RIFF$\x00\x00\x00WAVEfmt \x10\x00\x00\x00\x01\x00\x01\x00"
        b"\x44\xac\x00\x00\x88X\x01\x00\x02\x00\x10\x00data\x00\x00\x00\x00"
    )

    llm = ChatGoogleGenerativeAI(
        model=MODEL_NAME,
        google_api_key=SecretStr(FAKE_API_KEY),
        response_modalities=[Modality.AUDIO],
    )
    assert llm.client is not None

    with patch.object(
        llm.client.models, "generate_content", return_value=mock_response
    ):
        with patch(
            "langchain_google_genai.chat_models._parse_response_candidate"
        ) as mock_parse:
            mock_parse.return_value = AIMessage(
                content="",
                additional_kwargs={"audio": wav_bytes},
                usage_metadata={
                    "input_tokens": 10,
                    "output_tokens": 5,
                    "total_tokens": 15,
                },
                response_metadata={"model_provider": "google_genai"},
            )

            result = llm.invoke(
                "Please say The quick brown fox jumps over the lazy dog",
            )

    assert isinstance(result, AIMessage)
    assert result.content == ""
    audio_data = result.additional_kwargs.get("audio")
    assert isinstance(audio_data, bytes)
    assert len(audio_data) >= 12
    assert audio_data[0:4] == b"RIFF"
    assert audio_data[8:12] == b"WAVE"

    # Test content_blocks translation to AudioContentBlock
    blocks = result.content_blocks
    audio_blocks = [block for block in blocks if block["type"] == "audio"]
    assert len(audio_blocks) >= 1
    audio_block = audio_blocks[0]
    assert audio_block["type"] == "audio"
    assert "base64" in audio_block
    assert audio_block["base64"] == base64.b64encode(wav_bytes).decode()


def test_compat() -> None:
    block: types.TextContentBlock = {"type": "text", "text": "foo"}
    result = _convert_from_v1_to_generativelanguage_v1beta([block], "google_genai")
    expected = [{"text": "foo"}]
    assert result == expected

    block = {"type": "text", "text": "foo", "extras": {"signature": "bar"}}
    result = _convert_from_v1_to_generativelanguage_v1beta([block], "google_genai")
    expected = [{"text": "foo", "thought_signature": "bar"}]
    assert result == expected


def test_thought_signature_conversion() -> None:
    """Test comprehensive thought signature conversion scenarios."""

    # Test ReasoningContentBlock with signature
    reasoning_block = {
        "type": "reasoning",
        "reasoning": "Let me think about this...",
        "extras": {"signature": "signature123"},
    }
    result = _convert_from_v1_to_generativelanguage_v1beta(
        [reasoning_block],  # type: ignore[list-item]
        "google_genai",
    )
    expected = [
        {
            "thought": True,
            "text": "Let me think about this...",
            "thought_signature": "signature123",
        }
    ]
    assert result == expected

    # Test ReasoningContentBlock without signature (should be skipped)
    reasoning_without_sig = {
        "type": "reasoning",
        "reasoning": "Thinking without signature...",
        "extras": {},
    }
    result = _convert_from_v1_to_generativelanguage_v1beta(
        [reasoning_without_sig],  # type: ignore[list-item]
        "google_genai",
    )
    assert result == []

    # Without an extras key (should be skipped)
    reasoning_no_extras = {
        "type": "reasoning",
        "reasoning": "Thinking without extras...",
    }
    result = _convert_from_v1_to_generativelanguage_v1beta(
        [reasoning_no_extras],  # type: ignore[list-item]
        "google_genai",
    )
    assert result == []

    # Test TextContentBlock
    text_no_sig = {"type": "text", "text": "Hello world"}
    result = _convert_from_v1_to_generativelanguage_v1beta(
        [text_no_sig],  # type: ignore[list-item]
        "google_genai",
    )
    expected = [{"text": "Hello world"}]
    assert result == expected

    # Test TextContentBlock with empty signature
    text_empty_sig = {"type": "text", "text": "Hello", "extras": {"signature": ""}}
    result = _convert_from_v1_to_generativelanguage_v1beta(
        [text_empty_sig],  # type: ignore[list-item]
        "google_genai",
    )
    expected = [{"text": "Hello"}]
    assert result == expected

    # Test non-google_genai provider ignores signatures
    text_with_sig_other_provider = {
        "type": "text",
        "text": "foo",
        "extras": {"signature": "bar"},
    }
    result = _convert_from_v1_to_generativelanguage_v1beta(
        [text_with_sig_other_provider],  # type: ignore[list-item]
        "other_provider",
    )
    expected = [{"text": "foo"}]
    assert result == expected

    reasoning_other_provider = {
        "type": "reasoning",
        "reasoning": "thinking...",
        "extras": {"signature": "sig123"},
    }
    result = _convert_from_v1_to_generativelanguage_v1beta(
        [reasoning_other_provider],  # type: ignore[list-item]
        "other_provider",
    )
    assert result == []


def test_thought_signature_extraction_from_response() -> None:
    """Test thought signature extraction from API response Parts."""

    # Test thought part with signature
    binary_signature = b"test_signature_data"
    thought_part = Part(
        text="I need to think about this...",
        thought=True,
        thought_signature=binary_signature,
    )

    candidate = Candidate(content=Content(parts=[thought_part]))

    # Parse candidate (the function will extract signature if present)
    result = _parse_response_candidate(candidate, streaming=False)

    # Check that signature was extracted and base64 encoded
    assert isinstance(result.content, list)
    thinking_blocks = [
        b for b in result.content if isinstance(b, dict) and b.get("type") == "thinking"
    ]
    assert len(thinking_blocks) == 1
    assert "signature" in thinking_blocks[0]

    # Verify signature is base64 encoded
    extracted_sig = thinking_blocks[0]["signature"]
    assert extracted_sig == base64.b64encode(binary_signature).decode("ascii")

    # Test text part with signature
    text_part_with_sig = Part(
        text="Final answer here", thought_signature=binary_signature
    )

    candidate_text = Candidate(content=Content(parts=[text_part_with_sig]))
    result_text = _parse_response_candidate(candidate_text, streaming=False)

    assert isinstance(result_text.content, list)
    text_blocks = [
        b
        for b in result_text.content
        if isinstance(b, dict) and b.get("type") == "text"
    ]
    assert len(text_blocks) == 1
    assert "extras" in text_blocks[0]
    assert "signature" in text_blocks[0]["extras"]
    assert text_blocks[0]["extras"]["signature"] == base64.b64encode(
        binary_signature
    ).decode("ascii")

    # Test part without signature
    regular_part = Part(text="Regular text without signature")
    candidate_regular = Candidate(content=Content(parts=[regular_part]))
    result_regular = _parse_response_candidate(candidate_regular, streaming=False)

    # Should be simple string content without signatures
    assert isinstance(result_regular.content, str)
    assert result_regular.content == "Regular text without signature"

    # Test empty signature handling
    empty_sig_part = Part(text="Text with empty signature", thought_signature=b"")
    candidate_empty = Candidate(content=Content(parts=[empty_sig_part]))
    result_empty = _parse_response_candidate(candidate_empty, streaming=False)

    # Empty signature should be ignored
    assert isinstance(result_empty.content, str)
    assert result_empty.content == "Text with empty signature"

    # Test invalid signature handling (None bytes)
    invalid_sig_part = Part(text="Text with None signature", thought_signature=None)
    candidate_invalid = Candidate(content=Content(parts=[invalid_sig_part]))
    result_invalid = _parse_response_candidate(candidate_invalid, streaming=False)

    # None signature should be ignored
    assert isinstance(result_invalid.content, str)
    assert result_invalid.content == "Text with None signature"


def test_signature_round_trip_conversion() -> None:
    """Test complete round-trip signature handling in conversation context."""

    # Create a mock response with thought signature
    binary_sig = b"test_sig_data"
    mock_response = GenerateContentResponse(
        candidates=[
            Candidate(
                content=Content(
                    parts=[
                        Part(
                            text="I need to think...",
                            thought=True,
                            thought_signature=binary_sig,
                        ),
                        Part(text="Final answer", thought_signature=binary_sig),
                    ]
                )
            )
        ]
    )

    with patch("langchain_google_genai.chat_models._chat_with_retry") as mock_chat:
        mock_chat.return_value = mock_response

        llm = ChatGoogleGenerativeAI(
            model=MODEL_NAME,
            google_api_key=SecretStr(FAKE_API_KEY),
            output_version="v1",
            include_thoughts=True,
        )

        # First call - get response with signatures
        result = llm.invoke("Test message")

        # Verify signatures were extracted
        assert isinstance(result.content, list)

        # Find blocks with signatures
        sig_blocks = []
        for block in result.content:
            if isinstance(block, dict):
                if block.get("type") == "reasoning" and "signature" in block:
                    sig_blocks.append(block)
                elif block.get("extras") and "signature" in block["extras"]:
                    sig_blocks.append(block)

        assert len(sig_blocks) >= 1, (
            f"Expected signature blocks, got content: {result.content}"
        )

        # Now simulate passing this result back in a conversation
        with patch(
            "langchain_google_genai.chat_models._convert_from_v1_to_generativelanguage_v1beta"
        ) as mock_convert:
            from langchain_google_genai._compat import (
                _convert_from_v1_to_generativelanguage_v1beta as real_convert,
            )

            mock_convert.side_effect = real_convert

            # Create conversation with the signature-containing message
            conversation = [
                HumanMessage(content="First message"),
                result,  # This contains signatures
                HumanMessage(content="Follow up"),
            ]

            # This should trigger signature conversion
            mock_chat.return_value = GenerateContentResponse(
                candidates=[
                    Candidate(content=Content(parts=[Part(text="Follow up response")]))
                ]
            )

            follow_up = llm.invoke(conversation)

            # Verify conversion was called
            assert mock_convert.call_count >= 1

            # Find calls with signatures
            calls_with_signatures = []
            for call in mock_convert.call_args_list:
                content_blocks, model_provider = call[0]
                if model_provider == "google_genai":
                    for block in content_blocks:
                        if isinstance(block, dict):
                            if block.get("type") == "reasoning" and block.get(
                                "extras", {}
                            ).get("signature"):
                                calls_with_signatures.append(call)
                                break
                            if block.get("type") == "text" and block.get(
                                "extras", {}
                            ).get("signature"):
                                calls_with_signatures.append(call)
                                break

            assert len(calls_with_signatures) >= 1, (
                "Expected at least one call to convert signatures"
            )

            # Verify follow-up succeeded
            assert isinstance(follow_up, AIMessage)
            assert follow_up.content is not None


def test_parse_response_candidate_adds_index_to_signature() -> None:
    """Test _parse_response_candidate adds index to function_call_signature blocks."""
    # Mock a candidate with thinking and function call with signature
    part1 = Part(text="Thinking...", thought=True)

    # Signature must be bytes
    sig = b"mysig"
    part2 = Part(
        function_call=FunctionCall(name="tool", args={}), thought_signature=sig
    )

    candidate = Candidate(content=Content(parts=[part1, part2]))

    msg = _parse_response_candidate(candidate)
    function_call_map = msg.additional_kwargs[
        "__gemini_function_call_thought_signatures__"
    ]
    tool_call_id = msg.tool_calls[0]["id"]
    assert function_call_map[tool_call_id] == base64.b64encode(sig).decode("ascii")


def test_parse_chat_history_uses_index_for_signature() -> None:
    """Test _parse_chat_history uses the index field to map signatures to tool calls."""
    sig_bytes = b"dummy_signature"
    sig_b64 = base64.b64encode(sig_bytes).decode("ascii")

    # Content with thinking block (index 0) and signature block (index 1)
    # The signature block points to tool call index 0
    content = [{"type": "thinking", "thinking": "I should use the tool."}]

    tool_calls = [{"name": "my_tool", "args": {"param": "value"}, "id": "call_1"}]

    message = AIMessage(
        content=content,  # type: ignore[arg-type]
        tool_calls=tool_calls,
        additional_kwargs={
            "__gemini_function_call_thought_signatures__": {"call_1": sig_b64}
        },
    )

    # Parse the history
    _, formatted_messages = _parse_chat_history([message])

    # Check the result
    model_content = formatted_messages[0]
    assert model_content.role == "model"
    assert len(model_content.parts) == 1
    part = model_content.parts[0]

    # Check if function_call is present
    assert part.function_call is not None
    assert part.function_call.name == "my_tool"

    # Check if thought_signature is correctly attached
    assert part.thought_signature == sig_bytes


def test_system_message_only_raises_error() -> None:
    """Test that invoking with only a `SystemMessage` raises a helpful error."""
    llm = ChatGoogleGenerativeAI(
        model=MODEL_NAME,
        google_api_key=SecretStr(FAKE_API_KEY),
    )

    # Should raise ValueError when only SystemMessage is provided
    with pytest.raises(
        ValueError,
        match=r"contents are required\.",
    ):
        llm.invoke([SystemMessage(content="You are a helpful assistant")])


def test_convert_to_parts_text_only() -> None:
    """Test _convert_to_parts with text content."""
    # Test single string
    result = _convert_to_parts("Hello, world!")
    assert len(result) == 1
    assert result[0].text == "Hello, world!"
    assert result[0].inline_data is None
    # Test list of strings
    result = _convert_to_parts(["Hello", "world", "!"])
    assert len(result) == 3
    assert result[0].text == "Hello"
    assert result[1].text == "world"
    assert result[2].text == "!"


def test_convert_to_parts_text_content_block() -> None:
    """Test _convert_to_parts with text content blocks."""
    content = [{"type": "text", "text": "Hello, world!"}]
    result = _convert_to_parts(content)
    assert len(result) == 1
    assert result[0].text == "Hello, world!"


def test_convert_to_parts_image_url() -> None:
    """Test _convert_to_parts with image_url content blocks."""
    content = [{"type": "image_url", "image_url": {"url": SMALL_VIEWABLE_BASE64_IMAGE}}]
    result = _convert_to_parts(content)
    assert len(result) == 1
    assert result[0].inline_data is not None
    assert result[0].inline_data.mime_type == "image/png"


def test_convert_to_parts_image_url_string() -> None:
    """Test _convert_to_parts with image_url as string."""
    content = [{"type": "image_url", "image_url": SMALL_VIEWABLE_BASE64_IMAGE}]
    result = _convert_to_parts(content)
    assert len(result) == 1
    assert result[0].inline_data is not None
    assert result[0].inline_data.mime_type == "image/png"


def test_convert_to_parts_file_data_url() -> None:
    """Test _convert_to_parts with file data URL."""
    content = [
        {
            "type": "file",
            "source_type": "url",
            "url": "https://example.com/image.jpg",
            "mime_type": "image/jpeg",
        }
    ]
    with patch("langchain_google_genai.chat_models.ImageBytesLoader") as mock_loader:
        mock_loader_instance = Mock()
        mock_loader_instance._bytes_from_url.return_value = b"fake_image_data"
        mock_loader.return_value = mock_loader_instance
        result = _convert_to_parts(content)
        assert len(result) == 1
        assert result[0].inline_data is not None
        assert result[0].inline_data.mime_type == "image/jpeg"
        assert result[0].inline_data.data == b"fake_image_data"


def test_convert_to_parts_file_data_base64() -> None:
    """Test _convert_to_parts with file data base64."""
    content = [
        {
            "type": "file",
            "source_type": "base64",
            "data": "SGVsbG8gV29ybGQ=",  # "Hello World" in base64
            "mime_type": "text/plain",
        }
    ]
    result = _convert_to_parts(content)
    assert len(result) == 1
    assert result[0].inline_data is not None
    assert result[0].inline_data.mime_type == "text/plain"
    assert result[0].inline_data.data == b"Hello World"


def test_convert_to_parts_file_data_auto_mime_type() -> None:
    """Test _convert_to_parts with auto-detected mime type."""
    content = [
        {
            "type": "file",
            "source_type": "base64",
            "data": "SGVsbG8gV29ybGQ=",
            # No mime_type specified, should be auto-detected
        }
    ]
    with patch("langchain_google_genai.chat_models.mimetypes.guess_type") as mock_guess:
        mock_guess.return_value = ("text/plain", None)
        result = _convert_to_parts(content)
        assert len(result) == 1
        assert result[0].inline_data is not None
        assert result[0].inline_data.mime_type == "text/plain"


def test_convert_to_parts_media_with_data() -> None:
    """Test _convert_to_parts with media type containing data."""
    content = [{"type": "media", "mime_type": "video/mp4", "data": b"fake_video_data"}]
    result = _convert_to_parts(content)
    assert len(result) == 1
    assert result[0].inline_data is not None
    assert result[0].inline_data.mime_type == "video/mp4"
    assert result[0].inline_data.data == b"fake_video_data"


def test_convert_to_parts_media_with_file_uri() -> None:
    """Test _convert_to_parts with media type containing file_uri."""
    content = [
        {
            "type": "media",
            "mime_type": "application/pdf",
            "file_uri": "gs://bucket/file.pdf",
        }
    ]
    result = _convert_to_parts(content)
    assert len(result) == 1
    assert result[0].file_data is not None
    assert result[0].file_data.mime_type == "application/pdf"
    assert result[0].file_data.file_uri == "gs://bucket/file.pdf"


def test_convert_to_parts_media_with_video_metadata() -> None:
    """Test _convert_to_parts with media type containing video metadata."""
    content = [
        {
            "type": "media",
            "mime_type": "video/mp4",
            "file_uri": "gs://bucket/video.mp4",
            "video_metadata": {"start_offset": "10s", "end_offset": "20s"},
        }
    ]
    result = _convert_to_parts(content)
    assert len(result) == 1
    assert result[0].file_data is not None
    assert result[0].video_metadata is not None
    assert result[0].video_metadata.start_offset == "10s"
    assert result[0].video_metadata.end_offset == "20s"


def test_convert_to_parts_executable_code() -> None:
    """Test _convert_to_parts with executable code."""
    content = [
        {
            "type": "executable_code",
            "language": "python",
            "executable_code": "print('Hello, World!')",
        }
    ]
    result = _convert_to_parts(content)
    assert len(result) == 1
    assert result[0].executable_code is not None
    assert result[0].executable_code.language == Language.PYTHON
    assert result[0].executable_code.code == "print('Hello, World!')"


def test_convert_to_parts_code_execution_result() -> None:
    """Test _convert_to_parts with code execution result."""
    content = [
        {
            "type": "code_execution_result",
            "code_execution_result": "Hello, World!",
            "outcome": CodeExecutionResultOutcome.OUTCOME_OK,
        }
    ]
    result = _convert_to_parts(content)
    assert len(result) == 1
    assert result[0].code_execution_result is not None
    assert result[0].code_execution_result.output == "Hello, World!"
    assert (
        result[0].code_execution_result.outcome == CodeExecutionResultOutcome.OUTCOME_OK
    )


def test_convert_to_parts_code_execution_result_backward_compatibility() -> None:
    """Test _convert_to_parts with code execution result without outcome (compat)."""
    content = [
        {
            "type": "code_execution_result",
            "code_execution_result": "Hello, World!",
        }
    ]
    result = _convert_to_parts(content)
    assert len(result) == 1
    assert result[0].code_execution_result is not None
    assert result[0].code_execution_result.output == "Hello, World!"
    assert (
        result[0].code_execution_result.outcome == CodeExecutionResultOutcome.OUTCOME_OK
    )


def test_convert_to_parts_thinking() -> None:
    """Test _convert_to_parts with thinking content."""
    content = [{"type": "thinking", "thinking": "I need to think about this..."}]
    result = _convert_to_parts(content)
    assert len(result) == 1
    assert result[0].text == "I need to think about this..."
    assert result[0].thought is True


def test_convert_to_parts_mixed_content() -> None:
    """Test _convert_to_parts with mixed content types."""
    content: list[dict[str, Any]] = [
        {"type": "text", "text": "Hello"},
        {"type": "text", "text": "World"},
        {"type": "image_url", "image_url": {"url": SMALL_VIEWABLE_BASE64_IMAGE}},
    ]
    result = _convert_to_parts(content)
    assert len(result) == 3
    assert result[0].text == "Hello"
    assert result[1].text == "World"
    assert result[2].inline_data is not None


def test_convert_to_parts_invalid_type() -> None:
    """Test _convert_to_parts with invalid source_type."""
    content = [
        {
            "type": "file",
            "source_type": "invalid",
            "data": "some_data",
        }
    ]
    with pytest.raises(ValueError, match="Unrecognized message part type: file"):
        _convert_to_parts(content)


def test_convert_to_parts_invalid_source_type() -> None:
    """Test _convert_to_parts with invalid source_type."""
    content = [
        {
            "type": "media",
            "source_type": "invalid",
            "data": "some_data",
            "mime_type": "text/plain",
        }
    ]
    with pytest.raises(ValueError, match="Data should be valid base64"):
        _convert_to_parts(content)


def test_convert_to_parts_invalid_image_url_format() -> None:
    """Test _convert_to_parts with invalid image_url format."""
    content = [{"type": "image_url", "image_url": {"invalid_key": "value"}}]
    with pytest.raises(ValueError, match="Unrecognized message image format"):
        _convert_to_parts(content)


def test_convert_to_parts_missing_mime_type_in_media() -> None:
    """Test _convert_to_parts with missing mime_type in media."""
    content = [
        {
            "type": "media",
            "file_uri": "gs://bucket/file.pdf",
            # Missing mime_type
        }
    ]
    with pytest.raises(ValueError, match="Missing mime_type in media part"):
        _convert_to_parts(content)


def test_convert_to_parts_media_missing_data_and_file_uri() -> None:
    """Test _convert_to_parts with media missing both data and file_uri."""
    content = [
        {
            "type": "media",
            "mime_type": "application/pdf",
            # Missing both data and file_uri
        }
    ]
    with pytest.raises(
        ValueError, match="Media part must have either data or file_uri"
    ):
        _convert_to_parts(content)


def test_convert_to_parts_missing_executable_code_keys() -> None:
    """Test _convert_to_parts with missing keys in executable_code."""
    content = [
        {
            "type": "executable_code",
            "language": "python",
            # Missing executable_code key
        }
    ]
    with pytest.raises(
        ValueError, match="Executable code part must have 'code' and 'language'"
    ):
        _convert_to_parts(content)


def test_convert_to_parts_missing_code_execution_result_key() -> None:
    """Test _convert_to_parts with missing code_execution_result key."""
    content = [
        {
            "type": "code_execution_result"
            # Missing code_execution_result key
        }
    ]
    with pytest.raises(
        ValueError, match="Code execution result part must have 'code_execution_result'"
    ):
        _convert_to_parts(content)


def test_convert_to_parts_unrecognized_type() -> None:
    """Test _convert_to_parts with unrecognized type."""
    content = [{"type": "unrecognized_type", "data": "some_data"}]
    with pytest.raises(ValueError, match="Unrecognized message part type"):
        _convert_to_parts(content)


def test_convert_to_parts_non_dict_mapping() -> None:
    """Test _convert_to_parts with non-dict mapping."""
    content = [123]  # Not a string or dict
    with pytest.raises(
        ChatGoogleGenerativeAIError,
        match="Unknown error occurred while converting LC message content to parts",
    ):
        _convert_to_parts(content)  # type: ignore[arg-type]


def test_convert_to_parts_unrecognized_format_warning() -> None:
    """Test _convert_to_parts with unrecognized format triggers warning."""
    content = [{"some_key": "some_value"}]  # Not a recognized format
    with patch("langchain_google_genai.chat_models.logger.warning") as mock_warning:
        result = _convert_to_parts(content)
        mock_warning.assert_called_once()
        assert "Unrecognized message part format" in mock_warning.call_args[0][0]
        assert len(result) == 1
        assert result[0].text == "{'some_key': 'some_value'}"


def test_convert_tool_message_to_parts_string_content() -> None:
    """Test _convert_tool_message_to_parts with string content."""
    message = ToolMessage(name="test_tool", content="test_result", tool_call_id="123")
    result = _convert_tool_message_to_parts(message)
    assert len(result) == 1
    assert result[0].function_response is not None
    assert result[0].function_response.name == "test_tool"
    assert result[0].function_response.response == {"output": "test_result"}


def test_convert_tool_message_to_parts_json_content() -> None:
    """Test _convert_tool_message_to_parts with JSON string content."""
    message = ToolMessage(
        name="test_tool",
        content='{"result": "success", "data": [1, 2, 3]}',
        tool_call_id="123",
    )
    result = _convert_tool_message_to_parts(message)
    assert len(result) == 1
    assert result[0].function_response is not None
    assert result[0].function_response.name == "test_tool"
    assert result[0].function_response.response == {
        "result": "success",
        "data": [1, 2, 3],
    }


def test_convert_tool_message_to_parts_dict_content() -> None:
    """Test _convert_tool_message_to_parts with dict content."""
    message = ToolMessage(  # type: ignore[call-overload]
        name="test_tool",
        content={"result": "success", "data": [1, 2, 3]},
        tool_call_id="123",
    )
    result = _convert_tool_message_to_parts(message)
    assert len(result) == 1
    assert result[0].function_response is not None
    assert result[0].function_response.name == "test_tool"
    assert result[0].function_response.response == {
        "output": str({"result": "success", "data": [1, 2, 3]})
    }


def test_convert_tool_message_to_parts_list_content_with_media() -> None:
    """Test _convert_tool_message_to_parts with list content containing media."""
    message = ToolMessage(
        name="test_tool",
        content=[
            "Text response",
            {"type": "image_url", "image_url": {"url": SMALL_VIEWABLE_BASE64_IMAGE}},
        ],
        tool_call_id="123",
    )
    result = _convert_tool_message_to_parts(message)
    assert len(result) == 2
    # First part should be the media (image)
    assert result[0].inline_data is not None
    # Second part should be the function response
    assert result[1].function_response is not None
    assert result[1].function_response.name == "test_tool"
    assert result[1].function_response.response == {"output": ["Text response"]}


def test_convert_tool_message_to_parts_with_name_parameter() -> None:
    """Test _convert_tool_message_to_parts with explicit name parameter."""
    message = ToolMessage(
        content="test_result",
        tool_call_id="123",
        # No name in message
    )
    result = _convert_tool_message_to_parts(message, name="explicit_tool_name")
    assert len(result) == 1
    assert result[0].function_response is not None
    assert result[0].function_response.name == "explicit_tool_name"


def test_convert_tool_message_to_parts_legacy_name_in_kwargs() -> None:
    """Test _convert_tool_message_to_parts with legacy name in additional_kwargs."""
    message = ToolMessage(
        content="test_result",
        tool_call_id="123",
        additional_kwargs={"name": "legacy_tool_name"},
    )
    result = _convert_tool_message_to_parts(message)
    assert len(result) == 1
    assert result[0].function_response is not None
    assert result[0].function_response.name == "legacy_tool_name"


def test_convert_tool_message_to_parts_function_message() -> None:
    """Test _convert_tool_message_to_parts with FunctionMessage."""
    message = FunctionMessage(name="test_function", content="function_result")
    result = _convert_tool_message_to_parts(message)
    assert len(result) == 1
    assert result[0].function_response is not None
    assert result[0].function_response.name == "test_function"
    assert result[0].function_response.response == {"output": "function_result"}


def test_convert_tool_message_to_parts_invalid_json_fallback() -> None:
    """Test _convert_tool_message_to_parts with invalid JSON falls back to string."""
    message = ToolMessage(
        name="test_tool",
        content='{"invalid": json}',  # Invalid JSON
        tool_call_id="123",
    )
    result = _convert_tool_message_to_parts(message)
    assert len(result) == 1
    assert result[0].function_response is not None
    assert result[0].function_response.response == {"output": '{"invalid": json}'}


def test_get_ai_message_tool_messages_parts_basic() -> None:
    """Test _get_ai_message_tool_messages_parts with basic tool messages."""
    ai_message = AIMessage(
        content="",
        tool_calls=[
            {"id": "call_1", "name": "tool_1", "args": {"arg1": "value1"}},
            {"id": "call_2", "name": "tool_2", "args": {"arg2": "value2"}},
        ],
    )
    tool_messages = [
        ToolMessage(name="tool_1", content="result_1", tool_call_id="call_1"),
        ToolMessage(name="tool_2", content="result_2", tool_call_id="call_2"),
    ]
    result = _get_ai_message_tool_messages_parts(tool_messages, ai_message)
    assert len(result) == 2
    # Check first tool response
    assert result[0].function_response is not None
    assert result[0].function_response.name == "tool_1"
    assert result[0].function_response.response == {"output": "result_1"}
    # Check second tool response
    assert result[1].function_response is not None
    assert result[1].function_response.name == "tool_2"
    assert result[1].function_response.response == {"output": "result_2"}


def test_get_ai_message_tool_messages_parts_partial_matches() -> None:
    """Test _get_ai_message_tool_messages_parts with partial tool message matches."""
    ai_message = AIMessage(
        content="",
        tool_calls=[
            {"id": "call_1", "name": "tool_1", "args": {"arg1": "value1"}},
            {"id": "call_2", "name": "tool_2", "args": {"arg2": "value2"}},
        ],
    )
    tool_messages = [
        ToolMessage(name="tool_1", content="result_1", tool_call_id="call_1"),
        # Missing tool_2 response
    ]
    result = _get_ai_message_tool_messages_parts(tool_messages, ai_message)
    assert len(result) == 1
    # Only tool_1 response should be included
    assert result[0].function_response is not None
    assert result[0].function_response.name == "tool_1"
    assert result[0].function_response.response == {"output": "result_1"}


def test_get_ai_message_tool_messages_parts_no_matches() -> None:
    """Test _get_ai_message_tool_messages_parts with no matching tool messages."""
    ai_message = AIMessage(
        content="",
        tool_calls=[{"id": "call_1", "name": "tool_1", "args": {"arg1": "value1"}}],
    )
    tool_messages = [
        ToolMessage(name="tool_2", content="result_2", tool_call_id="call_2"),
        ToolMessage(name="tool_3", content="result_3", tool_call_id="call_3"),
    ]
    result = _get_ai_message_tool_messages_parts(tool_messages, ai_message)
    assert len(result) == 0


def test_get_ai_message_tool_messages_parts_empty_tool_calls() -> None:
    """Test _get_ai_message_tool_messages_parts with empty tool calls."""
    ai_message = AIMessage(content="No tool calls")
    tool_messages = [
        ToolMessage(name="tool_1", content="result_1", tool_call_id="call_1")
    ]
    result = _get_ai_message_tool_messages_parts(tool_messages, ai_message)
    assert len(result) == 0


def test_get_ai_message_tool_messages_parts_empty_tool_messages() -> None:
    """Test _get_ai_message_tool_messages_parts with empty tool messages."""
    ai_message = AIMessage(
        content="",
        tool_calls=[{"id": "call_1", "name": "tool_1", "args": {"arg1": "value1"}}],
    )
    result = _get_ai_message_tool_messages_parts([], ai_message)
    assert len(result) == 0


def test_get_ai_message_tool_messages_parts_duplicate_tool_calls() -> None:
    """Test _get_ai_message_tool_messages_parts handles duplicate tool call IDs."""
    ai_message = AIMessage(
        content="",
        tool_calls=[
            {"id": "call_1", "name": "tool_1", "args": {"arg1": "value1"}},
            {
                "id": "call_1",
                "name": "tool_1",
                "args": {"arg1": "value1"},
            },  # Duplicate ID
        ],
    )
    tool_messages = [
        ToolMessage(name="tool_1", content="result_1", tool_call_id="call_1")
    ]
    result = _get_ai_message_tool_messages_parts(tool_messages, ai_message)
    assert len(result) == 1  # Should only process the first match
    assert result[0].function_response is not None
    assert result[0].function_response.name == "tool_1"


def test_get_ai_message_tool_messages_parts_order_preserved() -> None:
    """Test _get_ai_message_tool_messages_parts preserves order of tool messages."""
    ai_message = AIMessage(
        content="",
        tool_calls=[
            {"id": "call_1", "name": "tool_1", "args": {"arg1": "value1"}},
            {"id": "call_2", "name": "tool_2", "args": {"arg2": "value2"}},
        ],
    )
    tool_messages = [
        ToolMessage(name="tool_2", content="result_2", tool_call_id="call_2"),
        ToolMessage(name="tool_1", content="result_1", tool_call_id="call_1"),
    ]
    result = _get_ai_message_tool_messages_parts(tool_messages, ai_message)
    assert len(result) == 2
    # Order should be preserved based on tool_messages order, not tool_calls order
    assert result[0].function_response is not None
    assert result[0].function_response.name == "tool_2"
    assert result[1].function_response is not None
    assert result[1].function_response.name == "tool_1"


def test_get_ai_message_tool_messages_parts_with_name_from_tool_call() -> None:
    """Test _get_ai_message_tool_messages_parts uses name from tool call"""
    ai_message = AIMessage(
        content="",
        tool_calls=[
            {"id": "call_1", "name": "tool_from_call", "args": {"arg1": "value1"}}
        ],
    )
    tool_messages = [
        ToolMessage(content="result_1", tool_call_id="call_1")  # No name in message
    ]
    result = _get_ai_message_tool_messages_parts(tool_messages, ai_message)
    assert len(result) == 1
    assert result[0].function_response is not None
    assert (
        result[0].function_response.name == "tool_from_call"
    )  # Should use name from tool call


def test_with_structured_output_json_schema_alias() -> None:
    """Test that `json_schema` (preferred) method works as alias for `json_mode`
    (old)."""
    from pydantic import BaseModel

    class TestModel(BaseModel):
        name: str
        age: int

    llm = ChatGoogleGenerativeAI(model=MODEL_NAME, google_api_key="fake-key")

    structured_llm = llm.with_structured_output(TestModel, method="json_schema")
    assert structured_llm is not None

    schema_dict = {"type": "object", "properties": {"name": {"type": "string"}}}
    structured_llm_dict = llm.with_structured_output(schema_dict, method="json_schema")
    assert structured_llm_dict is not None


def test_response_json_schema_parameter() -> None:
    """Test that `response_json_schema` is properly set via `bind`."""

    class TestModel(BaseModel):
        name: str
        age: int

    llm = ChatGoogleGenerativeAI(
        model=MODEL_NAME, google_api_key=SecretStr(FAKE_API_KEY)
    )

    schema_dict = {
        "type": "object",
        "properties": {"name": {"type": "string"}, "age": {"type": "integer"}},
        "required": ["name", "age"],
    }

    llm_with_json_schema = llm.bind(
        response_mime_type="application/json", response_json_schema=schema_dict
    )
    bound_kwargs = cast("Any", llm_with_json_schema).kwargs
    assert bound_kwargs["response_mime_type"] == "application/json"
    assert bound_kwargs["response_json_schema"] == schema_dict


def test_response_json_schema_param_mapping() -> None:
    """Test both `response_schema` and `response_json_schema` map correctly to
    `response_json_schema` in `GenerationConfig`."""
    llm = ChatGoogleGenerativeAI(
        model=MODEL_NAME, google_api_key=SecretStr(FAKE_API_KEY)
    )

    schema_dict = {
        "type": "object",
        "properties": {"name": {"type": "string"}},
        "required": ["name"],
    }

    # Test response_schema parameter maps to response_json_schema in gen_config
    gen_config_1 = llm._prepare_params(
        stop=None, response_mime_type="application/json", response_schema=schema_dict
    )
    assert gen_config_1.response_json_schema == schema_dict

    # Test response_json_schema parameter maps directly to response_json_schema in
    # gen_config
    gen_config_2 = llm._prepare_params(
        stop=None,
        response_mime_type="application/json",
        response_json_schema=schema_dict,
    )
    assert gen_config_2.response_json_schema == schema_dict

    # Test that response_json_schema takes precedence over response_schema
    different_schema = {
        "type": "object",
        "properties": {"age": {"type": "integer"}},
        "required": ["age"],
    }

    gen_config_3 = llm._prepare_params(
        stop=None,
        response_mime_type="application/json",
        response_schema=schema_dict,
        response_json_schema=different_schema,
    )
    assert (
        gen_config_3.response_json_schema == different_schema
    )  # response_json_schema takes precedence


def test_with_struct_out() -> None:
    llm = ChatGoogleGenerativeAI(
        model=MODEL_NAME, google_api_key=SecretStr(FAKE_API_KEY)
    )

    schema = {
        "type": "object",
        "properties": {"name": {"type": "string"}, "age": {"type": "integer"}},
    }

    structured_llm = llm.with_structured_output(schema, method="json_schema")
    assert structured_llm is not None

    structured_llm_mode = llm.with_structured_output(schema, method="json_mode")  # Old
    assert structured_llm_mode is not None


def test_json_schema_dict_support() -> None:
    """Test `json_schema` with dictionary schemas."""
    llm = ChatGoogleGenerativeAI(
        model=MODEL_NAME, google_api_key=SecretStr(FAKE_API_KEY)
    )

    dict_schema = {
        "type": "object",
        "properties": {"name": {"type": "string"}},
        "required": ["name"],
    }

    structured_llm_dict = llm.with_structured_output(dict_schema, method="json_schema")
    assert structured_llm_dict is not None


def test_ref_preservation() -> None:
    class RecursiveModel(BaseModel):
        name: str
        children: list["RecursiveModel"] | None = None

    RecursiveModel.model_rebuild()

    # Get the raw schema with $defs
    raw_schema = RecursiveModel.model_json_schema()

    llm = ChatGoogleGenerativeAI(
        model=MODEL_NAME, google_api_key=SecretStr(FAKE_API_KEY)
    )

    structured = llm.with_structured_output(RecursiveModel, method="json_schema")
    llm = cast("Any", structured).first

    schema = llm.kwargs["response_json_schema"]

    assert "$defs" in schema, "json_schema should preserve $defs definitions"
    assert schema == raw_schema, "json_schema should preserve raw schema exactly"


def test_recursive_schema_support() -> None:
    """Test support for recursive schemas using `$ref`."""

    class TreeNode(BaseModel):
        value: str
        children: list["TreeNode"] | None = None

    TreeNode.model_rebuild()  # Rebuild to resolve forward references

    llm = ChatGoogleGenerativeAI(
        model=MODEL_NAME, google_api_key=SecretStr(FAKE_API_KEY)
    )

    structured_llm = llm.with_structured_output(TreeNode, method="json_schema")
    assert structured_llm is not None

    recursive_schema = {
        "type": "object",
        "properties": {
            "value": {"type": "string"},
            "children": {
                "type": "array",
                "items": {"$ref": "#"},  # Reference to root schema
            },
        },
    }

    # json_schema should handle $ref properly
    structured_llm_dict = llm.with_structured_output(
        recursive_schema, method="json_schema"
    )
    assert structured_llm_dict is not None


def test_union_schema_with_anyof() -> None:
    """Test that `anyOf` schemas are properly handled."""
    llm = ChatGoogleGenerativeAI(
        model=MODEL_NAME, google_api_key=SecretStr(FAKE_API_KEY)
    )

    # Schema with anyOf for union support
    union_schema = {
        "anyOf": [
            {
                "type": "object",
                "properties": {
                    "type": {"const": "text"},
                    "content": {"type": "string"},
                },
                "required": ["type", "content"],
            },
            {
                "type": "object",
                "properties": {
                    "type": {"const": "number"},
                    "value": {"type": "number"},
                },
                "required": ["type", "value"],
            },
        ]
    }
    structured_llm = llm.with_structured_output(union_schema, method="json_schema")
    assert structured_llm is not None

    # Verify anyOf schemas work with previous (json_schema) method too
    structured_llm_legacy = llm.with_structured_output(
        union_schema, method="json_schema"
    )
    assert structured_llm_legacy is not None


def test_union_schema_support() -> None:
    """Test that `Union` types work correctly with both `json_schema` methods.

    This addresses a bug where `json_schema` method would fail with `KeyError`
    when processing `Union` types that generate `anyOf` arrays with `$ref` entries.
    """

    class SpamDetails(BaseModel):
        """Details for content classified as spam."""

        reason: str = Field(
            description="The reason why the content is considered spam."
        )
        spam_type: Literal["phishing", "scam", "unsolicited promotion", "other"] = (
            Field(description="The type of spam.")
        )

    class NotSpamDetails(BaseModel):
        """Details for content classified as not spam."""

        summary: str = Field(description="A brief summary of the content.")
        is_safe: bool = Field(
            description="Whether the content is safe for all audiences."
        )

    class ModerationResult(BaseModel):
        """The result of content moderation."""

        decision: SpamDetails | NotSpamDetails

    llm = ChatGoogleGenerativeAI(
        model=MODEL_NAME, google_api_key=SecretStr(FAKE_API_KEY)
    )

    structured = llm.with_structured_output(ModerationResult, method="json_schema")

    llm = cast("Any", structured).first

    assert "response_json_schema" in llm.kwargs


def test_response_schema_mime_type_validation() -> None:
    """Test that `response_schema` requires correct MIME type."""
    llm = ChatGoogleGenerativeAI(
        model=MODEL_NAME, google_api_key=SecretStr(FAKE_API_KEY)
    )

    schema = {"type": "object", "properties": {"field": {"type": "string"}}}

    # Test response_schema validation - error happens during _prepare_params
    with pytest.raises(
        ValueError, match=r"JSON schema structured output is only supported when"
    ):
        llm._prepare_params(
            stop=None, response_schema=schema, response_mime_type="text/plain"
        )

    # Test that binding succeeds (validation happens later during generation)
    llm_with_schema = llm.bind(
        response_schema=schema, response_mime_type="application/json"
    )
    assert llm_with_schema is not None

    llm_with_json_schema = llm.bind(
        response_json_schema=schema, response_mime_type="application/json"
    )
    assert llm_with_json_schema is not None


def test_is_new_gemini_model() -> None:
    assert _is_gemini_3_or_later("gemini-3.0-pro") is True
    assert _is_gemini_3_or_later("gemini-2.5-pro") is False
    assert _is_gemini_3_or_later("gemini-2.5-flash") is False
    assert _is_gemini_3_or_later("gemini-1.5-pro") is False
    assert _is_gemini_3_or_later("gemini-1.0-pro") is False
    assert _is_gemini_3_or_later("") is False
    assert _is_gemini_3_or_later(None) is False  # type: ignore


def test_is_gemini_25_model() -> None:
    """Test the _is_gemini_25_model function."""
    assert _is_gemini_25_model("gemini-2.5-pro") is True
    assert _is_gemini_25_model("gemini-2.5-flash") is True
    assert _is_gemini_25_model("gemini-2.5-flash-lite") is True
    assert _is_gemini_25_model("models/gemini-2.5-pro") is True
    assert _is_gemini_25_model("GEMINI-2.5-FLASH") is True
    assert _is_gemini_25_model("gemini-3.0-pro") is False
    assert _is_gemini_25_model("gemini-1.5-pro") is False
    assert _is_gemini_25_model("gemini-pro-latest") is False
    assert _is_gemini_25_model("") is False
    assert _is_gemini_25_model(None) is False  # type: ignore


def test_per_part_media_resolution_warning_gemini_25() -> None:
    """Test that per-part `media_resolution` warns for Gemini 2.5 models."""
    content_with_media_resolution = [
        {
            "type": "media",
            "mime_type": "image/jpeg",
            "data": base64.b64encode(b"fake_image_data").decode(),
            "media_resolution": "MEDIA_RESOLUTION_LOW",
        },
        {"type": "text", "text": "Describe this image"},
    ]

    with warnings.catch_warnings(record=True) as w:
        warnings.simplefilter("always")
        _convert_to_parts(content_with_media_resolution, model="gemini-2.5-flash")

        assert len(w) == 1
        assert issubclass(w[0].category, UserWarning)
        expected_msg = (
            "Setting per-part media resolution requests to Gemini 2.5 models "
            "and older is not supported"
        )
        assert expected_msg in str(w[0].message)


@pytest.mark.xfail(reason="Needs support in SDK.")
def test_per_part_media_resolution_no_warning_new_models() -> None:
    """Test that per-part `media_resolution` does not warn for new models."""
    content_with_media_resolution = [
        {
            "type": "media",
            "mime_type": "image/jpeg",
            "data": base64.b64encode(b"fake_image_data").decode(),
            "media_resolution": "MEDIA_RESOLUTION_LOW",
        },
        {"type": "text", "text": "Describe this image"},
    ]

    with warnings.catch_warnings(record=True) as w:
        warnings.simplefilter("always")
        _convert_to_parts(content_with_media_resolution, model="gemini-3.0-pro")

        assert len(w) == 0


def test_per_part_media_resolution_no_warning_old_models() -> None:
    """Test that per-part `media_resolution` does not warn for old models."""
    content_with_media_resolution = [
        {
            "type": "media",
            "mime_type": "image/jpeg",
            "data": base64.b64encode(b"fake_image_data").decode(),
            "media_resolution": "MEDIA_RESOLUTION_LOW",
        },
        {"type": "text", "text": "Describe this image"},
    ]

    with warnings.catch_warnings(record=True) as w:
        warnings.simplefilter("always")
        _convert_to_parts(content_with_media_resolution, model="gemini-1.5-pro")

        assert len(w) == 0


def test_per_part_media_resolution_warning_gemini_25_data_block() -> None:
    """Test that per-part media_resolution warns for Gemini 2.5 models with data content
    blocks."""
    content_with_media_resolution = [
        {
            "type": "image",
            "base64": base64.b64encode(b"fake_image_data").decode(),
            "mime_type": "image/jpeg",
            "media_resolution": "MEDIA_RESOLUTION_LOW",
        },
        {"type": "text", "text": "Describe this image"},
    ]

    with warnings.catch_warnings(record=True) as w:
        warnings.simplefilter("always")
        _convert_to_parts(content_with_media_resolution, model="gemini-2.5-pro")

        assert len(w) == 1
        assert issubclass(w[0].category, UserWarning)
        assert (
            "Setting per-part media resolution requests to Gemini 2.5 models and older "
            "is not supported" in str(w[0].message)
        )


@pytest.mark.xfail(reason="Needs support in SDK.")
def test_thinking_level_parameter() -> None:
    """Test that `thinking_level` is properly handled."""
    # Test with thinking_level only
    llm = ChatGoogleGenerativeAI(
        model=MODEL_NAME,
        google_api_key=SecretStr(FAKE_API_KEY),
        thinking_level="low",
    )
    config = llm._prepare_params(stop=None)
    assert config.thinking_config is not None
    assert config.thinking_config.thinking_level == "low"
    assert not hasattr(config.thinking_config, "thinking_budget")

    # Test with thinking_level="high"
    llm = ChatGoogleGenerativeAI(
        model=MODEL_NAME,
        google_api_key=SecretStr(FAKE_API_KEY),
        thinking_level="high",
    )
    config = llm._prepare_params(stop=None)
    assert config.thinking_config is not None
    assert config.thinking_config.thinking_level == "high"


@pytest.mark.xfail(reason="Needs support in SDK.")
def test_thinking_level_takes_precedence_over_thinking_budget() -> None:
    """Test that `thinking_level` takes precedence when both are provided."""
    with warnings.catch_warnings(record=True) as warning_list:
        warnings.simplefilter("always")

        llm = ChatGoogleGenerativeAI(
            model=MODEL_NAME,
            google_api_key=SecretStr(FAKE_API_KEY),
            thinking_level="low",
            thinking_budget=128,
        )
        config = llm._prepare_params(stop=None)

        # Check that warning was issued
        assert len(warning_list) == 1
        assert issubclass(warning_list[0].category, UserWarning)
        assert "thinking_level' takes precedence" in str(warning_list[0].message)

        # Check that thinking_level is used and thinking_budget is ignored
        assert config.thinking_config is not None
        assert config.thinking_config.thinking_level == "low"
        assert not hasattr(config.thinking_config, "thinking_budget")


def test_thinking_budget_alone_still_works() -> None:
    """Test that `thinking_budget` still works when `thinking_level` is not provided."""
    llm = ChatGoogleGenerativeAI(
        model=MODEL_NAME,
        google_api_key=SecretStr(FAKE_API_KEY),
        thinking_budget=64,
    )
    config = llm._prepare_params(stop=None)
    assert config.thinking_config is not None
    assert config.thinking_config.thinking_budget == 64
    assert not hasattr(config.thinking_config, "thinking_level")


def test_kwargs_override_max_output_tokens() -> None:
    """Test that max_output_tokens can be overridden via kwargs."""
    llm = ChatGoogleGenerativeAI(
        model=MODEL_NAME,
        google_api_key=SecretStr(FAKE_API_KEY),
        max_output_tokens=100,
    )

    config = llm._prepare_params(stop=None, max_output_tokens=500)
    assert config.max_output_tokens == 500


def test_kwargs_override_thinking_budget() -> None:
    """Test that thinking_budget can be overridden via kwargs."""
    llm = ChatGoogleGenerativeAI(
        model=MODEL_NAME,
        google_api_key=SecretStr(FAKE_API_KEY),
        thinking_budget=64,
    )

    config = llm._prepare_params(stop=None, thinking_budget=128)
    assert config.thinking_config is not None
    assert config.thinking_config.thinking_budget == 128


@pytest.mark.xfail(reason="Needs support in SDK.")
def test_kwargs_override_thinking_level() -> None:
    """Test that thinking_level can be overridden via kwargs."""
    llm = ChatGoogleGenerativeAI(
        model=MODEL_NAME,
        google_api_key=SecretStr(FAKE_API_KEY),
        thinking_level="low",
    )

    config = llm._prepare_params(stop=None, thinking_level="high")
    assert config.thinking_config is not None
    assert config.thinking_config.thinking_level == "high"<|MERGE_RESOLUTION|>--- conflicted
+++ resolved
@@ -14,10 +14,7 @@
     Candidate,
     Content,
     FunctionCall,
-<<<<<<< HEAD
     FunctionResponse,
-=======
->>>>>>> 865d5163
     GenerateContentResponse,
     GenerateContentResponseUsageMetadata,
     HttpOptions,
@@ -54,12 +51,9 @@
     _chat_with_retry,
     _convert_to_parts,
     _convert_tool_message_to_parts,
-<<<<<<< HEAD
     _get_ai_message_tool_messages_parts,
-=======
     _is_gemini_3_or_later,
     _is_gemini_25_model,
->>>>>>> 865d5163
     _parse_chat_history,
     _parse_response_candidate,
     _response_to_result,
@@ -856,7 +850,6 @@
     assert result.response_metadata["model_provider"] == "google_genai"
 
 
-<<<<<<< HEAD
 def test_parse_response_candidate_includes_model_name() -> None:
     """Test that _parse_response_candidate includes `model_name` in
     `response_metadata`."""
@@ -884,8 +877,6 @@
     assert "model_name" not in result.response_metadata
 
 
-=======
->>>>>>> 865d5163
 def test_serialize() -> None:
     llm = ChatGoogleGenerativeAI(model=MODEL_NAME, google_api_key="test-key")
     serialized = dumps(llm)
