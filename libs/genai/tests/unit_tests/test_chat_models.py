--- conflicted
+++ resolved
@@ -23,12 +23,8 @@
     ToolMessage,
 )
 from langchain_core.messages.tool import tool_call as create_tool_call
-<<<<<<< HEAD
 from langchain_standard_tests.unit_tests import ChatModelUnitTests
 from pydantic import SecretStr
-=======
-from langchain_core.pydantic_v1 import SecretStr
->>>>>>> 89582211
 from pytest import CaptureFixture
 
 from langchain_google_genai.chat_models import (
