from typing import Any, Dict, Generator, List, Optional, Tuple, Union
from unittest.mock import MagicMock, patch

import google.ai.generativelanguage as glm
import pytest
from langchain_core.documents import Document
from langchain_core.tools import BaseTool, InjectedToolArg, tool
from langchain_core.utils.function_calling import convert_to_openai_tool
from pydantic import BaseModel, Field
from typing_extensions import Annotated

from langchain_google_genai._function_utils import (
    _convert_pydantic_to_genai_function,
    _format_base_tool_to_function_declaration,
    _format_dict_to_function_declaration,
    _FunctionDeclarationLike,
    _tool_choice_to_tool_config,
    _ToolConfigDict,
    convert_to_genai_function_declarations,
    replace_defs_in_schema,
    tool_to_dict,
)


def test_tool_with_anyof_nullable_param() -> None:
    """
    Example test that checks a string parameter marked as Optional,
    verifying it's recognized as a 'string' & 'nullable'.
    """

    @tool(parse_docstring=True)
    def possibly_none(
        a: Optional[str] = None,
    ) -> str:
        """
        A test function whose argument can be a string or None.

        Args:
          a: Possibly none.
        """
        return "value"

    # Convert to OpenAI, then to GenAI, then to dict
    oai_tool: dict[str, Any] = convert_to_openai_tool(possibly_none)
    genai_tool = convert_to_genai_function_declarations([oai_tool])
    genai_tool_dict = tool_to_dict(genai_tool)
    assert isinstance(genai_tool_dict, dict), "Expected a dict."

    function_declarations = genai_tool_dict.get("function_declarations")
    assert isinstance(
        function_declarations,
        list,
    ), "Expected a list."

    fn_decl = function_declarations[0]
    assert isinstance(fn_decl, dict), "Expected a dict."

    parameters = fn_decl.get("parameters")
    assert isinstance(parameters, dict), "Expected a dict."

    properties = parameters.get("properties")
    assert isinstance(properties, dict), "Expected a dict."

    a_property = properties.get("a")
    assert isinstance(a_property, dict), "Expected a dict."

    assert a_property.get("type_") == glm.Type.STRING, "Expected 'a' to be STRING."
    assert a_property.get("nullable") is True, "Expected 'a' to be marked as nullable."


def test_tool_with_array_anyof_nullable_param() -> None:
    """
    Checks an array parameter marked as Optional, verifying it's recognized
    as an 'array' & 'nullable', and that the items are correctly typed.
    """

    @tool(parse_docstring=True)
    def possibly_none_list(
        items: Optional[List[str]] = None,
    ) -> str:
        """
        A test function whose argument can be a list of strings or None.

        Args:
          items: Possibly a list of strings or None.
        """
        return "value"

    # Convert to OpenAI tool
    oai_tool = convert_to_openai_tool(possibly_none_list)

    # Convert to GenAI, then to dict
    genai_tool = convert_to_genai_function_declarations([oai_tool])
    genai_tool_dict = tool_to_dict(genai_tool)
    assert isinstance(genai_tool_dict, dict), "Expected a dict."

    function_declarations = genai_tool_dict.get("function_declarations")
    assert isinstance(function_declarations, list), "Expected a list."

    fn_decl = function_declarations[0]
    assert isinstance(fn_decl, dict), "Expected a dict."

    parameters = fn_decl.get("parameters")
    assert isinstance(parameters, dict), "Expected a dict."

    properties = parameters.get("properties")
    assert isinstance(properties, dict), "Expected a dict."

    items_property = properties.get("items")
    assert isinstance(items_property, dict), "Expected a dict."

    # Assertions
    assert (
        items_property.get("type_") == glm.Type.ARRAY
    ), "Expected 'items' to be ARRAY."
    assert items_property.get("nullable"), "Expected 'items' to be marked as nullable."
    # Check that the array items are recognized as strings

    items = items_property.get("items")
    assert isinstance(items, dict), "Expected 'items' to be a dict."

    assert items.get("type_") == glm.Type.STRING, "Expected array items to be STRING."


def test_tool_with_nested_object_anyof_nullable_param() -> None:
    """
    Checks an object parameter (dict) marked as Optional, verifying it's recognized
    as an 'object' but defaults to string if there are no real properties,
    and that it is 'nullable'.
    """

    @tool(parse_docstring=True)
    def possibly_none_dict(
        data: Optional[dict] = None,
    ) -> str:
        """
        A test function whose argument can be an object (dict) or None.

        Args:
          data: Possibly a dict or None.
        """
        return "value"

    # Convert to OpenAI, then to GenAI, then to dict
    oai_tool = convert_to_openai_tool(possibly_none_dict)
    genai_tool = convert_to_genai_function_declarations([oai_tool])
    genai_tool_dict = tool_to_dict(genai_tool)
    assert isinstance(genai_tool_dict, dict), "Expected a dict."

    function_declarations = genai_tool_dict.get("function_declarations")
    assert isinstance(function_declarations, list), "Expected a list."

    fn_decl = function_declarations[0]
    assert isinstance(fn_decl, dict), "Expected a dict."

    parameters = fn_decl.get("parameters")
    assert isinstance(parameters, dict), "Expected a dict."

    properties = parameters.get("properties")
    assert isinstance(properties, dict), "Expected a dict."

    data_property = properties.get("data")
    assert isinstance(data_property, dict), "Expected a dict."

    assert data_property.get("type_") in [
        glm.Type.OBJECT,
        glm.Type.STRING,
    ], "Expected 'data' to be recognized as an OBJECT or fallback to STRING."
    assert (
        data_property.get("nullable") is True
    ), "Expected 'data' to be marked as nullable."


def test_tool_with_enum_anyof_nullable_param() -> None:
    """
    Checks a parameter with an enum, marked as Optional, verifying it's recognized
    as 'string' & 'nullable', and that the 'enum' field is captured.
    """

    @tool(parse_docstring=True)
    def possibly_none_enum(
        status: Optional[str] = None,
    ) -> str:
        """
        A test function whose argument can be an enum string or None.

        Args:
          status: Possibly one of ("active", "inactive", "pending") or None.
        """
        return "value"

    # Convert to OpenAI tool
    oai_tool = convert_to_openai_tool(possibly_none_enum)

    # Manually override the 'enum' for the 'status' property in the parameters
    oai_tool["function"]["parameters"]["properties"]["status"]["enum"] = [
        "active",
        "inactive",
        "pending",
    ]

    # Convert to GenAI, then to dict
    genai_tool = convert_to_genai_function_declarations([oai_tool])
    genai_tool_dict = tool_to_dict(genai_tool)
    assert isinstance(genai_tool_dict, dict), "Expected a dict."

    function_declarations = genai_tool_dict.get("function_declarations")
    assert isinstance(function_declarations, list), "Expected a list."

    fn_decl = function_declarations[0]
    assert isinstance(fn_decl, dict), "Expected a dict."

    parameters = fn_decl.get("parameters")
    assert isinstance(parameters, dict), "Expected a dict."

    properties = parameters.get("properties")
    assert isinstance(properties, dict), "Expected a dict."

    status_property = properties.get("status")
    assert isinstance(status_property, dict), "Expected a dict."

    # Assertions
    assert (
        status_property.get("type_") == glm.Type.STRING
    ), "Expected 'status' to be STRING."
    assert (
        status_property.get("nullable") is True
    ), "Expected 'status' to be marked as nullable."
    assert status_property.get("enum") == [
        "active",
        "inactive",
        "pending",
    ], "Expected 'status' to have enum values."


# reusable test inputs
def search(question: str) -> str:
    """Search tool"""
    return question


search_tool = tool(search)
search_exp = glm.FunctionDeclaration(
    name="search",
    description="Search tool",
    parameters=glm.Schema(
        type=glm.Type.OBJECT,
        description="Search tool",
        properties={"question": glm.Schema(type=glm.Type.STRING)},
        required=["question"],
        title="search",
    ),
)


class SearchBaseTool(BaseTool):
    def _run(self) -> None:
        pass


search_base_tool = SearchBaseTool(name="search", description="Search tool")
search_base_tool_exp = glm.FunctionDeclaration(
    name=search_base_tool.name,
    description=search_base_tool.description,
    parameters=glm.Schema(
        type=glm.Type.OBJECT,
        properties={
            "__arg1": glm.Schema(type=glm.Type.STRING),
        },
        required=["__arg1"],
    ),
)


class SearchModel(BaseModel):
    """Search model"""

    question: str


search_model_schema = SearchModel.model_json_schema()
search_model_dict = {
    "name": search_model_schema["title"],
    "description": search_model_schema["description"],
    "parameters": search_model_schema,
}
search_model_exp = glm.FunctionDeclaration(
    name="SearchModel",
    description="Search model",
    parameters=glm.Schema(
        type=glm.Type.OBJECT,
        description="Search model",
        properties={
            "question": glm.Schema(type=glm.Type.STRING),
        },
        required=["question"],
        title="SearchModel",
    ),
)

search_model_exp_pyd = glm.FunctionDeclaration(
    name="SearchModel",
    description="Search model",
    parameters=glm.Schema(
        type=glm.Type.OBJECT,
        properties={
            "question": glm.Schema(type=glm.Type.STRING),
        },
        required=["question"],
    ),
)

mock_dict = MagicMock(name="mock_dicts", wraps=_format_dict_to_function_declaration)
mock_base_tool = MagicMock(
    name="mock_base_tool", wraps=_format_base_tool_to_function_declaration
)
mock_pydantic = MagicMock(
    name="mock_pydantic", wraps=_convert_pydantic_to_genai_function
)

SRC_EXP_MOCKS_DESC: List[
    Tuple[_FunctionDeclarationLike, glm.FunctionDeclaration, List[MagicMock], str]
] = [
    (search, search_exp, [mock_base_tool], "plain function"),
    (search_tool, search_exp, [mock_base_tool], "LC tool"),
    (search_base_tool, search_base_tool_exp, [mock_base_tool], "LC base tool"),
    (SearchModel, search_model_exp_pyd, [mock_pydantic], "Pydantic model"),
    (search_model_dict, search_model_exp, [mock_dict], "dict"),
]


def test_format_tool_to_genai_function() -> None:
    @tool
    def get_datetime() -> str:
        """Gets the current datetime"""
        import datetime

        return datetime.datetime.now().strftime("%Y-%m-%d")

    schema = convert_to_genai_function_declarations([get_datetime])
    function_declaration = schema.function_declarations[0]
    assert function_declaration.name == "get_datetime"
    assert function_declaration.description == "Gets the current datetime"
    assert function_declaration.parameters
    assert function_declaration.parameters.required == []

    @tool
    def sum_two_numbers(a: float, b: float) -> str:
        """Sum two numbers 'a' and 'b'.

        Returns:
           a + b in string format
        """
        return str(a + b)

    schema = convert_to_genai_function_declarations([sum_two_numbers])  # type: ignore
    function_declaration = schema.function_declarations[0]
    assert function_declaration.name == "sum_two_numbers"
    assert function_declaration.parameters
    assert len(function_declaration.parameters.required) == 2

    @tool
    def do_something_optional(a: float, b: float = 0) -> str:
        """Some description"""
        return str(a + b)

    schema = convert_to_genai_function_declarations([do_something_optional])  # type: ignore
    function_declaration = schema.function_declarations[0]
    assert function_declaration.name == "do_something_optional"
    assert function_declaration.parameters
    assert len(function_declaration.parameters.required) == 1

    src = [src for src, _, _, _ in SRC_EXP_MOCKS_DESC]
    fds = [fd for _, fd, _, _ in SRC_EXP_MOCKS_DESC]
    expected = glm.Tool(function_declarations=fds)
    result = convert_to_genai_function_declarations(src)
    assert result == expected

    src_2 = glm.Tool(google_search_retrieval={})
    result = convert_to_genai_function_declarations([src_2])
    assert result == src_2

    src_3: Dict[str, Any] = {"google_search_retrieval": {}}
    result = convert_to_genai_function_declarations([src_3])
    assert result == src_2

    src_4 = glm.Tool(google_search={})
    result = convert_to_genai_function_declarations([src_4])
    assert result == src_4

    with pytest.raises(ValueError) as exc_info1:
        _ = convert_to_genai_function_declarations(["fake_tool"])  # type: ignore
    assert str(exc_info1.value).startswith("Unsupported tool")

    with pytest.raises(Exception) as exc_info:
        _ = convert_to_genai_function_declarations(
            [
                glm.Tool(google_search_retrieval={}),
                glm.Tool(google_search_retrieval={}),
            ]
        )
    assert str(exc_info.value).startswith("Providing multiple google_search_retrieval")


def test_tool_with_annotated_optional_args() -> None:
    @tool(parse_docstring=True)
    def split_documents(
        chunk_size: int,
        knowledge_base: Annotated[Union[list[Document], Document], InjectedToolArg],
        chunk_overlap: Optional[int] = None,
        tokenizer_name: Annotated[Optional[str], InjectedToolArg] = "model",
    ) -> list[Document]:
        """
        Tool.

        Args:
          chunk_size: chunk size.
          knowledge_base: knowledge base.
          chunk_overlap: chunk overlap.
          tokenizer_name: tokenizer name.
        """
        return []

    @tool(parse_docstring=True)
    def search_web(
        query: str,
        engine: str = "Google",
        num_results: int = 5,
        truncate_threshold: Optional[int] = None,
    ) -> list[Document]:
        """
        Tool.

        Args:
          query: query.
          engine: engine.
          num_results: number of results.
          truncate_threshold: truncate threshold.
        """
        return []

    tools = [split_documents, search_web]
    # Convert to OpenAI first to mimic what we do in bind_tools.
    oai_tools = [convert_to_openai_tool(t) for t in tools]
    expected = [
        {
            "name": "split_documents",
            "description": "Tool.",
            "parameters": {
                "any_of": [],
                "type_": 6,
                "properties": {
                    "chunk_overlap": {
                        "any_of": [],
                        "type_": 3,
                        "description": "chunk overlap.",
                        "format_": "",
                        "nullable": True,
                        "enum": [],
                        "max_items": "0",
                        "min_items": "0",
                        "properties": {},
                        "property_ordering": [],
                        "required": [],
                        "title": "",
                    },
                    "chunk_size": {
                        "any_of": [],
                        "type_": 3,
                        "description": "chunk size.",
                        "format_": "",
                        "nullable": False,
                        "enum": [],
                        "max_items": "0",
                        "min_items": "0",
                        "properties": {},
                        "property_ordering": [],
                        "required": [],
                        "title": "",
                    },
                },
                "property_ordering": [],
                "required": ["chunk_size"],
                "title": "",
                "format_": "",
                "description": "",
                "nullable": False,
                "enum": [],
                "max_items": "0",
                "min_items": "0",
            },
        },
        {
            "name": "search_web",
            "description": "Tool.",
            "parameters": {
                "any_of": [],
                "type_": 6,
                "properties": {
                    "truncate_threshold": {
                        "any_of": [],
                        "type_": 3,
                        "description": "truncate threshold.",
                        "format_": "",
                        "nullable": True,
                        "enum": [],
                        "max_items": "0",
                        "min_items": "0",
                        "property_ordering": [],
                        "properties": {},
                        "required": [],
                        "title": "",
                    },
                    "query": {
                        "any_of": [],
                        "type_": 1,
                        "description": "query.",
                        "format_": "",
                        "nullable": False,
                        "enum": [],
                        "max_items": "0",
                        "min_items": "0",
                        "properties": {},
                        "property_ordering": [],
                        "required": [],
                        "title": "",
                    },
                    "engine": {
                        "any_of": [],
                        "type_": 1,
                        "description": "engine.",
                        "format_": "",
                        "nullable": False,
                        "enum": [],
                        "max_items": "0",
                        "min_items": "0",
                        "property_ordering": [],
                        "properties": {},
                        "required": [],
                        "title": "",
                    },
                    "num_results": {
                        "any_of": [],
                        "type_": 3,
                        "description": "number of results.",
                        "format_": "",
                        "nullable": False,
                        "enum": [],
                        "max_items": "0",
                        "min_items": "0",
                        "properties": {},
                        "property_ordering": [],
                        "required": [],
                        "title": "",
                    },
                },
                "property_ordering": [],
                "required": ["query"],
                "title": "",
                "format_": "",
                "description": "",
                "nullable": False,
                "enum": [],
                "max_items": "0",
                "min_items": "0",
            },
        },
    ]
    actual = tool_to_dict(convert_to_genai_function_declarations(oai_tools))[
        "function_declarations"
    ]
    assert expected == actual


def test_format_native_dict_to_genai_function() -> None:
    calculator = {
        "function_declarations": [
            {
                "name": "multiply",
                "description": "Returns the product of two numbers.",
            }
        ]
    }
    schema = convert_to_genai_function_declarations([calculator])
    expected = glm.Tool(
        function_declarations=[
            glm.FunctionDeclaration(
                name="multiply",
                description="Returns the product of two numbers.",
                parameters=None,
            )
        ]
    )
    assert schema == expected


def test_format_dict_to_genai_function() -> None:
    calculator = {
        "function_declarations": [
            {
                "name": "search",
                "description": "Returns the product of two numbers.",
                "parameters": {
                    "type": "object",
                    "properties": {
                        "query": {"description": "search query", "type": "string"},
                    },
                },
            }
        ]
    }
    schema = convert_to_genai_function_declarations([calculator])
    function_declaration = schema.function_declarations[0]
    assert function_declaration.name == "search"
    assert function_declaration.parameters
    assert function_declaration.parameters.required == []


@pytest.mark.parametrize("choice", (True, "foo", ["foo"], "any"))
def test__tool_choice_to_tool_config(choice: Any) -> None:
    expected = _ToolConfigDict(
        function_calling_config={
            "mode": "ANY",
            "allowed_function_names": ["foo"],
        },
    )
    actual = _tool_choice_to_tool_config(choice, ["foo"])
    assert expected == actual


def test_tool_to_dict_glm_tool() -> None:
    tool = glm.Tool(
        function_declarations=[
            glm.FunctionDeclaration(
                name="multiply",
                description="Returns the product of two numbers.",
                parameters=glm.Schema(
                    type=glm.Type.OBJECT,
                    properties={
                        "a": glm.Schema(type=glm.Type.NUMBER),
                        "b": glm.Schema(type=glm.Type.NUMBER),
                    },
                    required=["a", "b"],
                ),
            )
        ]
    )
    tool_dict = tool_to_dict(tool)
    assert tool == convert_to_genai_function_declarations([tool_dict])


@pytest.fixture
def mock_safe_import() -> Generator[MagicMock, None, None]:
    with patch("langchain_google_genai._function_utils.safe_import") as mock:
        yield mock


def test_tool_to_dict_pydantic() -> None:
    class MyModel(BaseModel):
        name: str
        age: int
        likes: list[str]

    gapic_tool = convert_to_genai_function_declarations([MyModel])
    tool_dict = tool_to_dict(gapic_tool)
    assert gapic_tool == convert_to_genai_function_declarations([tool_dict])


def test_tool_to_dict_pydantic_nested() -> None:
    class MyModel(BaseModel):
        name: str
        age: int

    class Models(BaseModel):
        models: list[MyModel]

    gapic_tool = convert_to_genai_function_declarations([Models])
    tool_dict = tool_to_dict(gapic_tool)
    assert tool_dict == {
        "function_declarations": [
            {
                "description": "",
                "name": "Models",
                "parameters": {
                    "any_of": [],
                    "description": "",
                    "enum": [],
                    "format_": "",
                    "max_items": "0",
                    "min_items": "0",
                    "nullable": False,
                    "properties": {
                        "models": {
                            "any_of": [],
                            "description": "",
                            "enum": [],
                            "format_": "",
                            "items": {
                                "any_of": [],
                                "description": "MyModel",
                                "enum": [],
                                "format_": "",
                                "max_items": "0",
                                "min_items": "0",
                                "nullable": False,
                                "properties": {
                                    "age": {
                                        "any_of": [],
                                        "description": "",
                                        "enum": [],
                                        "format_": "",
                                        "max_items": "0",
                                        "min_items": "0",
                                        "nullable": False,
                                        "properties": {},
                                        "property_ordering": [],
                                        "required": [],
                                        "title": "",
                                        "type_": 3,
                                    },
                                    "name": {
                                        "any_of": [],
                                        "description": "",
                                        "enum": [],
                                        "format_": "",
                                        "max_items": "0",
                                        "min_items": "0",
                                        "nullable": False,
                                        "properties": {},
                                        "property_ordering": [],
                                        "required": [],
                                        "title": "",
                                        "type_": 1,
                                    },
                                },
                                "property_ordering": [],
                                "required": ["name", "age"],
                                "title": "",
                                "type_": 6,
                            },
                            "max_items": "0",
                            "min_items": "0",
                            "nullable": False,
                            "properties": {},
                            "property_ordering": [],
                            "required": [],
                            "title": "",
                            "type_": 5,
                        }
                    },
                    "property_ordering": [],
                    "required": ["models"],
                    "title": "",
                    "type_": 6,
                },
            }
        ]
    }


def test_tool_to_dict_pydantic_without_import(mock_safe_import: MagicMock) -> None:
    class MyModel(BaseModel):
        name: str
        age: int

    mock_safe_import.return_value = False

    gapic_tool = convert_to_genai_function_declarations([MyModel])
    tool_dict = tool_to_dict(gapic_tool)
    assert gapic_tool == convert_to_genai_function_declarations([tool_dict])


def test_tool_with_doubly_nested_list_param() -> None:
    """
    Tests a tool parameter with a doubly nested list (List[List[str]]),
    verifying that the GAPIC schema correctly represents the nested items.
    """

    @tool(parse_docstring=True)
    def process_nested_data(
        matrix: List[List[str]],
    ) -> str:
        """
        Processes a matrix (list of lists of strings).

        Args:
          matrix: The nested list data.
        """
        return f"Processed {len(matrix)} rows."

    oai_tool = convert_to_openai_tool(process_nested_data)

    genai_tool = convert_to_genai_function_declarations([oai_tool])

    genai_tool_dict = tool_to_dict(genai_tool)
    assert isinstance(genai_tool_dict, dict), "Expected a dict."

    function_declarations = genai_tool_dict.get("function_declarations")
    assert isinstance(function_declarations, list) and len(function_declarations) == 1
    fn_decl = function_declarations[0]
    assert isinstance(fn_decl, dict)

    parameters = fn_decl.get("parameters")
    assert isinstance(parameters, dict)

    properties = parameters.get("properties")
    assert isinstance(properties, dict)

    matrix_property = properties.get("matrix")
    assert isinstance(matrix_property, dict)

    assert (
        matrix_property.get("type_") == glm.Type.ARRAY
    ), "Expected 'matrix' to be ARRAY."

    items_level1 = matrix_property.get("items")
    assert isinstance(items_level1, dict), "Expected first level 'items' to be a dict."
    assert (
        items_level1.get("type_") == glm.Type.ARRAY
    ), "Expected first level items to be ARRAY."

    items_level2 = items_level1.get("items")
    assert isinstance(items_level2, dict), "Expected second level 'items' to be a dict."
    assert (
        items_level2.get("type_") == glm.Type.STRING
    ), "Expected second level items to be STRING."

    assert "description" in matrix_property
    assert "description" in items_level1
    assert "description" in items_level2


<<<<<<< HEAD
def test_tool_with_union_types() -> None:
    """
    Test that validates tools with Union types in function declarations
    are correctly converted to 'anyOf' in the schema.
    """

    class Helper1(BaseModel):
        """Test helper class 1."""

        x: bool = False

    class Helper2(BaseModel):
        """Test helper class 2."""

        y: str = "1"

    class GetWeather(BaseModel):
        """Get weather information."""

        location: str = "New York, USA"
        date: Union[Helper1, Helper2] = Helper1()

    # Convert to OpenAI, then to GenAI, then to dict
    oai_tool = convert_to_openai_tool(GetWeather)
    genai_tool = convert_to_genai_function_declarations([oai_tool])
    genai_tool_dict = tool_to_dict(genai_tool)

    assert isinstance(genai_tool_dict, dict), "Expected a dict."

    function_declarations = genai_tool_dict.get("function_declarations")
    assert isinstance(function_declarations, list), "Expected a list."

    fn_decl = function_declarations[0]
    assert isinstance(fn_decl, dict), "Expected a dict."

    parameters = fn_decl.get("parameters")
    assert isinstance(parameters, dict), "Expected a dict."

    properties = parameters.get("properties")
    assert isinstance(properties, dict), "Expected a dict."

    date_property = properties.get("date")
    assert isinstance(date_property, dict), "Expected a dict."

    # Verify that 'any_of' is present in the date property
    assert "any_of" in date_property, "Expected 'date' to have 'any_of' field."

    any_of = date_property.get("any_of")
    assert isinstance(any_of, list), "Expected 'any_of' to be a list."
    assert len(any_of) == 2, "Expected 'any_of' to have 2 options."

    # Check first option (Helper1)
    helper1 = any_of[0]
    assert isinstance(helper1, dict), "Expected first option to be a dict."
    assert "properties" in helper1, "Expected first option to have properties."
    assert "x" in helper1["properties"], "Expected first option to have 'x' property."
    assert (
        helper1["properties"]["x"]["type_"] == glm.Type.BOOLEAN
    ), "Expected 'x' to be BOOLEAN."

    # Check second option (Helper2)
    helper2 = any_of[1]
    assert isinstance(helper2, dict), "Expected second option to be a dict."
    assert "properties" in helper2, "Expected second option to have properties."
    assert "y" in helper2["properties"], "Expected second option to have 'y' property."
    assert (
        helper2["properties"]["y"]["type_"] == glm.Type.STRING
    ), "Expected 'y' to be STRING."


def test_tool_with_union_primitive_types() -> None:
    """
    Test that validates tools with Union types that include primitive types
    are correctly converted to 'anyOf' in the schema.
    """

    class Helper(BaseModel):
        """Test helper class."""

        value: int = 42

    class SearchQuery(BaseModel):
        """Search query model with a union parameter."""

        query: str = "default query"
        filter: Union[str, Helper] = "default filter"

    # Convert to OpenAI, then to GenAI, then to dict
    oai_tool = convert_to_openai_tool(SearchQuery)
    genai_tool = convert_to_genai_function_declarations([oai_tool])
    genai_tool_dict = tool_to_dict(genai_tool)

    assert isinstance(genai_tool_dict, dict), "Expected a dict."

    function_declarations = genai_tool_dict.get("function_declarations")
    assert isinstance(function_declarations, list), "Expected a list."

    fn_decl = function_declarations[0]
    assert isinstance(fn_decl, dict), "Expected a dict."

    parameters = fn_decl.get("parameters")
    assert isinstance(parameters, dict), "Expected a dict."

    properties = parameters.get("properties")
    assert isinstance(properties, dict), "Expected a dict."

    filter_property = properties.get("filter")
    assert isinstance(filter_property, dict), "Expected a dict."

    # Verify that 'any_of' is present in the filter property
    assert "any_of" in filter_property, "Expected 'filter' to have 'any_of' field."

    any_of = filter_property.get("any_of")
    assert isinstance(any_of, list), "Expected 'any_of' to be a list."
    assert len(any_of) == 2, "Expected 'any_of' to have 2 options."

    # One option should be a string
    string_option = next(
        (opt for opt in any_of if opt.get("type_") == glm.Type.STRING), None
    )
    assert string_option is not None, "Expected one option to be a STRING."

    # One option should be an object (Helper)
    object_option = next(
        (opt for opt in any_of if opt.get("type_") == glm.Type.OBJECT), None
    )
    assert object_option is not None, "Expected one option to be an OBJECT."
    assert "properties" in object_option, "Expected object option to have properties."
    assert (
        "value" in object_option["properties"]
    ), "Expected object option to have 'value' property."
    assert (
        object_option["properties"]["value"]["type_"] == 3
    ), "Expected 'value' to be NUMBER or INTEGER."


def test_tool_with_nested_union_types() -> None:
    """
    Test that validates tools with nested Union types are correctly converted
    to nested 'anyOf' structures in the schema.
    """

    class Address(BaseModel):
        """Address model."""

        street: str = "123 Main St"
        city: str = "Anytown"

    class Contact(BaseModel):
        """Contact model."""

        email: str = "user@example.com"
        phone: Optional[str] = None

    class Person(BaseModel):
        """Person model with complex nested unions."""

        name: str
        location: Union[str, Address] = "Unknown"
        contacts: List[Union[str, Contact]] = []

    # Convert to OpenAI, then to GenAI, then to dict
    oai_tool = convert_to_openai_tool(Person)
    genai_tool = convert_to_genai_function_declarations([oai_tool])
    genai_tool_dict = tool_to_dict(genai_tool)

    assert isinstance(genai_tool_dict, dict), "Expected a dict."

    function_declarations = genai_tool_dict.get("function_declarations")
    assert isinstance(function_declarations, list), "Expected a list."

    fn_decl = function_declarations[0]
    parameters = fn_decl.get("parameters")
    properties = parameters.get("properties")

    assert "name" in properties, "Expected 'name' property to exist"
    assert "location" in properties, "Expected 'location' property to exist"

    # Check location property (direct Union)
    location_property = properties.get("location")
    assert "any_of" in location_property, "Expected 'location' to have 'any_of' field."
    location_any_of = location_property.get("any_of")
    assert len(location_any_of) == 2, "Expected 'location.any_of' to have 2 options."

    # One option should be a string
    string_option = next(
        (opt for opt in location_any_of if opt.get("type_") == glm.Type.STRING), None
    )
    assert string_option is not None, "Expected one location option to be a STRING."

    # One option should be an object (Address)
    address_option = next(
        (opt for opt in location_any_of if opt.get("type_") == glm.Type.OBJECT), None
    )
    assert address_option is not None, "Expected one location option to be an OBJECT."
    assert "properties" in address_option, "Expected address option to have properties"
    assert (
        "city" in address_option["properties"]
    ), "Expected Address to have 'city' property."


def test_tool_invocation_with_union_types() -> None:
    """
    Test that validates tools with Union types can be correctly invoked
    with either type from the union.
    """

    class Configuration(BaseModel):
        """Configuration model."""

        settings: Dict[str, str] = {}

    @tool
    def configure_service(service_name: str, config: Union[str, Configuration]) -> str:
        """
        Configure a service with either a configuration string or object.

        Args:
            service_name: The name of the service to configure
            config: Either a config string or a Configuration object
        """
        return f"Configured {service_name}"

    # Convert to OpenAI tool
    oai_tool = convert_to_openai_tool(configure_service)

    # Convert to GenAI
    genai_tool = convert_to_genai_function_declarations([oai_tool])

    # Get function declaration
    function_declaration = genai_tool.function_declarations[0]

    # Check parameters
    parameters = function_declaration.parameters
    assert parameters is not None, "Expected parameters to exist"
    assert hasattr(parameters, "properties"), "Expected parameters to have properties"

    # Check for config property
    config_property = None
    for prop_name, prop in parameters.properties.items():
        if prop_name == "config":
            config_property = prop
            break

    assert config_property is not None, "Expected 'config' property to exist"
    assert hasattr(config_property, "any_of"), "Expected any_of attribute on config"
    assert len(config_property.any_of) == 2, "Expected config.any_of to have 2 options"

    # Check both variants of the Union type
    type_variants = [option.type for option in config_property.any_of]
    assert glm.Type.STRING in type_variants, "Expected STRING to be one of the variants"
    assert glm.Type.OBJECT in type_variants, "Expected OBJECT to be one of the variants"

    # Find the object variant
    object_variant = None
    for option in config_property.any_of:
        if option.type == glm.Type.OBJECT:
            object_variant = option
            break

    assert object_variant is not None, "Expected to find an object variant"
    assert hasattr(object_variant, "properties"), "Expected object to have properties"

    # Check for settings property
    has_settings = False
    for prop_name in object_variant.properties:
        if prop_name == "settings":
            has_settings = True
            break

    assert has_settings, "Expected object variant to have 'settings' property"


def test_tool_field_union_types() -> None:
    """
    Test that validates Field with Union types in Pydantic models
    are correctly converted to 'anyOf' in the schema.
    """

    class Helper1(BaseModel):
        """Helper class 1."""

        x: bool = False

    class Helper2(BaseModel):
        """Helper class 2."""

        y: str = "1"

    class GetWeather(BaseModel):
        """
        Get weather information for a location.
        """

        location: str = Field(
            ..., description="The city and country, e.g. New York, USA"
        )
        date: Union[Helper1, Helper2] = Field(description="Test field")

    # Convert to OpenAI tool
    oai_tool = convert_to_openai_tool(GetWeather)

    # Convert to GenAI
    genai_tool = convert_to_genai_function_declarations([oai_tool])
    genai_tool_dict = tool_to_dict(genai_tool)

    # Get function declaration
    function_declarations = genai_tool_dict.get("function_declarations", [])
    assert len(function_declarations) > 0, "Expected at least one function declaration"
    fn_decl = function_declarations[0]

    # Check the name and description
    assert fn_decl.get("name") == "GetWeather", "Expected name to be 'GetWeather'"  # type: ignore
    assert "Get weather information" in fn_decl.get("description", ""), (  # type: ignore
        "Expected description to include weather information"
    )

    # Check parameters
    parameters = fn_decl.get("parameters", {})  # type: ignore
    properties = parameters.get("properties", {})

    # Check location property
    assert "location" in properties, "Expected location field in properties"
    location_property = properties.get("location", {})
    assert (
        "description" in location_property
    ), "Expected description field in location property"
    assert (
        location_property.get("description")
        == "The city and country, e.g. New York, USA"
    ), "Expected correct description for location"

    # Check date property (the union type)
    assert "date" in properties, "Expected date field in properties"
    date_property = properties.get("date", {})
    assert "any_of" in date_property, "Expected 'date' to have 'any_of' field"

    any_of = date_property.get("any_of", [])
    assert len(any_of) == 2, "Expected 'any_of' to have 2 options"

    # Extract the titles of the models in the anyOf
    model_titles = []
    for option in any_of:
        if "title" in option:
            title = option.get("title")
            if title is not None:
                model_titles.append(title)

    assert "Helper1" in model_titles, "Expected 'Helper1' to be in the anyOf options"
    assert "Helper2" in model_titles, "Expected 'Helper2' to be in the anyOf options"

    # Check that the required fields include both location and date
    assert "required" in parameters, "Expected required field in parameters"
    required_fields = parameters.get("required", [])
    assert "location" in required_fields, "Expected 'location' to be required"
    assert "date" in required_fields, "Expected 'date' to be required"
=======
def test_schema_no_defs() -> None:
    schema = {"type": "integer"}
    expected_schema = {"type": "integer"}
    assert replace_defs_in_schema(schema) == expected_schema


def test_schema_empty_defs() -> None:
    schema = {"$defs": {}, "type": "integer"}
    expected_schema = {"type": "integer"}
    assert replace_defs_in_schema(schema) == expected_schema


def test_schema_simple_ref_replacement() -> None:
    schema = {
        "$defs": {"MyDefinition": {"type": "string"}},
        "property": {"$ref": "#/$defs/MyDefinition"},
    }
    expected_schema = {"property": {"type": "string"}}
    assert replace_defs_in_schema(schema) == expected_schema


def test_schema_nested_ref_replacement() -> None:
    schema = {
        "$defs": {
            "MyDefinition": {
                "type": "object",
                "properties": {"name": {"$ref": "#/$defs/NameDefinition"}},
            },
            "NameDefinition": {"type": "string"},
        },
        "property": {"$ref": "#/$defs/MyDefinition"},
    }
    expected_schema = {
        "property": {"type": "object", "properties": {"name": {"type": "string"}}}
    }
    assert replace_defs_in_schema(schema) == expected_schema


def test_schema_recursive_error_self_reference() -> None:
    schema = {
        "$defs": {
            "Node": {
                "type": "object",
                "properties": {
                    "name": {"type": "string"},
                    "children": {"type": "array", "items": {"$ref": "#/$defs/Node"}},
                },
            }
        },
        "root": {"$ref": "#/$defs/Node"},
    }
    with pytest.raises(RecursionError):
        _ = replace_defs_in_schema(schema)
>>>>>>> 8507b2c7
<|MERGE_RESOLUTION|>--- conflicted
+++ resolved
@@ -830,364 +830,6 @@
     assert "description" in items_level2
 
 
-<<<<<<< HEAD
-def test_tool_with_union_types() -> None:
-    """
-    Test that validates tools with Union types in function declarations
-    are correctly converted to 'anyOf' in the schema.
-    """
-
-    class Helper1(BaseModel):
-        """Test helper class 1."""
-
-        x: bool = False
-
-    class Helper2(BaseModel):
-        """Test helper class 2."""
-
-        y: str = "1"
-
-    class GetWeather(BaseModel):
-        """Get weather information."""
-
-        location: str = "New York, USA"
-        date: Union[Helper1, Helper2] = Helper1()
-
-    # Convert to OpenAI, then to GenAI, then to dict
-    oai_tool = convert_to_openai_tool(GetWeather)
-    genai_tool = convert_to_genai_function_declarations([oai_tool])
-    genai_tool_dict = tool_to_dict(genai_tool)
-
-    assert isinstance(genai_tool_dict, dict), "Expected a dict."
-
-    function_declarations = genai_tool_dict.get("function_declarations")
-    assert isinstance(function_declarations, list), "Expected a list."
-
-    fn_decl = function_declarations[0]
-    assert isinstance(fn_decl, dict), "Expected a dict."
-
-    parameters = fn_decl.get("parameters")
-    assert isinstance(parameters, dict), "Expected a dict."
-
-    properties = parameters.get("properties")
-    assert isinstance(properties, dict), "Expected a dict."
-
-    date_property = properties.get("date")
-    assert isinstance(date_property, dict), "Expected a dict."
-
-    # Verify that 'any_of' is present in the date property
-    assert "any_of" in date_property, "Expected 'date' to have 'any_of' field."
-
-    any_of = date_property.get("any_of")
-    assert isinstance(any_of, list), "Expected 'any_of' to be a list."
-    assert len(any_of) == 2, "Expected 'any_of' to have 2 options."
-
-    # Check first option (Helper1)
-    helper1 = any_of[0]
-    assert isinstance(helper1, dict), "Expected first option to be a dict."
-    assert "properties" in helper1, "Expected first option to have properties."
-    assert "x" in helper1["properties"], "Expected first option to have 'x' property."
-    assert (
-        helper1["properties"]["x"]["type_"] == glm.Type.BOOLEAN
-    ), "Expected 'x' to be BOOLEAN."
-
-    # Check second option (Helper2)
-    helper2 = any_of[1]
-    assert isinstance(helper2, dict), "Expected second option to be a dict."
-    assert "properties" in helper2, "Expected second option to have properties."
-    assert "y" in helper2["properties"], "Expected second option to have 'y' property."
-    assert (
-        helper2["properties"]["y"]["type_"] == glm.Type.STRING
-    ), "Expected 'y' to be STRING."
-
-
-def test_tool_with_union_primitive_types() -> None:
-    """
-    Test that validates tools with Union types that include primitive types
-    are correctly converted to 'anyOf' in the schema.
-    """
-
-    class Helper(BaseModel):
-        """Test helper class."""
-
-        value: int = 42
-
-    class SearchQuery(BaseModel):
-        """Search query model with a union parameter."""
-
-        query: str = "default query"
-        filter: Union[str, Helper] = "default filter"
-
-    # Convert to OpenAI, then to GenAI, then to dict
-    oai_tool = convert_to_openai_tool(SearchQuery)
-    genai_tool = convert_to_genai_function_declarations([oai_tool])
-    genai_tool_dict = tool_to_dict(genai_tool)
-
-    assert isinstance(genai_tool_dict, dict), "Expected a dict."
-
-    function_declarations = genai_tool_dict.get("function_declarations")
-    assert isinstance(function_declarations, list), "Expected a list."
-
-    fn_decl = function_declarations[0]
-    assert isinstance(fn_decl, dict), "Expected a dict."
-
-    parameters = fn_decl.get("parameters")
-    assert isinstance(parameters, dict), "Expected a dict."
-
-    properties = parameters.get("properties")
-    assert isinstance(properties, dict), "Expected a dict."
-
-    filter_property = properties.get("filter")
-    assert isinstance(filter_property, dict), "Expected a dict."
-
-    # Verify that 'any_of' is present in the filter property
-    assert "any_of" in filter_property, "Expected 'filter' to have 'any_of' field."
-
-    any_of = filter_property.get("any_of")
-    assert isinstance(any_of, list), "Expected 'any_of' to be a list."
-    assert len(any_of) == 2, "Expected 'any_of' to have 2 options."
-
-    # One option should be a string
-    string_option = next(
-        (opt for opt in any_of if opt.get("type_") == glm.Type.STRING), None
-    )
-    assert string_option is not None, "Expected one option to be a STRING."
-
-    # One option should be an object (Helper)
-    object_option = next(
-        (opt for opt in any_of if opt.get("type_") == glm.Type.OBJECT), None
-    )
-    assert object_option is not None, "Expected one option to be an OBJECT."
-    assert "properties" in object_option, "Expected object option to have properties."
-    assert (
-        "value" in object_option["properties"]
-    ), "Expected object option to have 'value' property."
-    assert (
-        object_option["properties"]["value"]["type_"] == 3
-    ), "Expected 'value' to be NUMBER or INTEGER."
-
-
-def test_tool_with_nested_union_types() -> None:
-    """
-    Test that validates tools with nested Union types are correctly converted
-    to nested 'anyOf' structures in the schema.
-    """
-
-    class Address(BaseModel):
-        """Address model."""
-
-        street: str = "123 Main St"
-        city: str = "Anytown"
-
-    class Contact(BaseModel):
-        """Contact model."""
-
-        email: str = "user@example.com"
-        phone: Optional[str] = None
-
-    class Person(BaseModel):
-        """Person model with complex nested unions."""
-
-        name: str
-        location: Union[str, Address] = "Unknown"
-        contacts: List[Union[str, Contact]] = []
-
-    # Convert to OpenAI, then to GenAI, then to dict
-    oai_tool = convert_to_openai_tool(Person)
-    genai_tool = convert_to_genai_function_declarations([oai_tool])
-    genai_tool_dict = tool_to_dict(genai_tool)
-
-    assert isinstance(genai_tool_dict, dict), "Expected a dict."
-
-    function_declarations = genai_tool_dict.get("function_declarations")
-    assert isinstance(function_declarations, list), "Expected a list."
-
-    fn_decl = function_declarations[0]
-    parameters = fn_decl.get("parameters")
-    properties = parameters.get("properties")
-
-    assert "name" in properties, "Expected 'name' property to exist"
-    assert "location" in properties, "Expected 'location' property to exist"
-
-    # Check location property (direct Union)
-    location_property = properties.get("location")
-    assert "any_of" in location_property, "Expected 'location' to have 'any_of' field."
-    location_any_of = location_property.get("any_of")
-    assert len(location_any_of) == 2, "Expected 'location.any_of' to have 2 options."
-
-    # One option should be a string
-    string_option = next(
-        (opt for opt in location_any_of if opt.get("type_") == glm.Type.STRING), None
-    )
-    assert string_option is not None, "Expected one location option to be a STRING."
-
-    # One option should be an object (Address)
-    address_option = next(
-        (opt for opt in location_any_of if opt.get("type_") == glm.Type.OBJECT), None
-    )
-    assert address_option is not None, "Expected one location option to be an OBJECT."
-    assert "properties" in address_option, "Expected address option to have properties"
-    assert (
-        "city" in address_option["properties"]
-    ), "Expected Address to have 'city' property."
-
-
-def test_tool_invocation_with_union_types() -> None:
-    """
-    Test that validates tools with Union types can be correctly invoked
-    with either type from the union.
-    """
-
-    class Configuration(BaseModel):
-        """Configuration model."""
-
-        settings: Dict[str, str] = {}
-
-    @tool
-    def configure_service(service_name: str, config: Union[str, Configuration]) -> str:
-        """
-        Configure a service with either a configuration string or object.
-
-        Args:
-            service_name: The name of the service to configure
-            config: Either a config string or a Configuration object
-        """
-        return f"Configured {service_name}"
-
-    # Convert to OpenAI tool
-    oai_tool = convert_to_openai_tool(configure_service)
-
-    # Convert to GenAI
-    genai_tool = convert_to_genai_function_declarations([oai_tool])
-
-    # Get function declaration
-    function_declaration = genai_tool.function_declarations[0]
-
-    # Check parameters
-    parameters = function_declaration.parameters
-    assert parameters is not None, "Expected parameters to exist"
-    assert hasattr(parameters, "properties"), "Expected parameters to have properties"
-
-    # Check for config property
-    config_property = None
-    for prop_name, prop in parameters.properties.items():
-        if prop_name == "config":
-            config_property = prop
-            break
-
-    assert config_property is not None, "Expected 'config' property to exist"
-    assert hasattr(config_property, "any_of"), "Expected any_of attribute on config"
-    assert len(config_property.any_of) == 2, "Expected config.any_of to have 2 options"
-
-    # Check both variants of the Union type
-    type_variants = [option.type for option in config_property.any_of]
-    assert glm.Type.STRING in type_variants, "Expected STRING to be one of the variants"
-    assert glm.Type.OBJECT in type_variants, "Expected OBJECT to be one of the variants"
-
-    # Find the object variant
-    object_variant = None
-    for option in config_property.any_of:
-        if option.type == glm.Type.OBJECT:
-            object_variant = option
-            break
-
-    assert object_variant is not None, "Expected to find an object variant"
-    assert hasattr(object_variant, "properties"), "Expected object to have properties"
-
-    # Check for settings property
-    has_settings = False
-    for prop_name in object_variant.properties:
-        if prop_name == "settings":
-            has_settings = True
-            break
-
-    assert has_settings, "Expected object variant to have 'settings' property"
-
-
-def test_tool_field_union_types() -> None:
-    """
-    Test that validates Field with Union types in Pydantic models
-    are correctly converted to 'anyOf' in the schema.
-    """
-
-    class Helper1(BaseModel):
-        """Helper class 1."""
-
-        x: bool = False
-
-    class Helper2(BaseModel):
-        """Helper class 2."""
-
-        y: str = "1"
-
-    class GetWeather(BaseModel):
-        """
-        Get weather information for a location.
-        """
-
-        location: str = Field(
-            ..., description="The city and country, e.g. New York, USA"
-        )
-        date: Union[Helper1, Helper2] = Field(description="Test field")
-
-    # Convert to OpenAI tool
-    oai_tool = convert_to_openai_tool(GetWeather)
-
-    # Convert to GenAI
-    genai_tool = convert_to_genai_function_declarations([oai_tool])
-    genai_tool_dict = tool_to_dict(genai_tool)
-
-    # Get function declaration
-    function_declarations = genai_tool_dict.get("function_declarations", [])
-    assert len(function_declarations) > 0, "Expected at least one function declaration"
-    fn_decl = function_declarations[0]
-
-    # Check the name and description
-    assert fn_decl.get("name") == "GetWeather", "Expected name to be 'GetWeather'"  # type: ignore
-    assert "Get weather information" in fn_decl.get("description", ""), (  # type: ignore
-        "Expected description to include weather information"
-    )
-
-    # Check parameters
-    parameters = fn_decl.get("parameters", {})  # type: ignore
-    properties = parameters.get("properties", {})
-
-    # Check location property
-    assert "location" in properties, "Expected location field in properties"
-    location_property = properties.get("location", {})
-    assert (
-        "description" in location_property
-    ), "Expected description field in location property"
-    assert (
-        location_property.get("description")
-        == "The city and country, e.g. New York, USA"
-    ), "Expected correct description for location"
-
-    # Check date property (the union type)
-    assert "date" in properties, "Expected date field in properties"
-    date_property = properties.get("date", {})
-    assert "any_of" in date_property, "Expected 'date' to have 'any_of' field"
-
-    any_of = date_property.get("any_of", [])
-    assert len(any_of) == 2, "Expected 'any_of' to have 2 options"
-
-    # Extract the titles of the models in the anyOf
-    model_titles = []
-    for option in any_of:
-        if "title" in option:
-            title = option.get("title")
-            if title is not None:
-                model_titles.append(title)
-
-    assert "Helper1" in model_titles, "Expected 'Helper1' to be in the anyOf options"
-    assert "Helper2" in model_titles, "Expected 'Helper2' to be in the anyOf options"
-
-    # Check that the required fields include both location and date
-    assert "required" in parameters, "Expected required field in parameters"
-    required_fields = parameters.get("required", [])
-    assert "location" in required_fields, "Expected 'location' to be required"
-    assert "date" in required_fields, "Expected 'date' to be required"
-=======
 def test_schema_no_defs() -> None:
     schema = {"type": "integer"}
     expected_schema = {"type": "integer"}
@@ -1241,4 +883,361 @@
     }
     with pytest.raises(RecursionError):
         _ = replace_defs_in_schema(schema)
->>>>>>> 8507b2c7
+
+
+def test_tool_with_union_types() -> None:
+    """
+    Test that validates tools with Union types in function declarations
+    are correctly converted to 'anyOf' in the schema.
+    """
+
+    class Helper1(BaseModel):
+        """Test helper class 1."""
+
+        x: bool = False
+
+    class Helper2(BaseModel):
+        """Test helper class 2."""
+
+        y: str = "1"
+
+    class GetWeather(BaseModel):
+        """Get weather information."""
+
+        location: str = "New York, USA"
+        date: Union[Helper1, Helper2] = Helper1()
+
+    # Convert to OpenAI, then to GenAI, then to dict
+    oai_tool = convert_to_openai_tool(GetWeather)
+    genai_tool = convert_to_genai_function_declarations([oai_tool])
+    genai_tool_dict = tool_to_dict(genai_tool)
+
+    assert isinstance(genai_tool_dict, dict), "Expected a dict."
+
+    function_declarations = genai_tool_dict.get("function_declarations")
+    assert isinstance(function_declarations, list), "Expected a list."
+
+    fn_decl = function_declarations[0]
+    assert isinstance(fn_decl, dict), "Expected a dict."
+
+    parameters = fn_decl.get("parameters")
+    assert isinstance(parameters, dict), "Expected a dict."
+
+    properties = parameters.get("properties")
+    assert isinstance(properties, dict), "Expected a dict."
+
+    date_property = properties.get("date")
+    assert isinstance(date_property, dict), "Expected a dict."
+
+    # Verify that 'any_of' is present in the date property
+    assert "any_of" in date_property, "Expected 'date' to have 'any_of' field."
+
+    any_of = date_property.get("any_of")
+    assert isinstance(any_of, list), "Expected 'any_of' to be a list."
+    assert len(any_of) == 2, "Expected 'any_of' to have 2 options."
+
+    # Check first option (Helper1)
+    helper1 = any_of[0]
+    assert isinstance(helper1, dict), "Expected first option to be a dict."
+    assert "properties" in helper1, "Expected first option to have properties."
+    assert "x" in helper1["properties"], "Expected first option to have 'x' property."
+    assert (
+        helper1["properties"]["x"]["type_"] == glm.Type.BOOLEAN
+    ), "Expected 'x' to be BOOLEAN."
+
+    # Check second option (Helper2)
+    helper2 = any_of[1]
+    assert isinstance(helper2, dict), "Expected second option to be a dict."
+    assert "properties" in helper2, "Expected second option to have properties."
+    assert "y" in helper2["properties"], "Expected second option to have 'y' property."
+    assert (
+        helper2["properties"]["y"]["type_"] == glm.Type.STRING
+    ), "Expected 'y' to be STRING."
+
+
+def test_tool_with_union_primitive_types() -> None:
+    """
+    Test that validates tools with Union types that include primitive types
+    are correctly converted to 'anyOf' in the schema.
+    """
+
+    class Helper(BaseModel):
+        """Test helper class."""
+
+        value: int = 42
+
+    class SearchQuery(BaseModel):
+        """Search query model with a union parameter."""
+
+        query: str = "default query"
+        filter: Union[str, Helper] = "default filter"
+
+    # Convert to OpenAI, then to GenAI, then to dict
+    oai_tool = convert_to_openai_tool(SearchQuery)
+    genai_tool = convert_to_genai_function_declarations([oai_tool])
+    genai_tool_dict = tool_to_dict(genai_tool)
+
+    assert isinstance(genai_tool_dict, dict), "Expected a dict."
+
+    function_declarations = genai_tool_dict.get("function_declarations")
+    assert isinstance(function_declarations, list), "Expected a list."
+
+    fn_decl = function_declarations[0]
+    assert isinstance(fn_decl, dict), "Expected a dict."
+
+    parameters = fn_decl.get("parameters")
+    assert isinstance(parameters, dict), "Expected a dict."
+
+    properties = parameters.get("properties")
+    assert isinstance(properties, dict), "Expected a dict."
+
+    filter_property = properties.get("filter")
+    assert isinstance(filter_property, dict), "Expected a dict."
+
+    # Verify that 'any_of' is present in the filter property
+    assert "any_of" in filter_property, "Expected 'filter' to have 'any_of' field."
+
+    any_of = filter_property.get("any_of")
+    assert isinstance(any_of, list), "Expected 'any_of' to be a list."
+    assert len(any_of) == 2, "Expected 'any_of' to have 2 options."
+
+    # One option should be a string
+    string_option = next(
+        (opt for opt in any_of if opt.get("type_") == glm.Type.STRING), None
+    )
+    assert string_option is not None, "Expected one option to be a STRING."
+
+    # One option should be an object (Helper)
+    object_option = next(
+        (opt for opt in any_of if opt.get("type_") == glm.Type.OBJECT), None
+    )
+    assert object_option is not None, "Expected one option to be an OBJECT."
+    assert "properties" in object_option, "Expected object option to have properties."
+    assert (
+        "value" in object_option["properties"]
+    ), "Expected object option to have 'value' property."
+    assert (
+        object_option["properties"]["value"]["type_"] == 3
+    ), "Expected 'value' to be NUMBER or INTEGER."
+
+
+def test_tool_with_nested_union_types() -> None:
+    """
+    Test that validates tools with nested Union types are correctly converted
+    to nested 'anyOf' structures in the schema.
+    """
+
+    class Address(BaseModel):
+        """Address model."""
+
+        street: str = "123 Main St"
+        city: str = "Anytown"
+
+    class Contact(BaseModel):
+        """Contact model."""
+
+        email: str = "user@example.com"
+        phone: Optional[str] = None
+
+    class Person(BaseModel):
+        """Person model with complex nested unions."""
+
+        name: str
+        location: Union[str, Address] = "Unknown"
+        contacts: List[Union[str, Contact]] = []
+
+    # Convert to OpenAI, then to GenAI, then to dict
+    oai_tool = convert_to_openai_tool(Person)
+    genai_tool = convert_to_genai_function_declarations([oai_tool])
+    genai_tool_dict = tool_to_dict(genai_tool)
+
+    assert isinstance(genai_tool_dict, dict), "Expected a dict."
+
+    function_declarations = genai_tool_dict.get("function_declarations")
+    assert isinstance(function_declarations, list), "Expected a list."
+
+    fn_decl = function_declarations[0]
+    parameters = fn_decl.get("parameters")
+    properties = parameters.get("properties")
+
+    assert "name" in properties, "Expected 'name' property to exist"
+    assert "location" in properties, "Expected 'location' property to exist"
+
+    # Check location property (direct Union)
+    location_property = properties.get("location")
+    assert "any_of" in location_property, "Expected 'location' to have 'any_of' field."
+    location_any_of = location_property.get("any_of")
+    assert len(location_any_of) == 2, "Expected 'location.any_of' to have 2 options."
+
+    # One option should be a string
+    string_option = next(
+        (opt for opt in location_any_of if opt.get("type_") == glm.Type.STRING), None
+    )
+    assert string_option is not None, "Expected one location option to be a STRING."
+
+    # One option should be an object (Address)
+    address_option = next(
+        (opt for opt in location_any_of if opt.get("type_") == glm.Type.OBJECT), None
+    )
+    assert address_option is not None, "Expected one location option to be an OBJECT."
+    assert "properties" in address_option, "Expected address option to have properties"
+    assert (
+        "city" in address_option["properties"]
+    ), "Expected Address to have 'city' property."
+
+
+def test_tool_invocation_with_union_types() -> None:
+    """
+    Test that validates tools with Union types can be correctly invoked
+    with either type from the union.
+    """
+
+    class Configuration(BaseModel):
+        """Configuration model."""
+
+        settings: Dict[str, str] = {}
+
+    @tool
+    def configure_service(service_name: str, config: Union[str, Configuration]) -> str:
+        """
+        Configure a service with either a configuration string or object.
+
+        Args:
+            service_name: The name of the service to configure
+            config: Either a config string or a Configuration object
+        """
+        return f"Configured {service_name}"
+
+    # Convert to OpenAI tool
+    oai_tool = convert_to_openai_tool(configure_service)
+
+    # Convert to GenAI
+    genai_tool = convert_to_genai_function_declarations([oai_tool])
+
+    # Get function declaration
+    function_declaration = genai_tool.function_declarations[0]
+
+    # Check parameters
+    parameters = function_declaration.parameters
+    assert parameters is not None, "Expected parameters to exist"
+    assert hasattr(parameters, "properties"), "Expected parameters to have properties"
+
+    # Check for config property
+    config_property = None
+    for prop_name, prop in parameters.properties.items():
+        if prop_name == "config":
+            config_property = prop
+            break
+
+    assert config_property is not None, "Expected 'config' property to exist"
+    assert hasattr(config_property, "any_of"), "Expected any_of attribute on config"
+    assert len(config_property.any_of) == 2, "Expected config.any_of to have 2 options"
+
+    # Check both variants of the Union type
+    type_variants = [option.type for option in config_property.any_of]
+    assert glm.Type.STRING in type_variants, "Expected STRING to be one of the variants"
+    assert glm.Type.OBJECT in type_variants, "Expected OBJECT to be one of the variants"
+
+    # Find the object variant
+    object_variant = None
+    for option in config_property.any_of:
+        if option.type == glm.Type.OBJECT:
+            object_variant = option
+            break
+
+    assert object_variant is not None, "Expected to find an object variant"
+    assert hasattr(object_variant, "properties"), "Expected object to have properties"
+
+    # Check for settings property
+    has_settings = False
+    for prop_name in object_variant.properties:
+        if prop_name == "settings":
+            has_settings = True
+            break
+
+    assert has_settings, "Expected object variant to have 'settings' property"
+
+
+def test_tool_field_union_types() -> None:
+    """
+    Test that validates Field with Union types in Pydantic models
+    are correctly converted to 'anyOf' in the schema.
+    """
+
+    class Helper1(BaseModel):
+        """Helper class 1."""
+
+        x: bool = False
+
+    class Helper2(BaseModel):
+        """Helper class 2."""
+
+        y: str = "1"
+
+    class GetWeather(BaseModel):
+        """
+        Get weather information for a location.
+        """
+
+        location: str = Field(
+            ..., description="The city and country, e.g. New York, USA"
+        )
+        date: Union[Helper1, Helper2] = Field(description="Test field")
+
+    # Convert to OpenAI tool
+    oai_tool = convert_to_openai_tool(GetWeather)
+
+    # Convert to GenAI
+    genai_tool = convert_to_genai_function_declarations([oai_tool])
+    genai_tool_dict = tool_to_dict(genai_tool)
+
+    # Get function declaration
+    function_declarations = genai_tool_dict.get("function_declarations", [])
+    assert len(function_declarations) > 0, "Expected at least one function declaration"
+    fn_decl = function_declarations[0]
+
+    # Check the name and description
+    assert fn_decl.get("name") == "GetWeather", "Expected name to be 'GetWeather'"  # type: ignore
+    assert "Get weather information" in fn_decl.get("description", ""), (  # type: ignore
+        "Expected description to include weather information"
+    )
+
+    # Check parameters
+    parameters = fn_decl.get("parameters", {})  # type: ignore
+    properties = parameters.get("properties", {})
+
+    # Check location property
+    assert "location" in properties, "Expected location field in properties"
+    location_property = properties.get("location", {})
+    assert (
+        "description" in location_property
+    ), "Expected description field in location property"
+    assert (
+        location_property.get("description")
+        == "The city and country, e.g. New York, USA"
+    ), "Expected correct description for location"
+
+    # Check date property (the union type)
+    assert "date" in properties, "Expected date field in properties"
+    date_property = properties.get("date", {})
+    assert "any_of" in date_property, "Expected 'date' to have 'any_of' field"
+
+    any_of = date_property.get("any_of", [])
+    assert len(any_of) == 2, "Expected 'any_of' to have 2 options"
+
+    # Extract the titles of the models in the anyOf
+    model_titles = []
+    for option in any_of:
+        if "title" in option:
+            title = option.get("title")
+            if title is not None:
+                model_titles.append(title)
+
+    assert "Helper1" in model_titles, "Expected 'Helper1' to be in the anyOf options"
+    assert "Helper2" in model_titles, "Expected 'Helper2' to be in the anyOf options"
+
+    # Check that the required fields include both location and date
+    assert "required" in parameters, "Expected required field in parameters"
+    required_fields = parameters.get("required", [])
+    assert "location" in required_fields, "Expected 'location' to be required"
+    assert "date" in required_fields, "Expected 'date' to be required"