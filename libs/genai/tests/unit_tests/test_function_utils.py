from typing import Any, Dict, Generator, List, Optional, Tuple, Union
from unittest.mock import MagicMock, patch

import google.ai.generativelanguage as glm
import pytest
from langchain_core.documents import Document
from langchain_core.tools import BaseTool, InjectedToolArg, tool
from langchain_core.utils.function_calling import (
    convert_to_openai_function,
    convert_to_openai_tool,
)
from pydantic import BaseModel, Field
from typing_extensions import Annotated, Literal

from langchain_google_genai._function_utils import (
    _convert_pydantic_to_genai_function,
    _format_base_tool_to_function_declaration,
    _format_dict_to_function_declaration,
    _format_to_gapic_function_declaration,
    _FunctionDeclarationLike,
    _tool_choice_to_tool_config,
    _ToolConfigDict,
    convert_to_genai_function_declarations,
    replace_defs_in_schema,
    tool_to_dict,
)


def test_tool_with_anyof_nullable_param() -> None:
    """
    Example test that checks a string parameter marked as Optional,
    verifying it's recognized as a 'string' & 'nullable'.
    """

    @tool(parse_docstring=True)
    def possibly_none(
        a: Optional[str] = None,
    ) -> str:
        """
        A test function whose argument can be a string or None.

        Args:
          a: Possibly none.
        """
        return "value"

    # Convert to OpenAI, then to GenAI, then to dict
    oai_tool: dict[str, Any] = convert_to_openai_tool(possibly_none)
    genai_tool = convert_to_genai_function_declarations([oai_tool])
    genai_tool_dict = tool_to_dict(genai_tool)
    assert isinstance(genai_tool_dict, dict), "Expected a dict."

    function_declarations = genai_tool_dict.get("function_declarations")
    assert isinstance(
        function_declarations,
        list,
    ), "Expected a list."

    fn_decl = function_declarations[0]
    assert isinstance(fn_decl, dict), "Expected a dict."

    parameters = fn_decl.get("parameters")
    assert isinstance(parameters, dict), "Expected a dict."

    properties = parameters.get("properties")
    assert isinstance(properties, dict), "Expected a dict."

    a_property = properties.get("a")
    assert isinstance(a_property, dict), "Expected a dict."

    assert a_property.get("type_") == glm.Type.STRING, "Expected 'a' to be STRING."
    assert a_property.get("nullable") is True, "Expected 'a' to be marked as nullable."


def test_tool_with_array_anyof_nullable_param() -> None:
    """
    Checks an array parameter marked as Optional, verifying it's recognized
    as an 'array' & 'nullable', and that the items are correctly typed.
    """

    @tool(parse_docstring=True)
    def possibly_none_list(
        items: Optional[List[str]] = None,
    ) -> str:
        """
        A test function whose argument can be a list of strings or None.

        Args:
          items: Possibly a list of strings or None.
        """
        return "value"

    # Convert to OpenAI tool
    oai_tool = convert_to_openai_tool(possibly_none_list)

    # Convert to GenAI, then to dict
    genai_tool = convert_to_genai_function_declarations([oai_tool])
    genai_tool_dict = tool_to_dict(genai_tool)
    assert isinstance(genai_tool_dict, dict), "Expected a dict."

    function_declarations = genai_tool_dict.get("function_declarations")
    assert isinstance(function_declarations, list), "Expected a list."

    fn_decl = function_declarations[0]
    assert isinstance(fn_decl, dict), "Expected a dict."

    parameters = fn_decl.get("parameters")
    assert isinstance(parameters, dict), "Expected a dict."

    properties = parameters.get("properties")
    assert isinstance(properties, dict), "Expected a dict."

    items_property = properties.get("items")
    assert isinstance(items_property, dict), "Expected a dict."

    # Assertions
    assert items_property.get("type_") == glm.Type.ARRAY, (
        "Expected 'items' to be ARRAY."
    )
    assert items_property.get("nullable"), "Expected 'items' to be marked as nullable."
    # Check that the array items are recognized as strings

    items = items_property.get("items")
    assert isinstance(items, dict), "Expected 'items' to be a dict."

    assert items.get("type_") == glm.Type.STRING, "Expected array items to be STRING."


def test_tool_with_nested_object_anyof_nullable_param() -> None:
    """
    Checks an object parameter (dict) marked as Optional, verifying it's recognized
    as an 'object' but defaults to string if there are no real properties,
    and that it is 'nullable'.
    """

    @tool(parse_docstring=True)
    def possibly_none_dict(
        data: Optional[dict] = None,
    ) -> str:
        """
        A test function whose argument can be an object (dict) or None.

        Args:
          data: Possibly a dict or None.
        """
        return "value"

    # Convert to OpenAI, then to GenAI, then to dict
    oai_tool = convert_to_openai_tool(possibly_none_dict)
    genai_tool = convert_to_genai_function_declarations([oai_tool])
    genai_tool_dict = tool_to_dict(genai_tool)
    assert isinstance(genai_tool_dict, dict), "Expected a dict."

    function_declarations = genai_tool_dict.get("function_declarations")
    assert isinstance(function_declarations, list), "Expected a list."

    fn_decl = function_declarations[0]
    assert isinstance(fn_decl, dict), "Expected a dict."

    parameters = fn_decl.get("parameters")
    assert isinstance(parameters, dict), "Expected a dict."

    properties = parameters.get("properties")
    assert isinstance(properties, dict), "Expected a dict."

    data_property = properties.get("data")
    assert isinstance(data_property, dict), "Expected a dict."

    assert data_property.get("type_") in [
        glm.Type.OBJECT,
        glm.Type.STRING,
    ], "Expected 'data' to be recognized as an OBJECT or fallback to STRING."
    assert data_property.get("nullable") is True, (
        "Expected 'data' to be marked as nullable."
    )


def test_tool_with_enum_anyof_nullable_param() -> None:
    """
    Checks a parameter with an enum, marked as Optional, verifying it's recognized
    as 'string' & 'nullable', and that the 'enum' field is captured.
    """

    @tool(parse_docstring=True)
    def possibly_none_enum(
        status: Optional[str] = None,
    ) -> str:
        """
        A test function whose argument can be an enum string or None.

        Args:
          status: Possibly one of ("active", "inactive", "pending") or None.
        """
        return "value"

    # Convert to OpenAI tool
    oai_tool = convert_to_openai_tool(possibly_none_enum)

    # Manually override the 'enum' for the 'status' property in the parameters
    oai_tool["function"]["parameters"]["properties"]["status"]["enum"] = [
        "active",
        "inactive",
        "pending",
    ]

    # Convert to GenAI, then to dict
    genai_tool = convert_to_genai_function_declarations([oai_tool])
    genai_tool_dict = tool_to_dict(genai_tool)
    assert isinstance(genai_tool_dict, dict), "Expected a dict."

    function_declarations = genai_tool_dict.get("function_declarations")
    assert isinstance(function_declarations, list), "Expected a list."

    fn_decl = function_declarations[0]
    assert isinstance(fn_decl, dict), "Expected a dict."

    parameters = fn_decl.get("parameters")
    assert isinstance(parameters, dict), "Expected a dict."

    properties = parameters.get("properties")
    assert isinstance(properties, dict), "Expected a dict."

    status_property = properties.get("status")
    assert isinstance(status_property, dict), "Expected a dict."

    # Assertions
    assert status_property.get("type_") == glm.Type.STRING, (
        "Expected 'status' to be STRING."
    )
    assert status_property.get("nullable") is True, (
        "Expected 'status' to be marked as nullable."
    )
    assert status_property.get("enum") == [
        "active",
        "inactive",
        "pending",
    ], "Expected 'status' to have enum values."


# reusable test inputs
def search(question: str) -> str:
    """Search tool"""
    return question


search_tool = tool(search)
search_exp = glm.FunctionDeclaration(
    name="search",
    description="Search tool",
    parameters=glm.Schema(
        type=glm.Type.OBJECT,
        description="Search tool",
        properties={"question": glm.Schema(type=glm.Type.STRING)},
        required=["question"],
        title="search",
    ),
)


class SearchBaseTool(BaseTool):
    def _run(self) -> None:
        pass


search_base_tool = SearchBaseTool(name="search", description="Search tool")
search_base_tool_exp = glm.FunctionDeclaration(
    name=search_base_tool.name,
    description=search_base_tool.description,
    parameters=glm.Schema(
        type=glm.Type.OBJECT,
        properties={
            "__arg1": glm.Schema(type=glm.Type.STRING),
        },
        required=["__arg1"],
    ),
)


class SearchModel(BaseModel):
    """Search model"""

    question: str


search_model_schema = SearchModel.model_json_schema()
search_model_dict = {
    "name": search_model_schema["title"],
    "description": search_model_schema["description"],
    "parameters": search_model_schema,
}
search_model_exp = glm.FunctionDeclaration(
    name="SearchModel",
    description="Search model",
    parameters=glm.Schema(
        type=glm.Type.OBJECT,
        description="Search model",
        properties={
            "question": glm.Schema(type=glm.Type.STRING),
        },
        required=["question"],
        title="SearchModel",
    ),
)

search_model_exp_pyd = glm.FunctionDeclaration(
    name="SearchModel",
    description="Search model",
    parameters=glm.Schema(
        type=glm.Type.OBJECT,
        properties={
            "question": glm.Schema(type=glm.Type.STRING),
        },
        required=["question"],
    ),
)

mock_dict = MagicMock(name="mock_dicts", wraps=_format_dict_to_function_declaration)
mock_base_tool = MagicMock(
    name="mock_base_tool", wraps=_format_base_tool_to_function_declaration
)
mock_pydantic = MagicMock(
    name="mock_pydantic", wraps=_convert_pydantic_to_genai_function
)

SRC_EXP_MOCKS_DESC: List[
    Tuple[_FunctionDeclarationLike, glm.FunctionDeclaration, List[MagicMock], str]
] = [
    (search, search_exp, [mock_base_tool], "plain function"),
    (search_tool, search_exp, [mock_base_tool], "LC tool"),
    (search_base_tool, search_base_tool_exp, [mock_base_tool], "LC base tool"),
    (SearchModel, search_model_exp_pyd, [mock_pydantic], "Pydantic model"),
    (search_model_dict, search_model_exp, [mock_dict], "dict"),
]


def test_format_tool_to_genai_function() -> None:
    @tool
    def get_datetime() -> str:
        """Gets the current datetime"""
        import datetime

        return datetime.datetime.now().strftime("%Y-%m-%d")

    schema = convert_to_genai_function_declarations([get_datetime])
    function_declaration = schema.function_declarations[0]
    assert function_declaration.name == "get_datetime"
    assert function_declaration.description == "Gets the current datetime"
    assert function_declaration.parameters
    assert function_declaration.parameters.required == []

    @tool
    def sum_two_numbers(a: float, b: float) -> str:
        """Sum two numbers 'a' and 'b'.

        Returns:
           a + b in string format
        """
        return str(a + b)

    schema = convert_to_genai_function_declarations([sum_two_numbers])  # type: ignore
    function_declaration = schema.function_declarations[0]
    assert function_declaration.name == "sum_two_numbers"
    assert function_declaration.parameters
    assert len(function_declaration.parameters.required) == 2

    @tool
    def do_something_optional(a: float, b: float = 0) -> str:
        """Some description"""
        return str(a + b)

    schema = convert_to_genai_function_declarations([do_something_optional])  # type: ignore
    function_declaration = schema.function_declarations[0]
    assert function_declaration.name == "do_something_optional"
    assert function_declaration.parameters
    assert len(function_declaration.parameters.required) == 1

    src = [src for src, _, _, _ in SRC_EXP_MOCKS_DESC]
    fds = [fd for _, fd, _, _ in SRC_EXP_MOCKS_DESC]
    expected = glm.Tool(function_declarations=fds)
    result = convert_to_genai_function_declarations(src)
    assert result == expected

    src_2 = glm.Tool(google_search_retrieval={})
    result = convert_to_genai_function_declarations([src_2])
    assert result == src_2

    src_3: Dict[str, Any] = {"google_search_retrieval": {}}
    result = convert_to_genai_function_declarations([src_3])
    assert result == src_2

    src_4 = glm.Tool(google_search={})
    result = convert_to_genai_function_declarations([src_4])
    assert result == src_4

    with pytest.raises(ValueError) as exc_info1:
        _ = convert_to_genai_function_declarations(["fake_tool"])  # type: ignore
    assert str(exc_info1.value).startswith("Unsupported tool")

    with pytest.raises(Exception) as exc_info:
        _ = convert_to_genai_function_declarations(
            [
                glm.Tool(google_search_retrieval={}),
                glm.Tool(google_search_retrieval={}),
            ]
        )
    assert str(exc_info.value).startswith("Providing multiple google_search_retrieval")


def test_tool_with_annotated_optional_args() -> None:
    @tool(parse_docstring=True)
    def split_documents(
        chunk_size: int,
        knowledge_base: Annotated[Union[list[Document], Document], InjectedToolArg],
        chunk_overlap: Optional[int] = None,
        tokenizer_name: Annotated[Optional[str], InjectedToolArg] = "model",
    ) -> list[Document]:
        """
        Tool.

        Args:
          chunk_size: chunk size.
          knowledge_base: knowledge base.
          chunk_overlap: chunk overlap.
          tokenizer_name: tokenizer name.
        """
        return []

    @tool(parse_docstring=True)
    def search_web(
        query: str,
        engine: str = "Google",
        num_results: int = 5,
        truncate_threshold: Optional[int] = None,
    ) -> list[Document]:
        """
        Tool.

        Args:
          query: query.
          engine: engine.
          num_results: number of results.
          truncate_threshold: truncate threshold.
        """
        return []

    tools = [split_documents, search_web]
    # Convert to OpenAI first to mimic what we do in bind_tools.
    oai_tools = [convert_to_openai_tool(t) for t in tools]
    expected = [
        {
            "name": "split_documents",
            "description": "Tool.",
            "parameters": {
                "type_": 6,
                "properties": {
                    "chunk_size": {
                        "type_": 3,
                        "description": "chunk size.",
                        "format_": "",
                        "title": "",
                        "nullable": False,
                        "enum": [],
                        "max_items": "0",
                        "min_items": "0",
                        "properties": {},
                        "required": [],
                        "min_properties": "0",
                        "max_properties": "0",
                        "min_length": "0",
                        "max_length": "0",
                        "pattern": "",
                        "any_of": [],
                        "property_ordering": [],
                    },
                    "chunk_overlap": {
                        "type_": 3,
                        "description": "chunk overlap.",
                        "nullable": True,
                        "format_": "",
                        "title": "",
                        "enum": [],
                        "max_items": "0",
                        "min_items": "0",
                        "properties": {},
                        "required": [],
                        "min_properties": "0",
                        "max_properties": "0",
                        "min_length": "0",
                        "max_length": "0",
                        "pattern": "",
                        "any_of": [],
                        "property_ordering": [],
                    },
                },
                "required": ["chunk_size"],
                "format_": "",
                "title": "",
                "description": "",
                "nullable": False,
                "enum": [],
                "max_items": "0",
                "min_items": "0",
                "min_properties": "0",
                "max_properties": "0",
                "min_length": "0",
                "max_length": "0",
                "pattern": "",
                "any_of": [],
                "property_ordering": [],
            },
            "behavior": 0,
        },
        {
            "name": "search_web",
            "description": "Tool.",
            "parameters": {
                "type_": 6,
                "properties": {
                    "truncate_threshold": {
                        "type_": 3,
                        "description": "truncate threshold.",
                        "nullable": True,
                        "format_": "",
                        "title": "",
                        "enum": [],
                        "max_items": "0",
                        "min_items": "0",
                        "properties": {},
                        "required": [],
                        "min_properties": "0",
                        "max_properties": "0",
                        "min_length": "0",
                        "max_length": "0",
                        "pattern": "",
                        "any_of": [],
                        "property_ordering": [],
                    },
                    "engine": {
                        "type_": 1,
                        "description": "engine.",
                        "format_": "",
                        "title": "",
                        "nullable": False,
                        "enum": [],
                        "max_items": "0",
                        "min_items": "0",
                        "properties": {},
                        "required": [],
                        "min_properties": "0",
                        "max_properties": "0",
                        "min_length": "0",
                        "max_length": "0",
                        "pattern": "",
                        "any_of": [],
                        "property_ordering": [],
                    },
                    "query": {
                        "type_": 1,
                        "description": "query.",
                        "format_": "",
                        "title": "",
                        "nullable": False,
                        "enum": [],
                        "max_items": "0",
                        "min_items": "0",
                        "properties": {},
                        "required": [],
                        "min_properties": "0",
                        "max_properties": "0",
                        "min_length": "0",
                        "max_length": "0",
                        "pattern": "",
                        "any_of": [],
                        "property_ordering": [],
                    },
                    "num_results": {
                        "type_": 3,
                        "description": "number of results.",
                        "format_": "",
                        "title": "",
                        "nullable": False,
                        "enum": [],
                        "max_items": "0",
                        "min_items": "0",
                        "properties": {},
                        "required": [],
                        "min_properties": "0",
                        "max_properties": "0",
                        "min_length": "0",
                        "max_length": "0",
                        "pattern": "",
                        "any_of": [],
                        "property_ordering": [],
                    },
                },
                "required": ["query"],
                "format_": "",
                "title": "",
                "description": "",
                "nullable": False,
                "enum": [],
                "max_items": "0",
                "min_items": "0",
                "min_properties": "0",
                "max_properties": "0",
                "min_length": "0",
                "max_length": "0",
                "pattern": "",
                "any_of": [],
                "property_ordering": [],
            },
            "behavior": 0,
        },
    ]
    actual = tool_to_dict(convert_to_genai_function_declarations(oai_tools))[
        "function_declarations"
    ]
    assert expected == actual


def test_format_native_dict_to_genai_function() -> None:
    calculator = {
        "function_declarations": [
            {
                "name": "multiply",
                "description": "Returns the product of two numbers.",
            }
        ]
    }
    schema = convert_to_genai_function_declarations([calculator])
    expected = glm.Tool(
        function_declarations=[
            glm.FunctionDeclaration(
                name="multiply",
                description="Returns the product of two numbers.",
                parameters=None,
            )
        ]
    )
    assert schema == expected


def test_format_dict_to_genai_function() -> None:
    calculator = {
        "function_declarations": [
            {
                "name": "search",
                "description": "Returns the product of two numbers.",
                "parameters": {
                    "type": "object",
                    "properties": {
                        "query": {"description": "search query", "type": "string"},
                    },
                },
            }
        ]
    }
    schema = convert_to_genai_function_declarations([calculator])
    function_declaration = schema.function_declarations[0]
    assert function_declaration.name == "search"
    assert function_declaration.parameters
    assert function_declaration.parameters.required == []


@pytest.mark.parametrize("choice", (True, "foo", ["foo"], "any"))
def test__tool_choice_to_tool_config(choice: Any) -> None:
    expected = _ToolConfigDict(
        function_calling_config={
            "mode": "ANY",
            "allowed_function_names": ["foo"],
        },
    )
    actual = _tool_choice_to_tool_config(choice, ["foo"])
    assert expected == actual


def test_tool_to_dict_glm_tool() -> None:
    tool = glm.Tool(
        function_declarations=[
            glm.FunctionDeclaration(
                name="multiply",
                description="Returns the product of two numbers.",
                parameters=glm.Schema(
                    type=glm.Type.OBJECT,
                    properties={
                        "a": glm.Schema(type=glm.Type.NUMBER),
                        "b": glm.Schema(type=glm.Type.NUMBER),
                    },
                    required=["a", "b"],
                ),
            )
        ]
    )
    tool_dict = tool_to_dict(tool)
    assert tool == convert_to_genai_function_declarations([tool_dict])


@pytest.fixture
def mock_safe_import() -> Generator[MagicMock, None, None]:
    with patch("langchain_google_genai._function_utils.safe_import") as mock:
        yield mock


def test_tool_to_dict_pydantic() -> None:
    class MyModel(BaseModel):
        name: str
        age: int
        likes: list[str]

    gapic_tool = convert_to_genai_function_declarations([MyModel])
    tool_dict = tool_to_dict(gapic_tool)
    assert gapic_tool == convert_to_genai_function_declarations([tool_dict])


def test_tool_to_dict_pydantic_nested() -> None:
    class MyModel(BaseModel):
        name: str
        age: int

    class Models(BaseModel):
        models: list[MyModel]

    gapic_tool = convert_to_genai_function_declarations([Models])
    tool_dict = tool_to_dict(gapic_tool)
    assert tool_dict == {
        "function_declarations": [
            {
                "name": "Models",
                "parameters": {
                    "type_": 6,
                    "properties": {
                        "models": {
                            "type_": 5,
                            "items": {
                                "type_": 6,
                                "description": "MyModel",
                                "properties": {
                                    "age": {
                                        "type_": 3,
                                        "format_": "",
                                        "title": "",
                                        "description": "",
                                        "nullable": False,
                                        "enum": [],
                                        "max_items": "0",
                                        "min_items": "0",
                                        "properties": {},
                                        "required": [],
                                        "min_properties": "0",
                                        "max_properties": "0",
                                        "min_length": "0",
                                        "max_length": "0",
                                        "pattern": "",
                                        "any_of": [],
                                        "property_ordering": [],
                                    },
                                    "name": {
                                        "type_": 1,
                                        "format_": "",
                                        "title": "",
                                        "description": "",
                                        "nullable": False,
                                        "enum": [],
                                        "max_items": "0",
                                        "min_items": "0",
                                        "properties": {},
                                        "required": [],
                                        "min_properties": "0",
                                        "max_properties": "0",
                                        "min_length": "0",
                                        "max_length": "0",
                                        "pattern": "",
                                        "any_of": [],
                                        "property_ordering": [],
                                    },
                                },
                                "required": ["name", "age"],
                                "format_": "",
                                "title": "",
                                "nullable": False,
                                "enum": [],
                                "max_items": "0",
                                "min_items": "0",
                                "min_properties": "0",
                                "max_properties": "0",
                                "min_length": "0",
                                "max_length": "0",
                                "pattern": "",
                                "any_of": [],
                                "property_ordering": [],
                            },
                            "format_": "",
                            "title": "",
                            "description": "",
                            "nullable": False,
                            "enum": [],
                            "max_items": "0",
                            "min_items": "0",
                            "properties": {},
                            "required": [],
                            "min_properties": "0",
                            "max_properties": "0",
                            "min_length": "0",
                            "max_length": "0",
                            "pattern": "",
                            "any_of": [],
                            "property_ordering": [],
                        }
                    },
                    "required": ["models"],
                    "format_": "",
                    "title": "",
                    "description": "",
                    "nullable": False,
                    "enum": [],
                    "max_items": "0",
                    "min_items": "0",
                    "min_properties": "0",
                    "max_properties": "0",
                    "min_length": "0",
                    "max_length": "0",
                    "pattern": "",
                    "any_of": [],
                    "property_ordering": [],
                },
                "description": "",
                "behavior": 0,
            }
        ]
    }


def test_tool_to_dict_pydantic_without_import(mock_safe_import: MagicMock) -> None:
    class MyModel(BaseModel):
        name: str
        age: int

    mock_safe_import.return_value = False

    gapic_tool = convert_to_genai_function_declarations([MyModel])
    tool_dict = tool_to_dict(gapic_tool)
    assert gapic_tool == convert_to_genai_function_declarations([tool_dict])


def test_tool_with_doubly_nested_list_param() -> None:
    """
    Tests a tool parameter with a doubly nested list (List[List[str]]),
    verifying that the GAPIC schema correctly represents the nested items.
    """

    @tool(parse_docstring=True)
    def process_nested_data(
        matrix: List[List[str]],
    ) -> str:
        """
        Processes a matrix (list of lists of strings).

        Args:
          matrix: The nested list data.
        """
        return f"Processed {len(matrix)} rows."

    oai_tool = convert_to_openai_tool(process_nested_data)

    genai_tool = convert_to_genai_function_declarations([oai_tool])

    genai_tool_dict = tool_to_dict(genai_tool)
    assert isinstance(genai_tool_dict, dict), "Expected a dict."

    function_declarations = genai_tool_dict.get("function_declarations")
    assert isinstance(function_declarations, list) and len(function_declarations) == 1
    fn_decl = function_declarations[0]
    assert isinstance(fn_decl, dict)

    parameters = fn_decl.get("parameters")
    assert isinstance(parameters, dict)

    properties = parameters.get("properties")
    assert isinstance(properties, dict)

    matrix_property = properties.get("matrix")
    assert isinstance(matrix_property, dict)

    assert matrix_property.get("type_") == glm.Type.ARRAY, (
        "Expected 'matrix' to be ARRAY."
    )

    items_level1 = matrix_property.get("items")
    assert isinstance(items_level1, dict), "Expected first level 'items' to be a dict."
    assert items_level1.get("type_") == glm.Type.ARRAY, (
        "Expected first level items to be ARRAY."
    )

    items_level2 = items_level1.get("items")
    assert isinstance(items_level2, dict), "Expected second level 'items' to be a dict."
    assert items_level2.get("type_") == glm.Type.STRING, (
        "Expected second level items to be STRING."
    )

    assert "description" in matrix_property
    assert "description" in items_level1
    assert "description" in items_level2


def test_schema_no_defs() -> None:
    schema = {"type": "integer"}
    expected_schema = {"type": "integer"}
    assert replace_defs_in_schema(schema) == expected_schema


def test_schema_empty_defs() -> None:
    schema = {"$defs": {}, "type": "integer"}
    expected_schema = {"type": "integer"}
    assert replace_defs_in_schema(schema) == expected_schema


def test_schema_simple_ref_replacement() -> None:
    schema = {
        "$defs": {"MyDefinition": {"type": "string"}},
        "property": {"$ref": "#/$defs/MyDefinition"},
    }
    expected_schema = {"property": {"type": "string"}}
    assert replace_defs_in_schema(schema) == expected_schema


def test_schema_nested_ref_replacement() -> None:
    schema = {
        "$defs": {
            "MyDefinition": {
                "type": "object",
                "properties": {"name": {"$ref": "#/$defs/NameDefinition"}},
            },
            "NameDefinition": {"type": "string"},
        },
        "property": {"$ref": "#/$defs/MyDefinition"},
    }
    expected_schema = {
        "property": {"type": "object", "properties": {"name": {"type": "string"}}}
    }
    assert replace_defs_in_schema(schema) == expected_schema


def test_schema_recursive_error_self_reference() -> None:
    schema = {
        "$defs": {
            "Node": {
                "type": "object",
                "properties": {
                    "name": {"type": "string"},
                    "children": {"type": "array", "items": {"$ref": "#/$defs/Node"}},
                },
            }
        },
        "root": {"$ref": "#/$defs/Node"},
    }
    with pytest.raises(RecursionError):
        _ = replace_defs_in_schema(schema)


def test_tool_with_union_types() -> None:
    """
    Test that validates tools with Union types in function declarations
    are correctly converted to 'anyOf' in the schema.
    """

    class Helper1(BaseModel):
        """Test helper class 1."""

        x: bool = False

    class Helper2(BaseModel):
        """Test helper class 2."""

        y: str = "1"

    class GetWeather(BaseModel):
        """Get weather information."""

        location: str = "New York, USA"
        date: Union[Helper1, Helper2] = Helper1()

    # Convert to OpenAI, then to GenAI, then to dict
    oai_tool = convert_to_openai_tool(GetWeather)
    genai_tool = convert_to_genai_function_declarations([oai_tool])
    genai_tool_dict = tool_to_dict(genai_tool)

    assert isinstance(genai_tool_dict, dict), "Expected a dict."

    function_declarations = genai_tool_dict.get("function_declarations")
    assert isinstance(function_declarations, list), "Expected a list."

    fn_decl = function_declarations[0]
    assert isinstance(fn_decl, dict), "Expected a dict."

    parameters = fn_decl.get("parameters")
    assert isinstance(parameters, dict), "Expected a dict."

    properties = parameters.get("properties")
    assert isinstance(properties, dict), "Expected a dict."

    date_property = properties.get("date")
    assert isinstance(date_property, dict), "Expected a dict."

    # Verify that 'any_of' is present in the date property
    assert "any_of" in date_property, "Expected 'date' to have 'any_of' field."

    any_of = date_property.get("any_of")
    assert isinstance(any_of, list), "Expected 'any_of' to be a list."
    assert len(any_of) == 2, "Expected 'any_of' to have 2 options."

    # Check first option (Helper1)
    helper1 = any_of[0]
    assert isinstance(helper1, dict), "Expected first option to be a dict."
    assert "properties" in helper1, "Expected first option to have properties."
    assert "x" in helper1["properties"], "Expected first option to have 'x' property."
    assert helper1["properties"]["x"]["type_"] == glm.Type.BOOLEAN, (
        "Expected 'x' to be BOOLEAN."
    )

    # Check second option (Helper2)
    helper2 = any_of[1]
    assert isinstance(helper2, dict), "Expected second option to be a dict."
    assert "properties" in helper2, "Expected second option to have properties."
    assert "y" in helper2["properties"], "Expected second option to have 'y' property."
    assert helper2["properties"]["y"]["type_"] == glm.Type.STRING, (
        "Expected 'y' to be STRING."
    )


def test_tool_with_union_primitive_types() -> None:
    """
    Test that validates tools with Union types that include primitive types
    are correctly converted to 'anyOf' in the schema.
    """

    class Helper(BaseModel):
        """Test helper class."""

        value: int = 42

    class SearchQuery(BaseModel):
        """Search query model with a union parameter."""

        query: str = "default query"
        filter: Union[str, Helper] = "default filter"

    # Convert to OpenAI, then to GenAI, then to dict
    oai_tool = convert_to_openai_tool(SearchQuery)
    genai_tool = convert_to_genai_function_declarations([oai_tool])
    genai_tool_dict = tool_to_dict(genai_tool)

    assert isinstance(genai_tool_dict, dict), "Expected a dict."

    function_declarations = genai_tool_dict.get("function_declarations")
    assert isinstance(function_declarations, list), "Expected a list."

    fn_decl = function_declarations[0]
    assert isinstance(fn_decl, dict), "Expected a dict."

    parameters = fn_decl.get("parameters")
    assert isinstance(parameters, dict), "Expected a dict."

    properties = parameters.get("properties")
    assert isinstance(properties, dict), "Expected a dict."

    filter_property = properties.get("filter")
    assert isinstance(filter_property, dict), "Expected a dict."

    # Verify that 'any_of' is present in the filter property
    assert "any_of" in filter_property, "Expected 'filter' to have 'any_of' field."

    any_of = filter_property.get("any_of")
    assert isinstance(any_of, list), "Expected 'any_of' to be a list."
    assert len(any_of) == 2, "Expected 'any_of' to have 2 options."

    # One option should be a string
    string_option = next(
        (opt for opt in any_of if opt.get("type_") == glm.Type.STRING), None
    )
    assert string_option is not None, "Expected one option to be a STRING."

    # One option should be an object (Helper)
    object_option = next(
        (opt for opt in any_of if opt.get("type_") == glm.Type.OBJECT), None
    )
    assert object_option is not None, "Expected one option to be an OBJECT."
    assert "properties" in object_option, "Expected object option to have properties."
    assert "value" in object_option["properties"], (
        "Expected object option to have 'value' property."
    )
    assert object_option["properties"]["value"]["type_"] == 3, (
        "Expected 'value' to be NUMBER or INTEGER."
    )


def test_tool_with_nested_union_types() -> None:
    """
    Test that validates tools with nested Union types are correctly converted
    to nested 'anyOf' structures in the schema.
    """

    class Address(BaseModel):
        """Address model."""

        street: str = "123 Main St"
        city: str = "Anytown"

    class Contact(BaseModel):
        """Contact model."""

        email: str = "user@example.com"
        phone: Optional[str] = None

    class Person(BaseModel):
        """Person model with complex nested unions."""

        name: str
        location: Union[str, Address] = "Unknown"
        contacts: List[Union[str, Contact]] = []

    # Convert to OpenAI, then to GenAI, then to dict
    oai_tool = convert_to_openai_tool(Person)
    genai_tool = convert_to_genai_function_declarations([oai_tool])
    genai_tool_dict = tool_to_dict(genai_tool)

    assert isinstance(genai_tool_dict, dict), "Expected a dict."

    function_declarations = genai_tool_dict.get("function_declarations")
    assert isinstance(function_declarations, list), "Expected a list."

    fn_decl = function_declarations[0]
    parameters = fn_decl.get("parameters")
    properties = parameters.get("properties")

    assert "name" in properties, "Expected 'name' property to exist"
    assert "location" in properties, "Expected 'location' property to exist"

    # Check location property (direct Union)
    location_property = properties.get("location")
    assert "any_of" in location_property, "Expected 'location' to have 'any_of' field."
    location_any_of = location_property.get("any_of")
    assert len(location_any_of) == 2, "Expected 'location.any_of' to have 2 options."

    # One option should be a string
    string_option = next(
        (opt for opt in location_any_of if opt.get("type_") == glm.Type.STRING), None
    )
    assert string_option is not None, "Expected one location option to be a STRING."

    # One option should be an object (Address)
    address_option = next(
        (opt for opt in location_any_of if opt.get("type_") == glm.Type.OBJECT), None
    )
    assert address_option is not None, "Expected one location option to be an OBJECT."
    assert "properties" in address_option, "Expected address option to have properties"
    assert "city" in address_option["properties"], (
        "Expected Address to have 'city' property."
    )


def test_tool_invocation_with_union_types() -> None:
    """
    Test that validates tools with Union types can be correctly invoked
    with either type from the union.
    """

    class Configuration(BaseModel):
        """Configuration model."""

        settings: Dict[str, str] = {}

    @tool
    def configure_service(service_name: str, config: Union[str, Configuration]) -> str:
        """
        Configure a service with either a configuration string or object.

        Args:
            service_name: The name of the service to configure
            config: Either a config string or a Configuration object
        """
        return f"Configured {service_name}"

    # Convert to OpenAI tool
    oai_tool = convert_to_openai_tool(configure_service)

    # Convert to GenAI
    genai_tool = convert_to_genai_function_declarations([oai_tool])

    # Get function declaration
    function_declaration = genai_tool.function_declarations[0]

    # Check parameters
    parameters = function_declaration.parameters
    assert parameters is not None, "Expected parameters to exist"
    assert hasattr(parameters, "properties"), "Expected parameters to have properties"

    # Check for config property
    config_property = None
    for prop_name, prop in parameters.properties.items():
        if prop_name == "config":
            config_property = prop
            break

    assert config_property is not None, "Expected 'config' property to exist"
    assert hasattr(config_property, "any_of"), "Expected any_of attribute on config"
    assert len(config_property.any_of) == 2, "Expected config.any_of to have 2 options"

    # Check both variants of the Union type
    type_variants = [option.type for option in config_property.any_of]
    assert glm.Type.STRING in type_variants, "Expected STRING to be one of the variants"
    assert glm.Type.OBJECT in type_variants, "Expected OBJECT to be one of the variants"

    # Find the object variant
    object_variant = None
    for option in config_property.any_of:
        if option.type == glm.Type.OBJECT:
            object_variant = option
            break

    assert object_variant is not None, "Expected to find an object variant"
    assert hasattr(object_variant, "properties"), "Expected object to have properties"

    # Check for settings property
    has_settings = False
    for prop_name in object_variant.properties:
        if prop_name == "settings":
            has_settings = True
            break

    assert has_settings, "Expected object variant to have 'settings' property"


def test_tool_field_union_types() -> None:
    """
    Test that validates Field with Union types in Pydantic models
    are correctly converted to 'anyOf' in the schema.
    """

    class Helper1(BaseModel):
        """Helper class 1."""

        x: bool = False

    class Helper2(BaseModel):
        """Helper class 2."""

        y: str = "1"

    class GetWeather(BaseModel):
        """
        Get weather information for a location.
        """

        location: str = Field(
            ..., description="The city and country, e.g. New York, USA"
        )
        date: Union[Helper1, Helper2] = Field(description="Test field")

    # Convert to OpenAI tool
    oai_tool = convert_to_openai_tool(GetWeather)

    # Convert to GenAI
    genai_tool = convert_to_genai_function_declarations([oai_tool])
    genai_tool_dict = tool_to_dict(genai_tool)

    # Get function declaration
    function_declarations = genai_tool_dict.get("function_declarations", [])
    assert len(function_declarations) > 0, "Expected at least one function declaration"
    fn_decl = function_declarations[0]

    # Check the name and description
    assert fn_decl.get("name") == "GetWeather", "Expected name to be 'GetWeather'"  # type: ignore
    assert "Get weather information" in fn_decl.get("description", ""), (  # type: ignore
        "Expected description to include weather information"
    )

    # Check parameters
    parameters = fn_decl.get("parameters", {})  # type: ignore
    properties = parameters.get("properties", {})

    # Check location property
    assert "location" in properties, "Expected location field in properties"
    location_property = properties.get("location", {})
    assert "description" in location_property, (
        "Expected description field in location property"
    )
    assert (
        location_property.get("description")
        == "The city and country, e.g. New York, USA"
    ), "Expected correct description for location"

    # Check date property (the union type)
    assert "date" in properties, "Expected date field in properties"
    date_property = properties.get("date", {})
    assert "any_of" in date_property, "Expected 'date' to have 'any_of' field"

    any_of = date_property.get("any_of", [])
    assert len(any_of) == 2, "Expected 'any_of' to have 2 options"

    # Extract the titles of the models in the anyOf
    model_titles = []
    for option in any_of:
        if "title" in option:
            title = option.get("title")
            if title is not None:
                model_titles.append(title)

    assert "Helper1" in model_titles, "Expected 'Helper1' to be in the anyOf options"
    assert "Helper2" in model_titles, "Expected 'Helper2' to be in the anyOf options"

    # Check that the required fields include both location and date
    assert "required" in parameters, "Expected required field in parameters"
    required_fields = parameters.get("required", [])
    assert "location" in required_fields, "Expected 'location' to be required"
    assert "date" in required_fields, "Expected 'date' to be required"


<<<<<<< HEAD
def test_union_type_schema_validation() -> None:
    """Test that Union types get proper type_ assignment for Gemini compatibility."""

    class Response(BaseModel):
        """Response to user."""

        response: str

    class Plan(BaseModel):
        """Plan to perform."""

        plan: str

    class Act(BaseModel):
        """Action to perform."""

        action: Union[Response, Plan] = Field(description="Action to perform.")

    # Convert to GenAI function declaration
    openai_func = convert_to_openai_function(Act)
    genai_func = _format_to_gapic_function_declaration(openai_func)

    # The action property should have a valid type (not 0) for Gemini compatibility
    action_prop = genai_func.parameters.properties["action"]
    assert action_prop.type_ == glm.Type.OBJECT, (
        f"Union type should have OBJECT type, got {action_prop.type_}"
    )
    assert action_prop.type_ != 0, "Union type should not have type_ = 0"


def test_optional_dict_schema_validation() -> None:
    """Test that Optional types get proper OBJECT type for Gemini compatibility."""

    class RequestsGetToolInput(BaseModel):
        url: str = Field(description="The URL to send the GET request to")
        params: Optional[Dict[str, str]] = Field(
            default={}, description="Query parameters for the GET request"
        )
        output_instructions: str = Field(
            description="Instructions on what information to extract from the response"
        )

    # Convert to GenAI function declaration
    openai_func = convert_to_openai_function(RequestsGetToolInput)
    genai_func = _format_to_gapic_function_declaration(openai_func)

    # The params property should have OBJECT type, not STRING
    params_prop = genai_func.parameters.properties["params"]
    assert params_prop.type_ == glm.Type.OBJECT, (
        f"Optional[Dict] should have OBJECT type, got {params_prop.type_}"
    )
    assert params_prop.type_ != glm.Type.STRING, (
        "Optional[Dict] should not be converted to STRING type"
    )
    assert params_prop.nullable is True, "Optional[Dict] should be nullable"
    assert params_prop.description == "Query parameters for the GET request", (
        "Description should be preserved"
    )
=======
def test_tool_field_enum_array() -> None:
    class ToolInfo(BaseModel):
        kind: List[Literal["foo", "bar"]]

    # Convert to OpenAI tool
    oai_tool = convert_to_openai_tool(ToolInfo)

    # Convert to GenAI
    genai_tool = convert_to_genai_function_declarations([oai_tool])
    genai_tool_dict = tool_to_dict(genai_tool)

    # Get function declaration
    function_declarations = genai_tool_dict.get("function_declarations", [])
    assert len(function_declarations) > 0, "Expected at least one function declaration"
    fn_decl = function_declarations[0]

    # Check parameters
    parameters = fn_decl.get("parameters", {})  # type: ignore
    properties = parameters.get("properties", {})

    # Check location property
    assert "kind" in properties
    kind_property = properties["kind"]
    assert kind_property["type_"] == glm.Type.ARRAY

    assert "items" in kind_property
    items_property = kind_property["items"]
    assert items_property["type_"] == glm.Type.STRING
    assert items_property["enum"] == ["foo", "bar"]
>>>>>>> c06b8933
<|MERGE_RESOLUTION|>--- conflicted
+++ resolved
@@ -1315,7 +1315,6 @@
     assert "date" in required_fields, "Expected 'date' to be required"
 
 
-<<<<<<< HEAD
 def test_union_type_schema_validation() -> None:
     """Test that Union types get proper type_ assignment for Gemini compatibility."""
 
@@ -1374,7 +1373,8 @@
     assert params_prop.description == "Query parameters for the GET request", (
         "Description should be preserved"
     )
-=======
+
+
 def test_tool_field_enum_array() -> None:
     class ToolInfo(BaseModel):
         kind: List[Literal["foo", "bar"]]
@@ -1403,5 +1403,4 @@
     assert "items" in kind_property
     items_property = kind_property["items"]
     assert items_property["type_"] == glm.Type.STRING
-    assert items_property["enum"] == ["foo", "bar"]
->>>>>>> c06b8933
+    assert items_property["enum"] == ["foo", "bar"]