[tool.poetry]
name = "langchain-google-community"
version = "1.0.3"
description = "An integration package connecting miscellaneous Google's products and LangChain"
authors = []
readme = "README.md"
repository = "https://github.com/langchain-ai/langchain-google"
license = "MIT"

[tool.poetry.urls]
"Source Code" = "https://github.com/langchain-ai/langchain-google/tree/main/libs/community"

[tool.poetry.dependencies]
python = ">=3.8.1,<4.0"
langchain-core = ">=0.1.33,<0.2"
langchain-community = ">=0.0.28"
google-api-core = "^2.17.1"
google-api-python-client = "^2.122.0"
grpcio = "^1.62.0"
<<<<<<< HEAD
# optional dependencies
anthropic = {extras = ["vertexai"], version = ">=0.23.0,<1.0", optional = true}
=======
google-cloud-bigquery = { version = "^3.21.0", optional = true }
google-cloud-documentai = { version = "^2.26.0", optional = true }
google-cloud-contentwarehouse = { version = "^0.7.7", optional = true }
google-cloud-documentai-toolbox = { version  = "^0.13.3a0", optional = true }
gapic-google-longrunning = { version = "^0.11.2", optional = true }
google-auth-httplib2 = { version = "^0.2.0", optional = true }
google-auth-oauthlib = { version = "^1.2.0", optional = true }
google-cloud-storage = { version = "^2.16.0", optional = true }
google-cloud-speech = { version = "^2.26.0", optional = true }
googlemaps = { version = "^4.10.0", optional = true }
google-cloud-texttospeech = { version = "^2.16.3", optional = true }
google-cloud-translate = { version = "^3.15.3", optional = true }
google-cloud-discoveryengine = { version = "^0.11.11", optional = true }
google-cloud-vision = { version = "^3.7.2", optional = true }
beautifulsoup4 = { version = "^4.12.3", optional = true }

[tool.poetry.extras]
bigquery = ["google-cloud-bigquery"]
docai = ["google-cloud-documentai", "google-cloud-contentwarehouse", "google-cloud-documentai-toolbox", "gapic-google-longrunning"]
drive = ["google-auth-httplib2", "google-auth-oauthlib"]
gcs = ["google-cloud-storage"]
speech = ["google-cloud-speech"]
places = ["googlemaps"]
texttospeech = ["google-cloud-texttospeech"]
translate = ["google-cloud-translate"]
vertexaisearch = ["google-cloud-discoveryengine"]
vision = ["google-cloud-vision"]
gmail = ["google-auth-httplib2", "google-auth-oauthlib", "beautifulsoup4"]
>>>>>>> 3c9efa17

[tool.poetry.group.test]
optional = true

[tool.poetry.group.test.dependencies]
pytest = "^7.3.0"
freezegun = "^1.2.2"
pytest-mock = "^3.10.0"
syrupy = "^4.0.2"
pytest-watcher = "^0.3.4"
pytest-asyncio = "^0.21.1"
google-cloud-documentai = "^2.24.2"
google-cloud-documentai-toolbox = "^0.13.3a0"
google-cloud-bigquery = "^3.19.0"
google-cloud-discoveryengine = "^0.11.11"

[tool.poetry.group.codespell]
optional = true

[tool.poetry.group.codespell.dependencies]
codespell = "^2.2.0"

[tool.poetry.group.test_integration]
optional = true

[tool.poetry.group.test_integration.dependencies]
pillow = "^10.1.0"

[tool.poetry.group.lint]
optional = true

[tool.poetry.group.lint.dependencies]
ruff = "^0.1.5"

[tool.poetry.group.typing.dependencies]
mypy = "^0.991"
types-requests = "^2.28.11.5"
types-google-cloud-ndb = "^2.2.0.1"
types-pillow = "^10.1.0.2"
types-protobuf = "^4.24.0.20240302"
types-beautifulsoup4 = "^4.12.0"

[tool.poetry.group.dev]
optional = true

[tool.poetry.group.dev.dependencies]
pillow = "^10.1.0"
types-requests = "^2.31.0.10"
types-pillow = "^10.1.0.2"
types-google-cloud-ndb = "^2.2.0.1"

[tool.ruff]
select = [
  "E", # pycodestyle
  "F", # pyflakes
  "I", # isort
]

[tool.mypy]
disallow_untyped_defs = "True"

[tool.coverage.run]
omit = ["tests/*"]

[build-system]
requires = ["poetry-core>=1.0.0"]
build-backend = "poetry.core.masonry.api"

[tool.pytest.ini_options]
# --strict-markers will raise errors on unknown marks.
# https://docs.pytest.org/en/7.1.x/how-to/mark.html#raising-errors-on-unknown-marks
#
# https://docs.pytest.org/en/7.1.x/reference/reference.html
# --strict-config       any warnings encountered while parsing the `pytest`
#                       section of the configuration file raise errors.
#
# https://github.com/tophat/syrupy
# --snapshot-warn-unused    Prints a warning on unused snapshots rather than fail the test suite.
addopts = "--snapshot-warn-unused --strict-markers --strict-config --durations=5"
# Registering custom markers.
# https://docs.pytest.org/en/7.1.x/example/markers.html#registering-markers
markers = [
  "requires: mark tests as requiring a specific library",
  "asyncio: mark tests as requiring asyncio",
  "compile: mark placeholder test used to compile integration tests without running them",
]
asyncio_mode = "auto"<|MERGE_RESOLUTION|>--- conflicted
+++ resolved
@@ -17,10 +17,6 @@
 google-api-core = "^2.17.1"
 google-api-python-client = "^2.122.0"
 grpcio = "^1.62.0"
-<<<<<<< HEAD
-# optional dependencies
-anthropic = {extras = ["vertexai"], version = ">=0.23.0,<1.0", optional = true}
-=======
 google-cloud-bigquery = { version = "^3.21.0", optional = true }
 google-cloud-documentai = { version = "^2.26.0", optional = true }
 google-cloud-contentwarehouse = { version = "^0.7.7", optional = true }
@@ -49,7 +45,6 @@
 vertexaisearch = ["google-cloud-discoveryengine"]
 vision = ["google-cloud-vision"]
 gmail = ["google-auth-httplib2", "google-auth-oauthlib", "beautifulsoup4"]
->>>>>>> 3c9efa17
 
 [tool.poetry.group.test]
 optional = true
