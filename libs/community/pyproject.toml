[build-system]
requires = ["pdm-backend"]
build-backend = "pdm.backend"

[project]
name = "langchain-google-community"
version = "2.0.10"
description = "An integration package connecting miscellaneous Google's products and LangChain"
authors = []
license = {text = "MIT"}
<<<<<<< HEAD
requires-python = ">=3.10,<3.13"
=======
requires-python = ">=3.9.0,<3.13.0"
>>>>>>> c634a61e
readme = "README.md"
repository = "https://github.com/langchain-ai/langchain-google"

dependencies = [
<<<<<<< HEAD
    "langchain-core>=1.0.0a3",
    "langchain-community>=0.3.29",
    "google-api-core>=2.25,<3",
    "google-api-python-client>=2.161,<3",
    "google-cloud-core>=2.4.3,<3",
    "grpcio>=1.74,<2",
    "google-cloud-modelarmor>=0.2.8",
=======
    "langchain-core>=0.3.0,<2.0.0",
    "langchain-community>=0.3.0,<2.0.0",
    "google-api-core>=2.25.0,<3.0.0",
    "google-api-python-client>=2.161.0,<3.0.0",
    "google-cloud-core>=2.4.3,<3.0.0",
    "grpcio>=1.74.0,<2.0.0",
    "google-cloud-modelarmor>=0.2.8,<1.0.0",
>>>>>>> c634a61e
]

[project.urls]
"Source Code" = "https://github.com/langchain-ai/langchain-google/tree/main/libs/community"

[project.optional-dependencies]
bigquery = ["google-cloud-bigquery>=3.21.0,<4.0.0"]
calendar = ["google-auth>=2.36.0,<3.0.0", "google-auth-oauthlib>=1.2.0,<2.0.0"]
docai = [
    "google-cloud-documentai>=2.26.0,<3.0.0",
    "google-cloud-contentwarehouse>=0.7.7,<1.0.0",
    "google-cloud-documentai-toolbox>=0.13.3a0,<1.0.0",
    "gapic-google-longrunning>=0.11.2,<1.0.0",
]
drive = ["google-auth-httplib2>=0.2.0,<1.0.0", "google-auth-oauthlib>=1.2.0,<2.0.0"]
gcs = ["google-cloud-storage>=2.16.0,<3.0.0"]
speech = ["google-cloud-speech>=2.26.0,<3.0.0"]
places = ["googlemaps>=4.10.0,<5.0.0"]
texttospeech = ["google-cloud-texttospeech>=2.16.3,<3.0.0"]
translate = ["google-cloud-translate>=3.15.3,<4.0.0"]
vertexaisearch = ["google-cloud-discoveryengine>=0.11.14,<1.0.0"]
vision = ["google-cloud-vision>=3.7.2,<4.0.0"]
gmail = ["google-auth-httplib2>=0.2.0,<1.0.0", "google-auth-oauthlib>=1.2.0,<2.0.0", "beautifulsoup4>=4.12.3,<5.0.0"]
featurestore = ["google-cloud-bigquery-storage>=2.6.0,<3.0.0", "pandas>=1.0.0; python_version<'3.12'", "pandas>=2.0.0,<3.0.0; python_version>='3.12'", "pyarrow>=6.0.1", "db-dtypes>=1.2.0,<2.0.0", "google-cloud-aiplatform>=1.56.0,<2.0.0", "pydantic>=2.7.4,<3.0.0"]

[dependency-groups]
test = [
    "pytest>=7.3.0,<8.0.0",
    "freezegun>=1.2.2,<2.0.0",
    "pytest-mock>=3.10.0,<4.0.0",
    "syrupy>=4.0.2,<5.0.0",
    "pytest-watcher>=0.3.4,<1.0.0",
    "pytest-asyncio>=0.21.1,<1.0.0",
    "pytest-retry>=1.7.0,<2.0.0",
    "pytest-socket>=0.7.0,<1.0.0",
    "google-cloud-documentai>=2.24.2,<3.0.0",
    "google-cloud-documentai-toolbox>=0.13.3a0,<1.0.0; python_version<'3.13'",
    "google-cloud-bigquery>=3.19.0,<4.0.0",
    "google-cloud-discoveryengine>=0.11.14,<1.0.0",
    "cloudpickle>=3.0.0,<4.0.0",
]

test_integration = [
    "pillow>=10.1.0,<11.0.0",
]

lint = [
    "ruff>=0.12.10,<1",
]

typing = [
    "mypy>=1.17.1,<2.0.0",
    "types-requests>=2.28.11.5,<3.0.0",
    "types-google-cloud-ndb>=2.2.0.1,<3.0.0.0",
    "types-pillow>=10.1.0.2,<11.0.0.0",
    "types-protobuf>=4.24.0.20240302,<5.0.0.0",
    "types-beautifulsoup4>=4.12.0,<5.0.0",
]

dev = [
    "pillow>=10.1.0,<11.0.0",
    "types-requests>=2.31.0.10,<3.0.0.0",
    "types-pillow>=10.1.0.2,<11.0.0.0",
    "types-google-cloud-ndb>=2.2.0.1,<3.0.0.0",
]

[tool.ruff]
target-version = "py39"
fix = true

[tool.ruff.lint]
select = [
    "E", # pycodestyle
    "F", # pyflakes
    "I", # isort
]

[tool.mypy]
disallow_untyped_defs = "True"
ignore_missing_imports = "True"

[tool.uv]
constraint-dependencies = [
    "llvmlite!=0.45.0; sys_platform == 'darwin' and platform_machine == 'arm64'"
]

[tool.coverage.run]
omit = ["tests/*"]

[tool.pytest.ini_options]
# --strict-markers will raise errors on unknown marks.
# https://docs.pytest.org/en/7.1.x/how-to/mark.html#raising-errors-on-unknown-marks
#
# https://docs.pytest.org/en/7.1.x/reference/reference.html
# --strict-config       any warnings encountered while parsing the `pytest`
#                       section of the configuration file raise errors.
#
# https://github.com/tophat/syrupy
# --snapshot-warn-unused    Prints a warning on unused snapshots rather than fail the test suite.
addopts = "--snapshot-warn-unused --strict-markers --strict-config --durations=5"
# Registering custom markers.
# https://docs.pytest.org/en/7.1.x/example/markers.html#registering-markers
markers = [
    "requires: mark tests as requiring a specific library",
    "asyncio: mark tests as requiring asyncio",
    "compile: mark placeholder test used to compile integration tests without running them",
]
asyncio_mode = "auto"<|MERGE_RESOLUTION|>--- conflicted
+++ resolved
@@ -8,16 +8,11 @@
 description = "An integration package connecting miscellaneous Google's products and LangChain"
 authors = []
 license = {text = "MIT"}
-<<<<<<< HEAD
-requires-python = ">=3.10,<3.13"
-=======
-requires-python = ">=3.9.0,<3.13.0"
->>>>>>> c634a61e
+requires-python = ">=3.10,<3.13.0"
 readme = "README.md"
 repository = "https://github.com/langchain-ai/langchain-google"
 
 dependencies = [
-<<<<<<< HEAD
     "langchain-core>=1.0.0a3",
     "langchain-community>=0.3.29",
     "google-api-core>=2.25,<3",
@@ -25,15 +20,6 @@
     "google-cloud-core>=2.4.3,<3",
     "grpcio>=1.74,<2",
     "google-cloud-modelarmor>=0.2.8",
-=======
-    "langchain-core>=0.3.0,<2.0.0",
-    "langchain-community>=0.3.0,<2.0.0",
-    "google-api-core>=2.25.0,<3.0.0",
-    "google-api-python-client>=2.161.0,<3.0.0",
-    "google-cloud-core>=2.4.3,<3.0.0",
-    "grpcio>=1.74.0,<2.0.0",
-    "google-cloud-modelarmor>=0.2.8,<1.0.0",
->>>>>>> c634a61e
 ]
 
 [project.urls]
