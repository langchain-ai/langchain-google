[build-system]
requires = ["pdm-backend"]
build-backend = "pdm.backend"

[project]
name = "langchain-google-community"
version = "2.0.7"
description = "An integration package connecting miscellaneous Google's products and LangChain"
authors = []
license = {text = "MIT"}
requires-python = ">=3.9"
readme = "README.md"
repository = "https://github.com/langchain-ai/langchain-google"

dependencies = [
    "langchain-core>=0.3.75,<0.4",
    "langchain-community>=0.3.0,<0.4",
    "google-api-core>=2.25,<3",
    "google-api-python-client>=2.161.0,<3",
    "google-cloud-core>=2.4.3,<3",
    "grpcio>=1.74,<2",
]
<<<<<<< HEAD
google-cloud-bigquery-storage = { version = ">=2.6.0,<3",  optional = true }
pyarrow = { version = ">= 6.0.1", optional = true }
db-dtypes = { version = "^1.2.0", optional = true }
google-cloud-aiplatform = { version = "^1.56.0", optional = true }
pydantic = { version = "^2.7.4", optional = true }
google-cloud-modelarmor = {version = "^0.2.5", optional = true}
=======
>>>>>>> 354b54aa

[project.urls]
"Source Code" = "https://github.com/langchain-ai/langchain-google/tree/main/libs/community"

[project.optional-dependencies]
bigquery = ["google-cloud-bigquery>=3.21.0,<4"]
calendar = ["google-auth>=2.36.0,<3", "google-auth-oauthlib>=1.2.0,<2"]
docai = [
    "google-cloud-documentai>=2.26.0,<3",
    "google-cloud-contentwarehouse>=0.7.7,<1",
    "google-cloud-documentai-toolbox>=0.13.3a0,<1",
    "gapic-google-longrunning>=0.11.2,<1",
]
<<<<<<< HEAD
drive = ["google-auth-httplib2", "google-auth-oauthlib"]
gcs = ["google-cloud-storage"]
speech = ["google-cloud-speech"]
places = ["googlemaps"]
texttospeech = ["google-cloud-texttospeech"]
translate = ["google-cloud-translate"]
vertexaisearch = ["google-cloud-discoveryengine"]
vision = ["google-cloud-vision"]
gmail = ["google-auth-httplib2", "google-auth-oauthlib", "beautifulsoup4"]
featurestore = ["google-cloud-bigquery-storage", "pandas", "pyarrow","db-dtypes", "google-cloud-aiplatform", "pydantic"]
modelarmor = ["google-cloud-modelarmor"]

[tool.poetry.group.test]
optional = true

[tool.poetry.group.test.dependencies]
pytest = "^7.3.0"
freezegun = "^1.2.2"
pytest-mock = "^3.10.0"
syrupy = "^4.0.2"
pytest-watcher = "^0.3.4"
pytest-asyncio = "^0.21.1"
google-cloud-documentai = "^2.24.2"
google-cloud-documentai-toolbox = "^0.13.3a0"
google-cloud-bigquery = "^3.19.0"
google-cloud-discoveryengine = "^0.11.14"
google-cloud-modelarmor = "^0.2.5"
cloudpickle = "^3.0.0"

[tool.poetry.group.codespell]
optional = true

[tool.codespell]
ignore-words-list = "rouge"

[tool.poetry.group.codespell.dependencies]
codespell = "^2.2.0"

[tool.poetry.group.test_integration]
optional = true

[tool.poetry.group.test_integration.dependencies]
pillow = "^10.1.0"
numpy = [
  { version = "^1", python = "<3.12" },
  { version = "^1.26.0", python = ">=3.12" },
=======
drive = ["google-auth-httplib2>=0.2.0,<1", "google-auth-oauthlib>=1.2.0,<2"]
gcs = ["google-cloud-storage>=2.16.0,<3"]
speech = ["google-cloud-speech>=2.26.0,<3"]
places = ["googlemaps>=4.10.0,<5"]
texttospeech = ["google-cloud-texttospeech>=2.16.3,<3"]
translate = ["google-cloud-translate>=3.15.3,<4"]
vertexaisearch = ["google-cloud-discoveryengine>=0.11.14,<1"]
vision = ["google-cloud-vision>=3.7.2,<4"]
gmail = ["google-auth-httplib2>=0.2.0,<1", "google-auth-oauthlib>=1.2.0,<2", "beautifulsoup4>=4.12.3,<5"]
featurestore = ["google-cloud-bigquery-storage>=2.6.0,<3", "pandas>=1.0.0; python_version<'3.12'", "pandas>=2.0.0,<3.0; python_version>='3.12'", "pyarrow>=6.0.1", "db-dtypes>=1.2.0,<2", "google-cloud-aiplatform>=1.56.0,<2", "pydantic>=2.7.4,<3"]

[dependency-groups]
test = [
    "pytest>=7.3.0,<8",
    "freezegun>=1.2.2,<2",
    "pytest-mock>=3.10.0,<4",
    "syrupy>=4.0.2,<5",
    "pytest-watcher>=0.3.4,<1",
    "pytest-asyncio>=0.21.1,<1",
    "pytest-retry>=1.7.0,<2",
    "pytest-socket>=0.7.0,<1",
    "google-cloud-documentai>=2.24.2,<3",
    "google-cloud-documentai-toolbox>=0.13.3a0,<1; python_version<'3.13'",
    "google-cloud-bigquery>=3.19.0,<4",
    "google-cloud-discoveryengine>=0.11.14,<1",
    "cloudpickle>=3.0.0,<4",
>>>>>>> 354b54aa
]

test_integration = [
    "pillow>=10.1.0,<11",
]

lint = [
    "ruff>=0.12.10,<1",
]

typing = [
    "mypy>=1.17.1,<2",
    "types-requests>=2.28.11.5,<3",
    "types-google-cloud-ndb>=2.2.0.1,<3",
    "types-pillow>=10.1.0.2,<11",
    "types-protobuf>=4.24.0.20240302,<5",
    "types-beautifulsoup4>=4.12.0,<5",
]

dev = [
    "pillow>=10.1.0,<11",
    "types-requests>=2.31.0.10,<3",
    "types-pillow>=10.1.0.2,<11",
    "types-google-cloud-ndb>=2.2.0.1,<3",
]

[tool.ruff.lint]
select = [
    "E", # pycodestyle
    "F", # pyflakes
    "I", # isort
]

[tool.mypy]
disallow_untyped_defs = "True"
ignore_missing_imports = "True"

[tool.coverage.run]
omit = ["tests/*"]

[tool.pytest.ini_options]
# --strict-markers will raise errors on unknown marks.
# https://docs.pytest.org/en/7.1.x/how-to/mark.html#raising-errors-on-unknown-marks
#
# https://docs.pytest.org/en/7.1.x/reference/reference.html
# --strict-config       any warnings encountered while parsing the `pytest`
#                       section of the configuration file raise errors.
#
# https://github.com/tophat/syrupy
# --snapshot-warn-unused    Prints a warning on unused snapshots rather than fail the test suite.
addopts = "--snapshot-warn-unused --strict-markers --strict-config --durations=5"
# Registering custom markers.
# https://docs.pytest.org/en/7.1.x/example/markers.html#registering-markers
markers = [
    "requires: mark tests as requiring a specific library",
    "asyncio: mark tests as requiring asyncio",
    "compile: mark placeholder test used to compile integration tests without running them",
]
asyncio_mode = "auto"<|MERGE_RESOLUTION|>--- conflicted
+++ resolved
@@ -20,15 +20,6 @@
     "google-cloud-core>=2.4.3,<3",
     "grpcio>=1.74,<2",
 ]
-<<<<<<< HEAD
-google-cloud-bigquery-storage = { version = ">=2.6.0,<3",  optional = true }
-pyarrow = { version = ">= 6.0.1", optional = true }
-db-dtypes = { version = "^1.2.0", optional = true }
-google-cloud-aiplatform = { version = "^1.56.0", optional = true }
-pydantic = { version = "^2.7.4", optional = true }
-google-cloud-modelarmor = {version = "^0.2.5", optional = true}
-=======
->>>>>>> 354b54aa
 
 [project.urls]
 "Source Code" = "https://github.com/langchain-ai/langchain-google/tree/main/libs/community"
@@ -42,54 +33,6 @@
     "google-cloud-documentai-toolbox>=0.13.3a0,<1",
     "gapic-google-longrunning>=0.11.2,<1",
 ]
-<<<<<<< HEAD
-drive = ["google-auth-httplib2", "google-auth-oauthlib"]
-gcs = ["google-cloud-storage"]
-speech = ["google-cloud-speech"]
-places = ["googlemaps"]
-texttospeech = ["google-cloud-texttospeech"]
-translate = ["google-cloud-translate"]
-vertexaisearch = ["google-cloud-discoveryengine"]
-vision = ["google-cloud-vision"]
-gmail = ["google-auth-httplib2", "google-auth-oauthlib", "beautifulsoup4"]
-featurestore = ["google-cloud-bigquery-storage", "pandas", "pyarrow","db-dtypes", "google-cloud-aiplatform", "pydantic"]
-modelarmor = ["google-cloud-modelarmor"]
-
-[tool.poetry.group.test]
-optional = true
-
-[tool.poetry.group.test.dependencies]
-pytest = "^7.3.0"
-freezegun = "^1.2.2"
-pytest-mock = "^3.10.0"
-syrupy = "^4.0.2"
-pytest-watcher = "^0.3.4"
-pytest-asyncio = "^0.21.1"
-google-cloud-documentai = "^2.24.2"
-google-cloud-documentai-toolbox = "^0.13.3a0"
-google-cloud-bigquery = "^3.19.0"
-google-cloud-discoveryengine = "^0.11.14"
-google-cloud-modelarmor = "^0.2.5"
-cloudpickle = "^3.0.0"
-
-[tool.poetry.group.codespell]
-optional = true
-
-[tool.codespell]
-ignore-words-list = "rouge"
-
-[tool.poetry.group.codespell.dependencies]
-codespell = "^2.2.0"
-
-[tool.poetry.group.test_integration]
-optional = true
-
-[tool.poetry.group.test_integration.dependencies]
-pillow = "^10.1.0"
-numpy = [
-  { version = "^1", python = "<3.12" },
-  { version = "^1.26.0", python = ">=3.12" },
-=======
 drive = ["google-auth-httplib2>=0.2.0,<1", "google-auth-oauthlib>=1.2.0,<2"]
 gcs = ["google-cloud-storage>=2.16.0,<3"]
 speech = ["google-cloud-speech>=2.26.0,<3"]
@@ -116,7 +59,6 @@
     "google-cloud-bigquery>=3.19.0,<4",
     "google-cloud-discoveryengine>=0.11.14,<1",
     "cloudpickle>=3.0.0,<4",
->>>>>>> 354b54aa
 ]
 
 test_integration = [
